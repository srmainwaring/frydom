// ==========================================================================
// FRyDoM - frydom-ce.org
//
// Copyright (c) Ecole Centrale de Nantes (LHEEA lab.) and D-ICE Engineering.
// All rights reserved.
//
// Use of this source code is governed by a GPLv3 license that can be found
// in the LICENSE file of FRyDoM.
//
// ==========================================================================


#include "FrBody.h"


#include "frydom/logging/FrEventLogger.h"
#include "chrono/assets/ChColorAsset.h"
#include "frydom/core/math/FrMatrix.h"
#include "frydom/core/force/FrForce.h"
#include "frydom/core/common/FrNode.h"
#include "frydom/asset/FrAsset.h"
#include "frydom/environment/FrEnvironment.h"
#include "frydom/environment/geographicServices/FrGeographicServices.h"
#include "frydom/asset/FrForceAsset.h"
#include "frydom/collision/FrCollisionModel.h"
#include "frydom/logging/FrLogManager.h"
#include "frydom/logging/FrPathManager.h"
#include "frydom/logging/FrTypeNames.h"

#include "frydom/core/common/FrVariablesBodyBase.h"

#include "frydom/core/contact/FrContactInc.h"


namespace frydom {

  namespace internal {

    //
    // FrBodyBase
    //

    FrBodyBase::FrBodyBase(FrBody *body) : chrono::ChBodyAuxRef(), m_frydomBody(body) {}

    FrBodyBase::FrBodyBase(const FrBodyBase &other) : chrono::ChBodyAuxRef(other) {
      m_frydomBody = other.m_frydomBody;
      m_variables_ptr = other.m_variables_ptr;
    }

    void FrBodyBase::SetupInitial() {}

    void FrBodyBase::Update(bool update_assets) {
      chrono::ChBodyAuxRef::Update(update_assets);
      m_frydomBody->Update();
    }

    void FrBodyBase::UpdateAfterMove() {

      auto auxref_to_cog = (chrono::ChFrameMoving<double>) GetFrame_REF_to_COG();

      chrono::ChFrameMoving<double> auxref_to_abs;
      this->TransformLocalToParent(auxref_to_cog, auxref_to_abs);

      SetFrame_REF_to_abs(auxref_to_abs);

      chrono::ChBodyAuxRef::Update(true);

      // Updating markers
      UpdateMarkers(GetChTime());
    }

    void FrBodyBase::UpdateMarkerPositionToCOG(const chrono::ChVector<> newCOG) {

      chrono::ChVector<double> position;

      for (auto &marker : GetMarkerList()) {
        position = marker->GetPos() - newCOG;
        marker->Impose_Rel_Coord(chrono::ChCoordsys<double>(position, marker->GetRot()));
      }
      UpdateMarkers(GetChTime());
    }

    void FrBodyBase::RemoveAsset(std::shared_ptr<chrono::ChAsset> asset) { //taken from RemoveForce
      // trying to remove objects not previously added?

      if (std::find<std::vector<std::shared_ptr<chrono::ChAsset>>::iterator>(assets.begin(), assets.end(), asset) ==
          assets.end()) {
        event_logger::error(m_frydomBody->GetTypeName(), m_frydomBody->GetName(), "Failed to remove asset");
      }

      // warning! linear time search
      assets.erase(
          std::find<std::vector<std::shared_ptr<chrono::ChAsset>>::iterator>(assets.begin(), assets.end(), asset));
    }

    //
    // STATE FUNCTION
    //

    void FrBodyBase::IntToDescriptor(const unsigned int off_v,
                                     const chrono::ChStateDelta &v,
                                     const chrono::ChVectorDynamic<> &R,
                                     const unsigned int off_L,
                                     const chrono::ChVectorDynamic<> &L,
                                     const chrono::ChVectorDynamic<> &Qc) {
      Variables().Get_qb().PasteClippedMatrix(v, off_v, 0, 6, 1, 0, 0);
      Variables().Get_fb().PasteClippedMatrix(R, off_v, 0, 6, 1, 0, 0);
    }

    void FrBodyBase::IntFromDescriptor(const unsigned int off_v,
                                       chrono::ChStateDelta &v,
                                       const unsigned int off_L,
                                       chrono::ChVectorDynamic<> &L) {
      v.PasteMatrix(Variables().Get_qb(), off_v, 0);
    }

    //
    // SOLVER FUNCTIONS
    //

    chrono::ChVariables &FrBodyBase::Variables() {

      if (m_variables_ptr) {
        return *m_variables_ptr.get();
      } else {
        return chrono::ChBody::variables;
      }
    }

    chrono::ChVariables *FrBodyBase::GetVariables1() {
      return &Variables();
    }

    void FrBodyBase::SetVariables(const std::shared_ptr<chrono::ChVariables> new_variables) {
      m_variables_ptr = new_variables;
      variables.SetDisabled(true);
    }

    void FrBodyBase::InjectVariables(chrono::ChSystemDescriptor &mdescriptor) {
      Variables().SetDisabled(!this->IsActive());
      mdescriptor.InsertVariables(&this->Variables());
    }

    void FrBodyBase::VariablesFbReset() {
      Variables().Get_fb().FillElem(0.0);
    }

    void FrBodyBase::VariablesFbLoadForces(double factor) {
      // add applied forces to 'fb' vector
      this->Variables().Get_fb().PasteSumVector(Xforce * factor, 0, 0);

      // add applied torques to 'fb' vector, including gyroscopic torque
      if (this->GetNoGyroTorque())
        this->Variables().Get_fb().PasteSumVector((Xtorque) * factor, 3, 0);
      else
        this->Variables().Get_fb().PasteSumVector((Xtorque - gyro) * factor, 3, 0);
    }

    void FrBodyBase::VariablesFbIncrementMq() {
      this->Variables().Compute_inc_Mb_v(this->Variables().Get_fb(), this->Variables().Get_qb());
    }

    void FrBodyBase::VariablesQbLoadSpeed() {
      this->Variables().Get_qb().PasteVector(GetCoord_dt().pos, 0, 0);
      this->Variables().Get_qb().PasteVector(GetWvel_loc(), 3, 0);
    }

    void FrBodyBase::VariablesQbSetSpeed(double step) {
      chrono::ChCoordsys<> old_coord_dt = this->GetCoord_dt();

      // from 'qb' vector, sets body speed, and updates auxiliary data
      this->SetPos_dt(this->Variables().Get_qb().ClipVector(0, 0));
      this->SetWvel_loc(this->Variables().Get_qb().ClipVector(3, 0));

      // apply limits (if in speed clamping mode) to speeds.
      ClampSpeed();

      // compute auxiliary gyroscopic forces
      ComputeGyro();

      // Compute accel. by BDF (approximate by differentiation);
      if (step) {
        this->SetPos_dtdt((this->GetCoord_dt().pos - old_coord_dt.pos) / step);
        this->SetRot_dtdt((this->GetCoord_dt().rot - old_coord_dt.rot) / step);
      }
    }

    void FrBodyBase::VariablesQbIncrementPosition(double dt_step) {
      if (!this->IsActive())
        return;

      // Updates position with incremental action of speed contained in the
      // 'qb' vector:  pos' = pos + dt * speed   , like in an Eulero step.

      chrono::ChVector<> newspeed = Variables().Get_qb().ClipVector(0, 0);
      chrono::ChVector<> newwel = Variables().Get_qb().ClipVector(3, 0);

      // ADVANCE POSITION: pos' = pos + dt * vel
      this->SetPos(this->GetPos() + newspeed * dt_step);

      // ADVANCE ROTATION: rot' = [dt*wwel]%rot  (use quaternion for delta rotation)
      chrono::ChQuaternion<> mdeltarot;
      chrono::ChQuaternion<> moldrot = this->GetRot();
      chrono::ChVector<> newwel_abs = Amatrix * newwel;
      double mangle = newwel_abs.Length() * dt_step;
      newwel_abs.Normalize();
      mdeltarot.Q_from_AngAxis(mangle, newwel_abs);
      chrono::ChQuaternion<> mnewrot = mdeltarot % moldrot;
      this->SetRot(mnewrot);
    }


    std::shared_ptr<frydom::internal::FrBodyBase> GetChronoBody(std::shared_ptr<FrBody> body) {
      return body->m_chronoBody;
    }

    std::shared_ptr<frydom::internal::FrBodyBase> GetChronoBody(FrBody *body) {
      return body->m_chronoBody;
    }

  }  // end namespace frydom::internal

  FrBody::FrBody(const std::string &name, FrOffshoreSystem *system) :
      FrLoggable(name, TypeToString(this), system),
      m_chronoBody(std::make_shared<internal::FrBodyBase>(this)),
      m_DOFMask(std::make_unique<FrDOFMask>(this)) {

    m_chronoBody->SetMaxSpeed(DEFAULT_MAX_SPEED);
    m_chronoBody->SetMaxWvel(DEFAULT_MAX_ROTATION_SPEED);

    SetContactMethod();

    event_logger::info(GetTypeName(), GetName(), "Body created");

  }

  void FrBody::SetFixedInWorld(bool state) {
    m_chronoBody->SetBodyFixed(state);
    if (state) {
      event_logger::info(GetTypeName(), GetName(), "Body set to fixed in world");
    } else {
      event_logger::info(GetTypeName(), GetName(), "Body no more fixed in world");
    }

  }

  bool FrBody::IsFixedInWorld() const {
    return m_chronoBody->GetBodyFixed();
  }

  void FrBody::SetUseSleeping(bool state) {
    m_chronoBody->SetUseSleeping(state);
    if (state) {
      event_logger::info(GetTypeName(), GetName(), "Use sleeping");
    } else {
      event_logger::info(GetTypeName(), GetName(), "Do not use sleeping");
    }
  }

  bool FrBody::GetUseSleeping() const {
    return m_chronoBody->GetUseSleeping();
  }

  void FrBody::SetSleeping(bool state) {
    m_chronoBody->SetSleeping(state);
    if (state) {
      event_logger::info(GetTypeName(), GetName(), "Enter in sleeping mode");
    } else {
      event_logger::info(GetTypeName(), GetName(), "Do not sleep anymore");
    }
  }

  bool FrBody::GetSleeping() const {
    return m_chronoBody->GetSleeping();
  }

  bool FrBody::TrySleeping() {
    return m_chronoBody->TrySleeping();
  }

  bool FrBody::IsActive() {
    return m_chronoBody->IsActive();
  }

  void FrBody::SetupInitial() {
    m_chronoBody->SetupInitial();
    Initialize();
  }

  void FrBody::Initialize() {

    // Check the mass and inertia coefficients
    if (GetInertiaTensor().GetMass() == 0) {
      event_logger::critical(GetTypeName(), GetName(), "Null mass is not permitted");
      exit(EXIT_FAILURE);
    }


    double Ixx, Iyy, Izz, Ixy, Ixz, Iyz;
    GetInertiaTensor().GetInertiaCoeffsAtCOG(Ixx, Iyy, Izz, Ixy, Ixz, Iyz, NWU);
    if (Ixx == 0 || Iyy == 0. || Izz == 0.) {
      event_logger::critical(GetTypeName(), GetName(), "Null diagonal inertia not permitted");
      exit(EXIT_FAILURE);
    }


    // Initializing forces
    auto forceIter = force_begin();
    for (; forceIter != force_end(); forceIter++) {
      (*forceIter)->Initialize();
    }

    // Initializing nodes
    auto nodeIter = node_begin();
    for (; nodeIter != node_end(); nodeIter++) {
      (*nodeIter)->Initialize();
    }

    // BodyDOF constraints Initialization
    if (m_DOFMask->HasLockedDOF()) {
      InitializeLockedDOF();
    }

  }

  void FrBody::StepFinalize() {

    // Update the asset
    FrAssetOwner::UpdateAsset();

    // Finalize forces
    auto forceIter = force_begin();
    for (; forceIter != force_end(); forceIter++) {
      (*forceIter)->StepFinalize();
    }

    // Finalize nodes
    auto nodeIter = node_begin();
    for (; nodeIter != node_end(); nodeIter++) {
      (*nodeIter)->StepFinalize();
    }

  }

  void FrBody::Update() {
    // TODO

  }

  // Force linear iterators
  FrBody::ForceIter FrBody::force_begin() {
    return m_externalForces.begin();
  }

  FrBody::ConstForceIter FrBody::force_begin() const {
    return m_externalForces.cbegin();
  }

  FrBody::ForceIter FrBody::force_end() {
    return m_externalForces.end();
  }

  FrBody::ConstForceIter FrBody::force_end() const {
    return m_externalForces.cend();
  }

  // Node linear iterators
  FrBody::NodeIter FrBody::node_begin() {
    return m_nodes.begin();
  }

  FrBody::ConstNodeIter FrBody::node_begin() const {
    return m_nodes.cbegin();
  }

  FrBody::NodeIter FrBody::node_end() {
    return m_nodes.end();
  }

  FrBody::ConstNodeIter FrBody::node_end() const {
    return m_nodes.cend();
  }

  double FrBody::GetMass() const {
    return m_chronoBody->GetMass();
  }

  FrInertiaTensor FrBody::GetInertiaTensor() const {
    double Ixx, Iyy, Izz, Ixy, Ixz, Iyz;
    SplitMatrix33IntoCoeffs(internal::ChMatrix33ToMatrix33(m_chronoBody->GetInertia()),
                            Ixx, Ixy, Ixz, Ixy, Iyy, Iyz, Ixz, Iyz, Izz);

    return {GetMass(), Ixx, Iyy, Izz, Ixy, Ixz, Iyz, GetCOG(NWU), NWU};
  }

  void FrBody::SetInertiaTensor(const FrInertiaTensor &inertia) {

    m_chronoBody->SetMass(inertia.GetMass());

    auto cog_pos = inertia.GetCOGPosition(NWU);

    SetCOG(cog_pos, NWU);

    double Ixx, Iyy, Izz, Ixy, Ixz, Iyz;
    inertia.GetInertiaCoeffsAtCOG(Ixx, Iyy, Izz, Ixy, Ixz, Iyz, NWU);

    m_chronoBody->SetInertiaXX(chrono::ChVector<double>(Ixx, Iyy, Izz));
    m_chronoBody->SetInertiaXY(chrono::ChVector<double>(Ixy, Ixz, Iyz));

    event_logger::info(GetTypeName(), GetName(),
                       "Set inertia tensor with mass = {} kg, G = [{}\t{}\t{}], "
                       "Ixx = {}, Iyy = {}, Izz = {}, Ixy = {}, Ixz = {}, Iyz = {}",
                       inertia.GetMass(),
                       cog_pos[0], cog_pos[1], cog_pos[2],
                       Ixx, Iyy, Izz, Ixy, Ixz, Iyz);

  }

  void FrBody::AllowCollision(bool isColliding) {
    m_chronoBody->SetCollide(isColliding);
    if (isColliding) {
      event_logger::info(GetTypeName(), GetName(), "Collision activated");
    } else {
      event_logger::info(GetTypeName(), GetName(), "Collision deactivated");
    }
  }

  FrCollisionModel *FrBody::GetCollisionModel() {
    return dynamic_cast<internal::FrCollisionModelBase *> (m_chronoBody->GetCollisionModel().get())->m_frydomCollisionModel;
  }

  void FrBody::SetCollisionModel(std::shared_ptr<FrCollisionModel> collisionModel) {
    m_chronoBody->SetCollisionModel(collisionModel->m_chronoCollisionModel);
    AllowCollision(true);
  }

  Force FrBody::GetContactForceInWorld(FRAME_CONVENTION fc) {
    auto force = GetSystem()->GetContactForceOnBodyInWorld(this, fc);
    return force;
  }

  std::shared_ptr<FrContactParamsSMC> FrBody::GetContactParamsSMC() {
    if (GetSystem()->GetSystemType() != FrOffshoreSystem::SYSTEM_TYPE::NONSMOOTH_CONTACT) {
      event_logger::error(GetTypeName(), GetName(),
                          "Attemping to get non-NSC contact parameters while body is NSC");
      exit(EXIT_FAILURE);
    }

    return std::make_shared<FrContactParamsSMC>(this);
  }

  void FrBody::SetContactParamsSMC(std::shared_ptr<FrContactParamsSMC> p) {

    auto ms = m_chronoBody->GetMaterialSurfaceSMC();

    ms->SetSfriction(p->static_friction);
    ms->SetKfriction(p->sliding_friction);
    ms->SetYoungModulus(p->young_modulus);
    ms->SetPoissonRatio(p->poisson_ratio);
    ms->SetRestitution(p->restitution);
    ms->SetAdhesion(p->constant_adhesion);
    ms->SetAdhesionMultDMT(p->adhesionMultDMT);
  }

  std::shared_ptr<FrContactParamsNSC> FrBody::GetContactParamsNSC() {
    if (GetSystem()->GetSystemType() != FrOffshoreSystem::SYSTEM_TYPE::NONSMOOTH_CONTACT) {
      event_logger::error(GetTypeName(), GetName(),
                          "Attemping to get non-NSC contact parameters while body is NSC");
      exit(EXIT_FAILURE);
    }

    return std::make_shared<FrContactParamsNSC>(this);
  }

  void FrBody::SetContactParamsNSC(std::shared_ptr<FrContactParamsNSC> p) {

    auto ms = m_chronoBody->GetMaterialSurfaceNSC();

    ms->SetSfriction(p->static_friction);
    ms->SetKfriction(p->sliding_friction);
    ms->SetRollingFriction(p->rolling_friction);
    ms->SetSpinningFriction(p->spinning_friction);
    ms->SetRestitution(p->restitution);
    ms->SetCohesion(p->cohesion);
    ms->SetDampingF(p->dampingf);
    ms->SetCompliance(p->compliance);
    ms->SetComplianceT(p->complianceT);
    ms->SetComplianceRolling(p->complianceRoll);
    ms->SetComplianceSpinning(p->complianceSpin);

  }

  void FrBody::ActivateSpeedLimits(bool activate) {
    m_chronoBody->SetLimitSpeed(activate);
    if (activate) {
      event_logger::info(GetTypeName(), GetName(), "Speed limit activated");
    } else {
      event_logger::info(GetTypeName(), GetName(), "Speed limit deactivated");
    }
  }

  void FrBody::SetMaxSpeed(double maxSpeed_ms) {
    m_chronoBody->SetMaxSpeed((float) maxSpeed_ms);
    ActivateSpeedLimits(true);
    event_logger::info(GetTypeName(), GetName(), "Speed limit set to {} m/s", maxSpeed_ms);
  }

  void FrBody::SetMaxRotationSpeed(double wMax_rads) {
    m_chronoBody->SetMaxWvel((float) wMax_rads);
    ActivateSpeedLimits(true);
    event_logger::info(GetTypeName(), GetName(), "Speed limit set to {} rad/s", wMax_rads);
  }

  void FrBody::RemoveGravity(
      bool val) { // TODO : ajouter la force d'accumulation a l'initialisation --> cas ou le systeme n'a pas encore ete precise pour la gravite...
    // TODO : this method should not be used in production !!
    if (val) {
      m_chronoBody->Accumulate_force(
          GetMass() * m_chronoBody->TransformDirectionParentToLocal(chrono::ChVector<double>(0., 0., 9.81)),
          chrono::VNULL,
          true
      );
      // TODO : aller chercher la gravite dans systeme !!!
    } else {
      m_chronoBody->Empty_forces_accumulators();
    }

  }

  void FrBody::AddExternalForce(std::shared_ptr<frydom::FrForce> force) {
    /// This subroutine is used for adding the hydrodynamic loads.
    m_chronoBody->AddForce(internal::GetChronoForce(force));  // FrBody is a friend class of FrForce
    m_externalForces.push_back(force);
    GetSystem()->GetPathManager()->RegisterTreeNode(force.get());

    GetSystem()->GetLogManager()->Add(force);

    event_logger::info(GetTypeName(), GetName(), "External force {} added", force->GetName());

  }

  void FrBody::RemoveExternalForce(std::shared_ptr<FrForce> force) {
    m_chronoBody->RemoveForce(internal::GetChronoForce(force));

    m_externalForces.erase(
        std::find<std::vector<std::shared_ptr<FrForce>>::iterator>(m_externalForces.begin(), m_externalForces.end(),
                                                                   force));

    event_logger::info(GetTypeName(), GetName(), "External force {} removed", force->GetName());

    auto asset = force->GetAsset();

    if (asset) {
      m_chronoBody->RemoveAsset(internal::GetChronoAsset(asset));

      bool asserted = false;
      for (int ia = 0; ia < m_assets.size(); ++ia) {
        if (m_assets[ia] == asset) {
          m_assets.erase(m_assets.begin() + ia);
          asserted = true;
        }
      }
      assert(asserted); // FIXME : renvoyer une erreur mais ne pas faire planter !!!
      asset = nullptr;

    }

    auto logManager = GetSystem()->GetLogManager();
    if (auto loggable = std::dynamic_pointer_cast<FrLoggableBase>(force)) {
      logManager->Remove(loggable);
    }

  }

  void FrBody::RemoveAllForces() {
    m_chronoBody->RemoveAllForces();

    auto logManager = GetSystem()->GetLogManager();
    auto pathManager = GetSystem()->GetPathManager();
    for (auto &force : m_externalForces) {
      logManager->Remove(force);
    }
    m_externalForces.clear();

    event_logger::info(GetTypeName(), GetName(), "All forces removed");
  }

  void FrBody::RemoveNode(std::shared_ptr<FrNode> node) {
    m_chronoBody->RemoveMarker(internal::GetChronoMarker(node));

    GetSystem()->GetLogManager()->Remove(node);
    GetSystem()->GetPathManager()->UnregisterTreeNode(node.get());

    event_logger::info(GetTypeName(), GetName(), "Node {} has been removed", node->GetName());

  }

  void FrBody::RemoveAllNodes() {
    for (auto &node : m_nodes) {
      RemoveNode(node);
    }
    m_nodes.clear();

    event_logger::info(GetTypeName(), GetName(), "All nodes removed");
  }

  Force FrBody::GetTotalExtForceInWorld(FRAME_CONVENTION fc) const {
    auto force = internal::ChVectorToVector3d<Force>(m_chronoBody->Get_Xforce());
    if (IsNED(fc)) internal::SwapFrameConvention<Position>(force);
    return force;
  }

  Force FrBody::GetTotalExtForceInBody(FRAME_CONVENTION fc) const {
    return ProjectVectorInBody(GetTotalExtForceInWorld(fc), fc);
  }

  Torque FrBody::GetTotalExtTorqueInBodyAtCOG(FRAME_CONVENTION fc) const {
    auto torque = internal::ChVectorToVector3d<Torque>(m_chronoBody->Get_Xtorque());
    if (IsNED(fc)) internal::SwapFrameConvention<Position>(torque);
    return torque;
  }

  Torque FrBody::GetTotalExtTorqueInWorldAtCOG(FRAME_CONVENTION fc) const {
    return ProjectVectorInWorld(GetTotalExtTorqueInBodyAtCOG(fc), fc);
  }


  // Nodes

  std::shared_ptr<FrNode> FrBody::NewNode(const std::string &name) {
    auto node = std::make_shared<FrNode>(name, this);
    m_nodes.push_back(node);

//    SetPosition(GetPosition(NWU), NWU);
    node->SetPositionInBody({0., 0., 0.}, NWU);

    auto pos = node->GetNodePositionInBody(NWU);

    event_logger::info(GetTypeName(), GetName(),
                       "Node {} added to body at position {}\t{}\t{}",
                       node->GetName(), pos[0], pos[1], pos[2]);
    GetSystem()->GetPathManager()->RegisterTreeNode(node.get());

    GetSystem()->GetLogManager()->Add(node);

    return node;
  }

  void FrBody::SetCOG(const Position &bodyPos, FRAME_CONVENTION fc) {
    FrFrame cogFrame;
    cogFrame.SetPosition(bodyPos, fc);
    event_logger::info(GetTypeName(), GetName(),
                       "Center of gravity set (in body reference frame) to [{}\t{}\t{}]", bodyPos.x(), bodyPos.y(),
                       bodyPos.z());
//    m_chronoBody->UpdateMarkerPositionToCOG(internal::Vector3dToChVector(cogFrame.GetPosition(NWU)));
    m_chronoBody->SetFrame_COG_to_REF(internal::FrFrame2ChFrame(cogFrame));
  }

  Position FrBody::GetCOG(FRAME_CONVENTION fc) const {
    Position cogPos = internal::ChVectorToVector3d<Position>(m_chronoBody->GetFrame_COG_to_REF().GetPos()); // In NWU
    if (IsNED(fc)) internal::SwapFrameConvention<Position>(cogPos);
    return cogPos;
  }

  Position FrBody::GetPosition(FRAME_CONVENTION fc) const {
    Position refPos = internal::ChVectorToVector3d<Position>(m_chronoBody->GetFrame_REF_to_abs().GetPos());
    if (IsNED(fc)) internal::SwapFrameConvention<Position>(refPos);
    return refPos;
  }

  FrGeographicCoord FrBody::GetGeoPosition(FRAME_CONVENTION fc) const {
    return CartToGeo(GetPosition(fc), fc);
  }

  void FrBody::SetPosition(const Position &worldPos, FRAME_CONVENTION fc) {

    /// This subroutine sets the initial position of a body in world.

    auto bodyFrame = GetFrame();
    bodyFrame.SetPosition(worldPos, fc);

    event_logger::info(GetTypeName(), GetName(),
                       "Set body position (in world reference frame NWU) to [{}\t{}\t{}]",
                       worldPos.x(), worldPos.y(), worldPos.z());

    m_chronoBody->SetFrame_REF_to_abs(internal::FrFrame2ChFrame(bodyFrame));
    m_chronoBody->UpdateAfterMove();
  }

  void FrBody::SetPosition(const Position &worlRefPosition,
                           const double &heading,
                           const double &distance,
                           ANGLE_UNIT unit,
                           FRAME_CONVENTION fc) {
    double alpha = heading;
    if (unit == DEG) alpha *= DEG2RAD;

    Direction direction = {std::cos(alpha), std::sin(alpha), 0.};
    SetPosition(worlRefPosition + direction * distance, fc);
  }

  void FrBody::SetGeoPosition(const FrGeographicCoord &geoCoord) {
    SetPosition(GeoToCart(geoCoord, NWU), NWU);
    event_logger::info(GetTypeName(), GetName(),
                       "Set geographic body position to latitude = {} °; longitude{} °]",
                       geoCoord.GetLatitude(), geoCoord.GetLongitude());
  }

  FrRotation FrBody::GetRotation() const {
    return FrRotation(GetQuaternion());
  }

  void FrBody::SetRotation(const FrRotation &rotation) {
    SetRotation(rotation.GetQuaternion());
  }

  FrUnitQuaternion FrBody::GetQuaternion() const {
    return internal::Ch2FrQuaternion(m_chronoBody->GetRot());
  }

  void FrBody::SetRotation(const FrUnitQuaternion &quaternion) {
    Position bodyWorldPos = GetPosition(NWU);
    m_chronoBody->SetRot(internal::Fr2ChQuaternion(quaternion));

    double phi, theta, psi;
    FrRotation(quaternion).GetCardanAngles_DEGREES(phi, theta, psi, NWU);

    event_logger::info(GetTypeName(), GetName(),
                       "Set body orientation (in world reference frame NWU, cardan angles) to "
                       "phi = {}\ttheta = {}\tpsi = {}]",
                       phi, theta, psi);

    SetPosition(bodyWorldPos, NWU);  // FIXME : pourquoi doit-on set la position ???
  }

  FrFrame FrBody::GetFrame() const {
    FrFrame bodyRefFrame;
    bodyRefFrame.SetPosition(GetPosition(NWU), NWU);
    bodyRefFrame.SetRotation(GetQuaternion());
    return bodyRefFrame;
  }

  void FrBody::SetFrame(const FrFrame &worldFrame) {
    SetPosition(worldFrame.GetPosition(NWU), NWU);
    SetRotation(worldFrame.GetQuaternion());
  }

  FrFrame FrBody::GetFrameAtPoint(const Position &bodyPoint, FRAME_CONVENTION fc) const {
    FrFrame pointFrame;
    pointFrame.SetPosition(GetPointPositionInWorld(bodyPoint, fc), fc);
    pointFrame.SetRotation(GetQuaternion());
    return pointFrame;
  }

  FrFrame FrBody::GetFrameAtCOG() const {
    return GetFrameAtPoint(GetCOG(NWU), NWU);
  }

  FrFrame FrBody::GetHeadingFrame() const {
    FrFrame headingFrame;
    double phi, theta, psi;
    GetRotation().GetCardanAngles_RADIANS(phi, theta, psi, NWU);
    headingFrame.SetRotZ_RADIANS(psi, NWU);
    headingFrame.SetPosition(GetCOGPositionInWorld(NWU), NWU);
    return headingFrame;
  }

  Position FrBody::GetPointPositionInWorld(const Position &bodyPos, FRAME_CONVENTION fc) const {
    return GetPosition(fc) + ProjectVectorInWorld<Position>(bodyPos, fc);
  }

  Position FrBody::GetPointPositionInBody(const Position &worldPos, FRAME_CONVENTION fc) const {
    return ProjectVectorInBody<Position>(worldPos - GetPosition(fc), fc);
  }

  Position FrBody::GetCOGPositionInWorld(FRAME_CONVENTION fc) const {
    Position cogPos = internal::ChVectorToVector3d<Position>(m_chronoBody->GetPos());
    if (IsNED(fc)) internal::SwapFrameConvention<Position>(cogPos);
    return cogPos;
  }

  FrGeographicCoord FrBody::GetGeoPointPositionInWorld(const Position &bodyPos, FRAME_CONVENTION fc) const {
    return CartToGeo(GetPointPositionInWorld(bodyPos, fc), fc);
  }

  FrGeographicCoord FrBody::GetGeoPointPositionInBody(const Position &worldPos, FRAME_CONVENTION fc) const {
    return CartToGeo(GetPointPositionInBody(worldPos, fc), fc);
  }

  FrGeographicCoord FrBody::GetCOGGeoPosition() const {
    return CartToGeo(GetCOGPositionInWorld(NWU), NWU);
  }


  void FrBody::SetPositionOfBodyPoint(const Position &bodyPoint, const Position &worldPos, FRAME_CONVENTION fc) {
    Position bodyWorldPos = GetPosition(fc);
    Position worldPointPos = GetPointPositionInWorld(bodyPoint, fc);

    Translation translation = worldPos - worldPointPos;
    TranslateInWorld(translation, fc);
  }

  void FrBody::TranslateInWorld(const Translation &worldTranslation, FRAME_CONVENTION fc) {
    auto refFrame = GetFrame();
    refFrame.SetPosition(refFrame.GetPosition(fc) + worldTranslation, fc);
    m_chronoBody->SetFrame_REF_to_abs(internal::FrFrame2ChFrame(refFrame));
    m_chronoBody->UpdateAfterMove();
  }

  void FrBody::TranslateInWorld(double x, double y, double z, FRAME_CONVENTION fc) {
    TranslateInWorld(Translation(x, y, z), fc);
  }

  void FrBody::TranslateInBody(const Translation &bodyTranslation, FRAME_CONVENTION fc) {
    auto refFrame = GetFrame();
    refFrame.SetPosition(refFrame.GetPosition(fc) + ProjectVectorInWorld<Position>(bodyTranslation, fc), fc);
    m_chronoBody->SetFrame_REF_to_abs(internal::FrFrame2ChFrame(refFrame));
    m_chronoBody->UpdateAfterMove();
  }

  void FrBody::TranslateInBody(double x, double y, double z, FRAME_CONVENTION fc) {
    TranslateInBody(Translation(x, y, z), fc);
  }

  void FrBody::Rotate(const FrRotation &relRotation) {
    SetRotation(GetRotation() * relRotation);
  }

  void FrBody::Rotate(const FrUnitQuaternion &relQuaternion) {
    SetRotation(GetQuaternion() * relQuaternion);
  }

  void FrBody::RotateAroundPointInWorld(const FrRotation &rot, const Position &worldPos, FRAME_CONVENTION fc) {
    RotateAroundPointInWorld(rot.GetQuaternion(), worldPos, fc);
  }

  void FrBody::RotateAroundPointInBody(const FrRotation &rot, const Position &bodyPos, FRAME_CONVENTION fc) {
    RotateAroundPointInBody(rot.GetQuaternion(), bodyPos, fc);
  }

  void FrBody::RotateAroundPointInWorld(const FrUnitQuaternion &rot, const Position &worldPos, FRAME_CONVENTION fc) {
    Position bodyPos = GetPointPositionInBody(worldPos, fc);
    Rotate(rot);
    SetPositionOfBodyPoint(bodyPos, worldPos, fc);
  }

  void FrBody::RotateAroundPointInBody(const FrUnitQuaternion &rot, const Position &bodyPos, FRAME_CONVENTION fc) {
    Position worldPos = GetPointPositionInWorld(bodyPos, fc);
    Rotate(rot);
    SetPositionOfBodyPoint(bodyPos, worldPos, fc);
  }

  void FrBody::RotateAroundCOG(const FrRotation &rot, FRAME_CONVENTION fc) {
    RotateAroundPointInBody(rot, GetCOG(fc), fc);
  }

  void FrBody::RotateAroundCOG(const FrUnitQuaternion &rot, FRAME_CONVENTION fc) {
    RotateAroundPointInBody(rot, GetCOG(fc), fc);
  }

  void FrBody::SetGeneralizedVelocityInWorld(const Velocity &worldVel, const AngularVelocity &worldAngVel,
                                             FRAME_CONVENTION fc) {
    SetGeneralizedVelocityInWorldAtPointInBody(Position(0., 0., 0.), worldVel, worldAngVel, fc);
  }

  void FrBody::SetGeneralizedVelocityInBody(const Velocity &bodyVel, const AngularVelocity &bodyAngVel,
                                            FRAME_CONVENTION fc) {
    SetGeneralizedVelocityInBodyAtPointInBody(Position(0., 0., 0.), bodyVel, bodyAngVel, fc);
  }

  Velocity FrBody::GetLinearVelocityInWorld(FRAME_CONVENTION fc) const {
    Velocity bodyVel = internal::ChVectorToVector3d<Velocity>(m_chronoBody->GetFrame_REF_to_abs().GetPos_dt());
    if (IsNED(fc)) internal::SwapFrameConvention<Velocity>(bodyVel);
    return bodyVel;
  }

  Velocity FrBody::GetVelocityInBody(FRAME_CONVENTION fc) const {
    return ProjectVectorInBody<Velocity>(GetLinearVelocityInWorld(fc), fc);
  }

  void FrBody::SetVelocityInWorldNoRotation(const Velocity &worldVel, FRAME_CONVENTION fc) {
    auto worldVelTmp = worldVel;
    if (IsNED(fc)) internal::SwapFrameConvention<Velocity>(worldVelTmp);
    chrono::ChCoordsys<double> coord;
    coord.pos = internal::Vector3dToChVector(worldVelTmp);
    coord.rot.SetNull();
    m_chronoBody->SetCoord_dt(coord);
    m_chronoBody->UpdateAfterMove();
  }

  void FrBody::SetVelocityInBodyNoRotation(const Velocity &bodyVel, FRAME_CONVENTION fc) {
    SetVelocityInWorldNoRotation(ProjectVectorInWorld(bodyVel, fc), fc);
  }

  Velocity FrBody::GetCOGLinearVelocityInWorld(FRAME_CONVENTION fc) const {
    Velocity cogVel = internal::ChVectorToVector3d<Velocity>(m_chronoBody->GetCoord_dt().pos); // In NWU
    if (IsNED(fc)) internal::SwapFrameConvention<Velocity>(cogVel);
    return cogVel;
  }

  Velocity FrBody::GetCOGVelocityInBody(FRAME_CONVENTION fc) const {
    return ProjectVectorInBody<Velocity>(GetCOGLinearVelocityInWorld(fc), fc);
  }

  Velocity FrBody::GetVelocityInHeadingFrame(FRAME_CONVENTION fc) const {
    return GetHeadingFrame().ProjectVectorParentInFrame(GetCOGLinearVelocityInWorld(fc), fc);
  }

  void FrBody::SetAccelerationInWorldNoRotation(const Acceleration &worldAcc, FRAME_CONVENTION fc) {
    auto worldAccTmp = worldAcc;
    if (IsNED(fc)) internal::SwapFrameConvention<Acceleration>(worldAccTmp);
    chrono::ChCoordsys<double> coord;
    coord.pos = internal::Vector3dToChVector(worldAccTmp);
    coord.rot.SetNull();
    m_chronoBody->SetCoord_dtdt(coord);
    m_chronoBody->UpdateAfterMove();
  }

  void FrBody::SetAccelerationInBodyNoRotation(const Acceleration &bodyAcc, FRAME_CONVENTION fc) {
    SetAccelerationInWorldNoRotation(ProjectVectorInWorld<Acceleration>(bodyAcc, fc), fc);
  }

  Acceleration FrBody::GetLinearAccelerationInWorld(FRAME_CONVENTION fc) const {
    return GetAccelerationInWorldAtPointInBody(Position(0., 0., 0.), fc);
  }

  Acceleration FrBody::GetAccelerationInBody(FRAME_CONVENTION fc) const {
    return ProjectVectorInBody<Acceleration>(GetLinearAccelerationInWorld(fc), fc);
  }


  Acceleration FrBody::GetCOGLinearAccelerationInWorld(FRAME_CONVENTION fc) const {
    Acceleration cogAcc = internal::ChVectorToVector3d<Acceleration>(m_chronoBody->GetCoord_dtdt().pos); // In NWU
    if (IsNED(fc)) internal::SwapFrameConvention<Acceleration>(cogAcc);
    return cogAcc;
  }

  Acceleration FrBody::GetCOGAccelerationInBody(FRAME_CONVENTION fc) const {
    return ProjectVectorInBody<Acceleration>(GetCOGLinearAccelerationInWorld(fc), fc);
  }

  void FrBody::SetAngularVelocityInWorld(const AngularVelocity &worldAngVel, FRAME_CONVENTION fc) {
    auto worldAngVelTmp = worldAngVel;
    if (IsNED(fc)) internal::SwapFrameConvention<AngularVelocity>(worldAngVelTmp);
    m_chronoBody->SetWvel_par(internal::Vector3dToChVector(worldAngVelTmp));
    m_chronoBody->UpdateAfterMove();
  }

  void FrBody::SetCOGAngularVelocityInWorld(const AngularVelocity &worldAngVel, FRAME_CONVENTION fc) {
    auto worldAngVelTmp = worldAngVel;
    if (IsNED(fc)) internal::SwapFrameConvention<AngularVelocity>(worldAngVelTmp);
    m_chronoBody->SetWvel_par(internal::Vector3dToChVector(worldAngVelTmp));
  }

  void FrBody::SetAngularVelocityInBody(const AngularVelocity &bodyAngVel, FRAME_CONVENTION fc) {
    SetAngularVelocityInWorld(ProjectVectorInWorld(bodyAngVel, fc), fc);
  }

  AngularVelocity FrBody::GetAngularVelocityInWorld(FRAME_CONVENTION fc) const {
    AngularVelocity angVel = internal::ChVectorToVector3d<AngularVelocity>(m_chronoBody->GetWvel_par());
    if (IsNED(fc)) internal::SwapFrameConvention<AngularVelocity>(angVel);
    return angVel;
  }

  AngularVelocity FrBody::GetAngularVelocityInBody(FRAME_CONVENTION fc) const {
    return ProjectVectorInBody<AngularVelocity>(GetAngularVelocityInWorld(fc), fc);
  }

  void FrBody::SetAngularAccelerationInWorld(const AngularAcceleration &worldAngAcc, FRAME_CONVENTION fc) {
    auto worldAngAccTmp = worldAngAcc;
    if (IsNED(fc)) internal::SwapFrameConvention<AngularAcceleration>(worldAngAccTmp);
    auto chronoAngAcc = internal::Vector3dToChVector(worldAngAccTmp);
    m_chronoBody->SetWacc_par(
        chronoAngAcc); // FIXME : dans chrono, l'argument d'entree n'est pas const... -> fix Chrono
    m_chronoBody->UpdateAfterMove();
  }

  void FrBody::SetAngularAccelerationInBody(const AngularAcceleration &bodyAngAcc, FRAME_CONVENTION fc) {
    SetAngularAccelerationInWorld(ProjectVectorInWorld(bodyAngAcc, fc), fc);
  }

  AngularAcceleration FrBody::GetAngularAccelerationInWorld(FRAME_CONVENTION fc) const {
    AngularAcceleration angAcc = internal::ChVectorToVector3d<AngularAcceleration>(m_chronoBody->GetWacc_par());
    if (IsNED(fc)) internal::SwapFrameConvention<AngularAcceleration>(angAcc);
    return angAcc;
  }

  AngularAcceleration FrBody::GetAngularAccelerationInBody(FRAME_CONVENTION fc) const {
    return ProjectVectorInBody(GetAngularAccelerationInWorld(fc), fc);
  }

  Velocity FrBody::GetVelocityInWorldAtPointInWorld(const Position &worldPoint, FRAME_CONVENTION fc) const {
    Position bodyPoint = GetPointPositionInBody(worldPoint, fc);
    return GetVelocityInWorldAtPointInBody(bodyPoint, fc);
  }

  Velocity FrBody::GetVelocityInWorldAtPointInBody(const Position &bodyPoint, FRAME_CONVENTION fc) const {
    return ProjectVectorInWorld<Velocity>(GetVelocityInBodyAtPointInBody(bodyPoint, fc), fc);
  }

  Velocity FrBody::GetVelocityInBodyAtPointInWorld(const Position &worldPoint, FRAME_CONVENTION fc) const {
    Position bodyPoint = GetPointPositionInBody(worldPoint, fc);
    return GetVelocityInBodyAtPointInBody(bodyPoint, fc);
  }

  Velocity FrBody::GetVelocityInBodyAtPointInBody(const Position &bodyPoint, FRAME_CONVENTION fc) const {
    Velocity bodyVel = GetVelocityInBody(fc);
    AngularVelocity bodyAngVel = GetAngularVelocityInBody(fc);
    return bodyVel + bodyAngVel.cross(bodyPoint);
  }

  Acceleration FrBody::GetAccelerationInWorldAtPointInWorld(const Position &worldPoint, FRAME_CONVENTION fc) const {
    auto bodyPoint = GetPointPositionInBody(worldPoint, fc);
    return GetAccelerationInWorldAtPointInBody(bodyPoint, fc);
  }

  Acceleration FrBody::GetAccelerationInWorldAtPointInBody(const Position &bodyPoint, FRAME_CONVENTION fc) const {
    auto bodyPointTmp = bodyPoint;
    if (IsNED(fc)) internal::SwapFrameConvention<Position>(bodyPointTmp);

    Acceleration pointAcc = internal::ChVectorToVector3d<Acceleration>(
        m_chronoBody->PointAccelerationLocalToParent(internal::Vector3dToChVector(bodyPointTmp - GetCOG(NWU)))
    );

    if (IsNED(fc)) internal::SwapFrameConvention<Acceleration>(pointAcc);
    return pointAcc;
  }

  Acceleration FrBody::GetAccelerationInBodyAtPointInWorld(const Position &worldPoint, FRAME_CONVENTION fc) const {
    return GetAccelerationInBodyAtPointInBody(GetPointPositionInBody(worldPoint, fc), fc);
  }

  Acceleration FrBody::GetAccelerationInBodyAtPointInBody(const Position &bodyPoint, FRAME_CONVENTION fc) const {
    return ProjectVectorInBody(GetAccelerationInWorldAtPointInBody(bodyPoint, fc), fc);
  }


  void FrBody::SetGeneralizedVelocityInWorldAtPointInWorld(const Position &worldPoint, const Velocity &worldVel,
                                                           const AngularVelocity &worldAngVel, FRAME_CONVENTION fc) {
    Position bodyPoint = GetPointPositionInBody(worldPoint, fc);
    SetGeneralizedVelocityInWorldAtPointInBody(bodyPoint, worldVel, worldAngVel, fc);
  }

  void FrBody::SetGeneralizedVelocityInWorldAtPointInBody(const Position &bodyPoint, const Velocity &worldVel,
                                                          const AngularVelocity &worldAngVel, FRAME_CONVENTION fc) {
    Velocity bodyVel = ProjectVectorInBody<Velocity>(worldVel, fc);
    AngularVelocity bodyAngVel = ProjectVectorInBody<AngularVelocity>(worldAngVel, fc);
    SetGeneralizedVelocityInBodyAtPointInBody(bodyPoint, bodyVel, bodyAngVel, fc);
  }

  void FrBody::SetGeneralizedVelocityInBodyAtPointInWorld(const Position &worldPoint, const Velocity &bodyVel,
                                                          const AngularVelocity &bodyAngVel, FRAME_CONVENTION fc) {
    Position bodyPoint = GetPointPositionInBody(worldPoint, fc);
    SetGeneralizedVelocityInBodyAtPointInBody(bodyPoint, bodyVel, bodyAngVel, fc);
  }

  void FrBody::SetGeneralizedVelocityInBodyAtPointInBody(const Position &bodyPoint, const Velocity &bodyVel,
                                                         const AngularVelocity &bodyAngVel, FRAME_CONVENTION fc) {

    Position PG = GetCOG(fc) - bodyPoint;
    Velocity cogVel = bodyVel + bodyAngVel.cross(PG);
    SetVelocityInBodyNoRotation(cogVel, fc);
    SetAngularVelocityInBody(bodyAngVel, fc);
  }

  void
  FrBody::SetGeneralizedAccelerationInBodyAtCOG(const Acceleration &bodyAcc, const AngularAcceleration &bodyAngAcc,
                                                FRAME_CONVENTION fc) {
    SetAccelerationInBodyNoRotation(bodyAcc, fc);
    SetAngularAccelerationInBody(bodyAngAcc, fc);
  }

  void
  FrBody::SetGeneralizedAccelerationInWorldAtCOG(const Acceleration &worldAcc, const AngularAcceleration &worldAngAcc,
                                                 FRAME_CONVENTION fc) {
    SetAccelerationInWorldNoRotation(worldAcc, fc);
    SetAngularAccelerationInWorld(worldAngAcc, fc);
  }

  void FrBody::CartToGeo(const Position &cartPos, FrGeographicCoord &geoCoord, FRAME_CONVENTION fc) const {
    geoCoord = CartToGeo(cartPos, fc);
  }

  void FrBody::CartToGeo(const Position &cartPos, FrGeographicCoord &geoCoord, FRAME_CONVENTION fc) {
    geoCoord = CartToGeo(cartPos, fc);
  }

  FrGeographicCoord FrBody::CartToGeo(const Position &cartPos, FRAME_CONVENTION fc) const {
    return GetSystem()->GetEnvironment()->GetGeographicServices()->CartToGeo(cartPos, fc);
  }

  FrGeographicCoord FrBody::CartToGeo(const Position &cartPos, FRAME_CONVENTION fc) {
    return GetSystem()->GetEnvironment()->GetGeographicServices()->CartToGeo(cartPos, fc);
  }


  void FrBody::GeoToCart(const FrGeographicCoord &geoCoord, Position &cartPos, FRAME_CONVENTION fc) const {
    cartPos = GeoToCart(geoCoord, fc);
  }

  void FrBody::GeoToCart(const FrGeographicCoord &geoCoord, Position &cartPos, FRAME_CONVENTION fc) {
    cartPos = GeoToCart(geoCoord, fc);
  }

  Position FrBody::GeoToCart(const FrGeographicCoord &geoCoord, FRAME_CONVENTION fc) const {
    return GetSystem()->GetEnvironment()->GetGeographicServices()->GeoToCart(geoCoord, fc);
  }

  Position FrBody::GeoToCart(const FrGeographicCoord &geoCoord, FRAME_CONVENTION fc) {
    return GetSystem()->GetEnvironment()->GetGeographicServices()->GeoToCart(geoCoord, fc);
  }

  void FrBody::SetContactMethod() {
    switch (GetSystem()->GetSystemType()) {
      case FrOffshoreSystem::SYSTEM_TYPE::SMOOTH_CONTACT:
        m_chronoBody->SetMaterialSurface(std::make_shared<chrono::ChMaterialSurfaceSMC>());
        event_logger::info(GetTypeName(), GetName(), "Contact method set to SMOOTH");
        break;
      case FrOffshoreSystem::SYSTEM_TYPE::NONSMOOTH_CONTACT:
        m_chronoBody->SetMaterialSurface(std::make_shared<chrono::ChMaterialSurfaceNSC>());
        event_logger::info(GetTypeName(), GetName(), "Contact method set to NON SMOOTH");
        break;
    };


  }

  void FrBody::InitializeLockedDOF() {

    // TODO : voir si n'accepte pas de definir des offset sur les ddl bloques...

    if (m_DOFLink) {
      // updating the link with the new mask
      m_DOFLink->SetDOFMask(m_DOFMask.get());
      m_DOFLink->Initialize();
    }
    else {

      // Getting the markers that enter in the link

      // Body marker placed at the current COG body position  // TODO : voir si on se donne d'autres regles que le COG...
      auto bodyNode = NewNode(GetName() + "_locking_node");

      auto cogPositionInWorld = GetCOGPositionInWorld(NWU);
      auto bodyOrientationInWorld = GetQuaternion();

      auto bodyNodeFrameInWorld = FrFrame(cogPositionInWorld, bodyOrientationInWorld, NWU);
      bodyNode->SetFrameInWorld(bodyNodeFrameInWorld);

      // World Marker placed at the current COG body position
      auto node_numbers = GetSystem()->GetWorldBody()->GetNodeList().size();
      auto worldNode = GetSystem()->GetWorldBody()->NewNode("world_body_locking_node" + std::to_string(node_numbers));
      worldNode->SetFrameInBody(bodyNodeFrameInWorld);

      // Creating the link
      m_DOFLink = std::make_shared<FrDOFMaskLink>(GetName() + "_locking_constraint", GetSystem(), bodyNode, worldNode);

      // Initializing the link with the DOFMask
      m_DOFLink->SetDOFMask(m_DOFMask.get());

<<<<<<< HEAD
    bodyNode->LogThis(m_DOFMask->IsLogged());
    worldNode->LogThis(m_DOFMask->IsLogged());
    DOFLink->LogThis(m_DOFMask->IsLogged());

=======
      // Adding the link to the system
      GetSystem()->Add(m_DOFLink);
    }
>>>>>>> c3bdb9e7
  }

  FrDOFMask *FrBody::GetDOFMask() {
    return m_DOFMask.get();
  }

  void FrBody::DefineLogMessages() {

    // TODO : changer le nom du message. Le message protobuf associe doit avoir le nom frydom_msg.FrBody
    auto msg = NewMessage("FrBody", "Body states");

    msg->AddField<double>("Time", "s", "Current time of the simulation", [this]() { return GetSystem()->GetTime(); });

    msg->AddField<Eigen::Matrix<double, 3, 1>>
        ("PositionInWorld", "m", fmt::format("body position in the world reference frame in {}", GetLogFC()),
         [this]() { return GetPosition(GetLogFC()); });

    msg->AddField<Eigen::Matrix<double, 3, 1>>
        ("COGPositionInWorld", "m",
         fmt::format("COG body position in the world reference frame in {}", GetLogFC()),
         [this]() { return GetCOGPositionInWorld(GetLogFC()); });

    msg->AddField<Eigen::Matrix<double, 3, 1>>
        ("CardanAngles", "deg",
         fmt::format("body orientation in the world reference frame in {}", GetLogFC()),
         [this]() {
           double phi, theta, psi;
           GetRotation().GetCardanAngles_DEGREES(phi, theta, psi, GetLogFC());
           phi = mathutils::Normalize__180_180(phi);
           theta = mathutils::Normalize__180_180(theta);
           psi = mathutils::Normalize__180_180(psi);
           return Vector3d<double>(phi, theta, psi);
         });

    msg->AddField<Eigen::Matrix<double, 3, 1>>
        ("VelocityInBody", "m/s",
         fmt::format("body linear velocity in the body local frame in {}", GetLogFC()),
         [this]() { return GetVelocityInBody(GetLogFC()); });

    msg->AddField<Eigen::Matrix<double, 3, 1>>
        ("COGVelocityInBody", "m/s",
         fmt::format("COG linear velocity in the body local frame in {}", GetLogFC()),
         [this]() { return GetCOGVelocityInBody(GetLogFC()); });

    msg->AddField<Eigen::Matrix<double, 3, 1>>
        ("LinearVelocityInWorld", "m/s",
         fmt::format("body linear velocity in the world reference frame in {}", GetLogFC()),
         [this]() { return GetLinearVelocityInWorld(GetLogFC()); });

    msg->AddField<Eigen::Matrix<double, 3, 1>>
        ("COGLinearVelocityInWorld", "m/s",
         fmt::format("COG body linear velocity in the world reference frame in {}", GetLogFC()),
         [this]() { return GetCOGLinearVelocityInWorld(GetLogFC()); });

    msg->AddField<Eigen::Matrix<double, 3, 1>>
        ("AngularVelocityInWorld", "rad/s",
         fmt::format("body angular velocity in the world reference frame in {}", GetLogFC()),
         [this]() { return GetAngularVelocityInWorld(GetLogFC()); });

    msg->AddField<Eigen::Matrix<double, 3, 1>>
        ("LinearAccelerationInWorld", "m/s2",
         fmt::format("body linear acceleration in the world reference frame in {}", GetLogFC()),
         [this]() { return GetLinearAccelerationInWorld(GetLogFC()); });

    msg->AddField<Eigen::Matrix<double, 3, 1>>
        ("LinearAccelerationInBody", "m/s2",
         fmt::format("body linear acceleration in the body reference frame in {}", GetLogFC()),
         [this]() { return GetAccelerationInBody(GetLogFC()); });

    msg->AddField<Eigen::Matrix<double, 3, 1>>
        ("COGLinearAccelerationInWorld", "m/s2",
         fmt::format("COG body linear acceleration in the world reference frame in {}", GetLogFC()),
         [this]() { return GetCOGLinearAccelerationInWorld(GetLogFC()); });

    msg->AddField<Eigen::Matrix<double, 3, 1>>
        ("COGLinearAccelerationInBody", "m/s2",
         fmt::format("COG body linear acceleration in the body reference frame in {}", GetLogFC()),
         [this]() { return GetCOGAccelerationInBody(GetLogFC()); });

    msg->AddField<Eigen::Matrix<double, 3, 1>>
        ("AngularAccelerationInWorld", "rad/s2",
         fmt::format("body angular acceleration in the world reference frame in {}", GetLogFC()),
         [this]() { return GetAngularAccelerationInWorld(GetLogFC()); });

    msg->AddField<Eigen::Matrix<double, 3, 1>>
        ("AngularAccelerationInBody", "rad/s2",
         fmt::format("body angular acceleration in the body reference frame in {}", GetLogFC()),
         [this]() { return GetAngularAccelerationInBody(GetLogFC()); });

    msg->AddField<Eigen::Matrix<double, 3, 1>>
        ("TotalExtForceInBody", "N",
         fmt::format("Total external force, expressed in body reference frame in {}", GetLogFC()),
         [this]() { return GetTotalExtForceInBody(GetLogFC()); });

    msg->AddField<Eigen::Matrix<double, 3, 1>>
        ("TotalExtTorqueInBodyAtCOG", "Nm",
         fmt::format("Total external torque at COG, expressed in body reference frame in {}", GetLogFC()),
         [this]() { return GetTotalExtTorqueInBodyAtCOG(GetLogFC()); });

    msg->AddField<Eigen::Matrix<double, 3, 1>>
        ("TotalExtForceInWorld", "N",
         fmt::format("Total external force, expressed in world reference frame in {}", GetLogFC()),
         [this]() { return GetTotalExtForceInWorld(GetLogFC()); });

    msg->AddField<Eigen::Matrix<double, 3, 1>>
        ("TotalExtTorqueInWorldAtCOG", "Nm",
         fmt::format("Total external torque at COG, expressed in world reference frame in {}", GetLogFC()),
         [this]() { return GetTotalExtTorqueInWorldAtCOG(GetLogFC()); });

    msg->AddField<Eigen::Matrix<double, 3, 1>>
        ("ContactForceInWorld", "N",
         fmt::format("Total contact force, expressed in world reference frame in {}", GetLogFC()),
         [this]() { return GetContactForceInWorld(GetLogFC()); });

  }

  FrBody::ForceContainer FrBody::GetForceList() const { return m_externalForces; }

  FrBody::NodeContainer FrBody::GetNodeList() const { return m_nodes; }


}  // end namespace frydom<|MERGE_RESOLUTION|>--- conflicted
+++ resolved
@@ -1158,16 +1158,13 @@
       // Initializing the link with the DOFMask
       m_DOFLink->SetDOFMask(m_DOFMask.get());
 
-<<<<<<< HEAD
-    bodyNode->LogThis(m_DOFMask->IsLogged());
-    worldNode->LogThis(m_DOFMask->IsLogged());
-    DOFLink->LogThis(m_DOFMask->IsLogged());
-
-=======
+      bodyNode->LogThis(m_DOFMask->IsLogged());
+      worldNode->LogThis(m_DOFMask->IsLogged());
+      m_DOFLink->LogThis(m_DOFMask->IsLogged());
+
       // Adding the link to the system
       GetSystem()->Add(m_DOFLink);
     }
->>>>>>> c3bdb9e7
   }
 
   FrDOFMask *FrBody::GetDOFMask() {
