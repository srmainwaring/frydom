
message(STATUS "    ...DEV TESTS :")

set(REFACTORING_TESTS
        test_FrLinks
        test_cylinder_interaction
        test_FrFunction
        test_FrFileSystem
        test_spdlog
        test_MorisonExtended
        test_MorisonExtFreeMotion
#        test_lumped_mass_cable
        test_chrono_spring_bodies
        test_catenary_clump_weight
        test_catenary_seabed
#        test_pendulum_lumped_mass
        test_bspline
        test_beam_IGA
        test_fea_cable
        test_fea_cable_discretization
        test_fea_mooring_line_with_clump
        test_vertical_fea_cable_in_waves
        bench_FEACable_moored
        bench_FEACable_FOWT_moored
        test_log_hdf5
<<<<<<< HEAD
        test_propulsion
=======
        test_FrSteadyStateChecker
>>>>>>> db7d9edb
        )

foreach (test ${REFACTORING_TESTS})
    message(STATUS "        ...add ${test}")

    add_executable(${test} ${test}.cpp)
    target_link_libraries(${test} frydom)

    set_target_properties( ${test}
            PROPERTIES
            RUNTIME_OUTPUT_DIRECTORY "${CMAKE_BINARY_DIR}/bin"
            )

endforeach ()<|MERGE_RESOLUTION|>--- conflicted
+++ resolved
@@ -23,11 +23,8 @@
         bench_FEACable_moored
         bench_FEACable_FOWT_moored
         test_log_hdf5
-<<<<<<< HEAD
         test_propulsion
-=======
         test_FrSteadyStateChecker
->>>>>>> db7d9edb
         )
 
 foreach (test ${REFACTORING_TESTS})
