find_package(mathutils QUIET)

if (NOT mathutils_FOUND)
    include(FetchContent)

#    set(FETCHCONTENT_QUIET OFF)

<<<<<<< HEAD
    set(MathUtils_URL git@frydom-ce.org:ce/mathutils.git) # TODO: pointer vers un depot git distant...
    FetchContent_Declare(mathutils
            GIT_REPOSITORY ${MathUtils_URL}
            GIT_TAG v1.0
=======
    FetchContent_Declare(mathutils
            GIT_REPOSITORY ${mathutils_URL}
            GIT_TAG ${mathutils_TAG}
>>>>>>> 724dcdb7
            )

    FetchContent_GetProperties(mathutils)
    if(NOT mathutils_POPULATED)
        message(STATUS "Downloading, Configuring and Generating 'MathUtils' dependency")
        FetchContent_Populate(mathutils)

        # MathUtils BUILD OPTIONS
        set(MATHUTILS_BUILD_TESTS OFF CACHE BOOL "" FORCE)
        set(ADD_MATPLOTLIB_CPP ON CACHE BOOL "" FORCE)

        add_subdirectory(${mathutils_SOURCE_DIR} ${mathutils_BINARY_DIR})
    else()
        message(STATUS "MathUtils already populated")
    endif()
endif()

if (TARGET MathUtils::MathUtils)
    get_target_property(INC MathUtils::MathUtils INTERFACE_INCLUDE_DIRECTORIES)
    message(STATUS "Found MathUtils : ${INC}")
else()
    message(STATUS "MathUtils target NOT FOUND")
endif()<|MERGE_RESOLUTION|>--- conflicted
+++ resolved
@@ -1,3 +1,4 @@
+
 find_package(mathutils QUIET)
 
 if (NOT mathutils_FOUND)
@@ -5,16 +6,9 @@
 
 #    set(FETCHCONTENT_QUIET OFF)
 
-<<<<<<< HEAD
-    set(MathUtils_URL git@frydom-ce.org:ce/mathutils.git) # TODO: pointer vers un depot git distant...
-    FetchContent_Declare(mathutils
-            GIT_REPOSITORY ${MathUtils_URL}
-            GIT_TAG v1.0
-=======
     FetchContent_Declare(mathutils
             GIT_REPOSITORY ${mathutils_URL}
             GIT_TAG ${mathutils_TAG}
->>>>>>> 724dcdb7
             )
 
     FetchContent_GetProperties(mathutils)
