//
// Created by frongere on 02/06/17.
//

#include "FrIrrApp.h"
#include "chrono_irrlicht/ChIrrWizard.h"

#define SQ2_2 (sqrt(2.)/2.)

namespace frydom {

    FrIrrApp::FrIrrApp(FrOffshoreSystem& system, const double dist)
            : chrono::irrlicht::ChIrrApp(&system,
                                         L"FRyDoM viewer",
                                         irr::core::dimension2d<irr::u32>(800, 600),
                                         false,
                                         false,
                                         true,
                                         irr::video::EDT_OPENGL){

        SetSkyBox();
<<<<<<< HEAD
        //AddTypicalLights();
        AddTypicalLights(irr::core::vector3df(-30.f, -100.f, 30.f),
                irr::core::vector3df(-30.f, -80.f, -30.f),
                 290,
                 190,
                irr::video::SColorf(0.7f, 0.7f, 0.7f, 1.0f),
                irr::video::SColorf(0.7f, 0.8f, 0.8f, 1.0f));
        AddTypicalCamera(irr::core::vector3df(0, (irr::f32)dist, (irr::f32)dist),
=======
        AddCustomLights();
        AddCustomCamera(irr::core::vector3df(-(irr::f32)dist, (irr::f32)dist*0, (irr::f32)dist),
>>>>>>> cd4e3066
                         irr::core::vector3df(0, (irr::f32)SQ2_2, (irr::f32)SQ2_2));
        //AddTypicalLogo("frydom_logo.png");
    }


    FrIrrApp::FrIrrApp(FrOffshoreSystem* system,
                       const wchar_t* title,
                       irr::core::dimension2d<irr::u32> dimens)
        : chrono::irrlicht::ChIrrApp(system, title, dimens, false, false, true, irr::video::EDT_OPENGL){

        SetSkyBox();
    }

    FrIrrApp::~FrIrrApp() {}

    // -----------------------------------------------------------------------------
    // Create a skybox that has Z pointing up.
    // Note that the default ChIrrApp::AddTypicalSky() uses Y up.
    // -----------------------------------------------------------------------------
    void FrIrrApp::SetSkyBox() {
//        std::string mtexturedir = "../data/skybox/";
        std::string str_lf = "sky_lf.jpg";
        std::string str_up = "sky_up.jpg";
        std::string str_dn = "sky_dn.jpg";

        irr::video::ITexture* map_skybox_side = GetVideoDriver()->getTexture(str_lf.c_str());
        irr::scene::ISceneNode* mbox = GetSceneManager()->addSkyBoxSceneNode(
                GetVideoDriver()->getTexture(str_up.c_str()),
                GetVideoDriver()->getTexture(str_dn.c_str()),
                map_skybox_side,
                map_skybox_side,
                map_skybox_side,
                map_skybox_side
        );
        // Turning around x to make z pointing up. Note that it is +90 as Irrlicht uses left-handed frames... WTF !!!
        mbox->setRotation(irr::core::vector3df(90, 0, 0));

    }
    FrIrrCamera* FrIrrApp::AddCustomCamera(irr::core::vector3df mpos, irr::core::vector3df mtarg) {
<<<<<<< HEAD

        // create and init camera
        auto camera = new FrIrrCamera(GetDevice(), GetSceneManager()->getRootSceneNode(), GetSceneManager(),
                                                                              -1, -160.0f, 20.0f, 20.0f);

        // camera->bindTargetAndRotation(true);
        camera->setPosition(mpos);
        camera->setTarget(mtarg);

        camera->setNearValue(0.1f);
        camera->setMinZoom(0.6f);
        //camera->setZoomSpeed(20);

        /*auto upVector = camera->getUpVector();
        fmt::print("UpVector : ({},{},{})\n",upVector.X,upVector.Y,upVector.Z);

        //camera->setUpVector(irr::core::vector3df(0.0f,1.0f,0.0f));

        upVector = camera->getUpVector();
        fmt::print("UpVector : ({},{},{})\n",upVector.X,upVector.Y,upVector.Z);*/


        return camera;


        //return ChIrrWizard::add_typical_Camera(GetDevice(), mpos, mtarg);
    }
=======
>>>>>>> cd4e3066

        // create and init camera
        auto camera = new FrIrrCamera(GetDevice(), GetSceneManager()->getRootSceneNode(), GetSceneManager(),
                                                                              -1, -160.0f, 20.0f, 20.0f);

        camera->setPosition(mpos);
        camera->setTarget(mtarg);

        camera->setNearValue(0.1f);
        camera->setMinZoom(0.6f);

        return camera;
    }

    void FrIrrApp::AddCustomLights(irr::core::vector3df pos1, irr::core::vector3df pos2,
                                   double rad1, double rad2,
                                   irr::video::SColorf col1, irr::video::SColorf col2)  {
        // create lights
        irr::scene::ILightSceneNode* mlight1 = GetDevice()->getSceneManager()->addLightSceneNode(0, pos1, col1, (irr::f32)rad1);

        irr::scene::ILightSceneNode* mlight2 = GetDevice()->getSceneManager()->addLightSceneNode(0, pos2, col2, (irr::f32)rad2);

        mlight2->enableCastShadow(false);
    }


}  // end namespace frydom<|MERGE_RESOLUTION|>--- conflicted
+++ resolved
@@ -19,19 +19,8 @@
                                          irr::video::EDT_OPENGL){
 
         SetSkyBox();
-<<<<<<< HEAD
-        //AddTypicalLights();
-        AddTypicalLights(irr::core::vector3df(-30.f, -100.f, 30.f),
-                irr::core::vector3df(-30.f, -80.f, -30.f),
-                 290,
-                 190,
-                irr::video::SColorf(0.7f, 0.7f, 0.7f, 1.0f),
-                irr::video::SColorf(0.7f, 0.8f, 0.8f, 1.0f));
-        AddTypicalCamera(irr::core::vector3df(0, (irr::f32)dist, (irr::f32)dist),
-=======
         AddCustomLights();
         AddCustomCamera(irr::core::vector3df(-(irr::f32)dist, (irr::f32)dist*0, (irr::f32)dist),
->>>>>>> cd4e3066
                          irr::core::vector3df(0, (irr::f32)SQ2_2, (irr::f32)SQ2_2));
         //AddTypicalLogo("frydom_logo.png");
     }
@@ -71,36 +60,6 @@
 
     }
     FrIrrCamera* FrIrrApp::AddCustomCamera(irr::core::vector3df mpos, irr::core::vector3df mtarg) {
-<<<<<<< HEAD
-
-        // create and init camera
-        auto camera = new FrIrrCamera(GetDevice(), GetSceneManager()->getRootSceneNode(), GetSceneManager(),
-                                                                              -1, -160.0f, 20.0f, 20.0f);
-
-        // camera->bindTargetAndRotation(true);
-        camera->setPosition(mpos);
-        camera->setTarget(mtarg);
-
-        camera->setNearValue(0.1f);
-        camera->setMinZoom(0.6f);
-        //camera->setZoomSpeed(20);
-
-        /*auto upVector = camera->getUpVector();
-        fmt::print("UpVector : ({},{},{})\n",upVector.X,upVector.Y,upVector.Z);
-
-        //camera->setUpVector(irr::core::vector3df(0.0f,1.0f,0.0f));
-
-        upVector = camera->getUpVector();
-        fmt::print("UpVector : ({},{},{})\n",upVector.X,upVector.Y,upVector.Z);*/
-
-
-        return camera;
-
-
-        //return ChIrrWizard::add_typical_Camera(GetDevice(), mpos, mtarg);
-    }
-=======
->>>>>>> cd4e3066
 
         // create and init camera
         auto camera = new FrIrrCamera(GetDevice(), GetSceneManager()->getRootSceneNode(), GetSceneManager(),
