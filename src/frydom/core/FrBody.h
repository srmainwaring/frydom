//
// Created by frongere on 21/06/17.
//

#ifndef FRYDOM_FRBODY_H
#define FRYDOM_FRBODY_H


#include "chrono/physics/ChBodyAuxRef.h"

#include "FrObject.h"
#include "frydom/core/FrConstants.h"
#include "frydom/core/FrForce.h"
#include "hermes/hermes.h"
#include "frydom/mesh/FrTriangleMeshConnected.h"
#include "frydom/core/FrEulerAngles.h"

namespace frydom {

    class FrNode;

    class FrBody : public chrono::ChBodyAuxRef,
                   public std::enable_shared_from_this<FrBody>,
                   public FrObject
    {  // TODO: voir a supprimer cet heritage...

    protected:
        std::vector<std::shared_ptr<FrForce>> external_force_list;
        std::shared_ptr<FrTriangleMeshConnected> m_visu_mesh;
        hermes::Message m_bodyMsg;
        bool is_log = true;

        // ##CC : fix pour logger les angles de rotation via hermes
        // TODO : ameliorer hermes pour permettre le log de variable non définis en attributs
        chrono::ChVector<double> m_angles_rotation;
        // ##CC

    public:

        FrBody() {
            SetLogNameAndDescription("Body_msg", "Message for a body");
        }

        std::shared_ptr<FrBody> GetSharedPtr() {
            return shared_from_this();
        }

        void SetAbsPos(const chrono::ChVector<double>& REFabsPos) {
            auto frame = chrono::ChFrame<double>();
            frame.SetPos(REFabsPos);
            SetFrame_REF_to_abs(frame);
        }

        /// Get the body absolute position (this of its reference point)
        chrono::ChVector<> GetPosition(FrFrame frame = NWU) const{
            switch (frame) {
                case NWU:
                    return GetPos();
                case NED:
                    return NWU2NED(GetPos());
            }
        }

        /// Get the body orientation
        chrono::ChVector<> GetOrientation(FrFrame frame= NWU) const{
            // TODO
        }

        /// Get the body velocity
        chrono::ChVector<> GetVelocity(FrFrame frame= NWU) const{
            switch (frame) {
                case NWU:
                    return GetPos_dt();
                case NED:
                    return NWU2NED(GetPos_dt());
            }
        }

        /// Get the body angular velocity
        chrono::ChVector<> GetAngularVelocity(FrFrame frame= NWU) {
            //TODO
        }

        void AddNode(std::shared_ptr<FrNode> node);
        // TODO: implementer aussi les removeMarker etc...

        std::shared_ptr<FrNode> CreateNode();
        std::shared_ptr<FrNode> CreateNode(const chrono::ChVector<double> relpos);

        std::shared_ptr<FrBody> CreateNodeDynamic();
        std::shared_ptr<FrBody> CreateNodeDynamic(const chrono::ChVector<double> relpos);

        /// Set the position of the COG with respect to the body's reference frame (in local coordinates)
        void SetCOG(const chrono::ChVector<double>& COGRelPos) {
            auto COGFrame = chrono::ChFrame<double>();

            COGFrame.SetPos(COGRelPos);
            SetFrame_COG_to_REF(COGFrame);
        }

        const chrono::ChVector<double> GetAbsCOG() const {
            auto COGFrame = GetFrame_COG_to_abs();
            return COGFrame.GetPos();
        }

        const chrono::ChVector<double> GetRelCOG() const {
            auto COGFrame = GetFrame_COG_to_REF();
            return COGFrame.GetPos();
        }

        /// Set the mesh used for visualization from a mesh shared instance
        void SetVisuMesh(std::shared_ptr<FrTriangleMeshConnected> mesh);

        /// Set the mesh used for visualization from a wavefront obj file
        void SetVisuMesh(std::string obj_filename);

        virtual void Initialize() override {
            // TODO: mettre l'initialisation de message dans une methode privee qu'on appelle ici...

            // Initializing forces
            for (int iforce=0; iforce<forcelist.size(); iforce++) {
                auto force = dynamic_cast<FrForce*>(forcelist[iforce].get());
                if (force) {
                    force->Initialize();
                }
            }

            if (is_log) {
                InitializeLog();
            }
        }

        /// Define the name and the description of the log message of the body
        virtual void SetLogNameAndDescription(std::string name="ShipLog",
                                              std::string description="Log of the body position and force at COG") {
            m_bodyMsg.SetNameAndDescription(name, description);
            is_log = true;
        }

        /// Deactivate the generation of log from the body
        virtual void DeactivateLog() { is_log = false; }

        /// Definition of the field to log
        virtual void SetLogDefault() {

            // Initializing message
            if (m_bodyMsg.GetName() == "") {
                m_bodyMsg.SetNameAndDescription(
                        fmt::format("Body_{}", GetUUID()),
                        "Message of a body");
            }

            m_bodyMsg.AddCSVSerializer();
            //m_bodyMsg.AddPrintSerializer();

            // Adding fields
            m_bodyMsg.AddField<double>("time", "s", "Current time of the simulation", &ChTime);
            m_bodyMsg.AddField<double>("x", "m", "x position of the body reference frame origin", &coord.pos.x());
            m_bodyMsg.AddField<double>("y", "m", "y position of the body reference frame origin", &coord.pos.y());
            m_bodyMsg.AddField<double>("z", "m", "z position of the body reference frame origin", &coord.pos.z());

            m_bodyMsg.AddField<double>("rx", "rad", "euler angle along the x-direction (body ref frame)",
                                       &m_angles_rotation.x());
            m_bodyMsg.AddField<double>("ry", "rad", "euler angle along the y-direction (body ref frame)",
                                       &m_angles_rotation.y());
            m_bodyMsg.AddField<double>("rz", "rad", "euler angle along the z-direction (body ref frame)",
                                       &m_angles_rotation.z());

<<<<<<< HEAD
            m_bodyMsg.AddField<double>("Vz", "m", "z velocity of the body reference frame origin", &GetPos_dt().z());


            for (auto force: forcelist) {
                auto dforce = dynamic_cast<FrForce*>(force.get());
                m_bodyMsg.AddField<hermes::Message>("force","-","external force on a body",dforce->GetLog());
            }
=======
            m_bodyMsg.AddField<double>("Xbody_FX", "N", "force acting on the body at COG (in absolute reference frame)", &Xforce.x());
            m_bodyMsg.AddField<double>("Xbody_FY", "N", "force acting on the body at COG (in absolute reference frame)", &Xforce.y());
            m_bodyMsg.AddField<double>("Xbody_FZ", "N", "force acting on the body at COG (in absolute reference frame)", &Xforce.z());
>>>>>>> bf651feb

            m_bodyMsg.AddField<double>("Xbody_MX", "N.m", "moment acting on the body at COG (in body reference frame)", &Xtorque.x());
            m_bodyMsg.AddField<double>("Xbody_MY", "N.m", "moment acting on the body at COG (in body reference frame)", &Xtorque.y());
            m_bodyMsg.AddField<double>("Xbody_MZ", "N.m", "moment acting on the body at COG (in body reference frame)", &Xtorque.z());


            //for (auto force: forcelist) {
            //    auto dforce = dynamic_cast<FrForce *>(force.get());
            //    m_bodyMsg.AddField<hermes::Message>("force", "-", "external force on a body", dforce->GetLog());
            //}
        }

        virtual void AddMessageLog(std::shared_ptr<FrForce> dforce) {
            m_bodyMsg.AddField<hermes::Message>("force", "-", "external force on a body", dforce->GetLog());
            //dforce->DeactivateLog();
        }

        virtual void AddMessageLog(FrForce* dforce) {
            m_bodyMsg.AddField<hermes::Message>("force", "-", "external force on a body", dforce->GetLog());
            //dforce->DeactivateLog();
        }

        /// Initialize log file and serialize body field
        virtual void InitializeLog() {
            m_bodyMsg.Initialize();
            m_bodyMsg.Send();
        }

        /// Return the object message of the body
        hermes::Message& Log() { return m_bodyMsg; }

        virtual void UpdateLog() {
            m_bodyMsg.Serialize();
            m_bodyMsg.Send();
        }

        virtual void StepFinalize() override {

            m_angles_rotation = quat_to_euler(GetRot());    // FIXME : ceci est un fixe pour permettre de logger l'angle de rotation

            for (auto& iforce: forcelist) {
                auto force = dynamic_cast<FrForce*>(iforce.get());
                if (force) {
                    force->StepFinalize();
                }
            }

            m_bodyMsg.Serialize();
            m_bodyMsg.Send();

        }

    };

}  // end namespace frydom

#endif //FRYDOM_FRBODY_H<|MERGE_RESOLUTION|>--- conflicted
+++ resolved
@@ -166,19 +166,11 @@
             m_bodyMsg.AddField<double>("rz", "rad", "euler angle along the z-direction (body ref frame)",
                                        &m_angles_rotation.z());
 
-<<<<<<< HEAD
             m_bodyMsg.AddField<double>("Vz", "m", "z velocity of the body reference frame origin", &GetPos_dt().z());
 
-
-            for (auto force: forcelist) {
-                auto dforce = dynamic_cast<FrForce*>(force.get());
-                m_bodyMsg.AddField<hermes::Message>("force","-","external force on a body",dforce->GetLog());
-            }
-=======
             m_bodyMsg.AddField<double>("Xbody_FX", "N", "force acting on the body at COG (in absolute reference frame)", &Xforce.x());
             m_bodyMsg.AddField<double>("Xbody_FY", "N", "force acting on the body at COG (in absolute reference frame)", &Xforce.y());
             m_bodyMsg.AddField<double>("Xbody_FZ", "N", "force acting on the body at COG (in absolute reference frame)", &Xforce.z());
->>>>>>> bf651feb
 
             m_bodyMsg.AddField<double>("Xbody_MX", "N.m", "moment acting on the body at COG (in body reference frame)", &Xtorque.x());
             m_bodyMsg.AddField<double>("Xbody_MY", "N.m", "moment acting on the body at COG (in body reference frame)", &Xtorque.y());
