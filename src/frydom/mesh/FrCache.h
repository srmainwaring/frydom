--- conflicted
+++ resolved
@@ -44,17 +44,10 @@
       m_valid = true;
     }
 
-<<<<<<< HEAD
-        FrCache<T>& operator=(const T& data) {
-            Set(data);
-            return *this;
-        }
-=======
     FrCache<T> &operator=(const T &data) {
       Set(data);
       return *this;
     }
->>>>>>> e58b6c65
 
     operator T &() { return m_data; }
 
