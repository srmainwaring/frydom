--- conflicted
+++ resolved
@@ -97,7 +97,6 @@
 
         FrQuaternion_ GetInverse() const;
 
-<<<<<<< HEAD
         mathutils::Matrix33<double> GetRotationMatrix() const;
 
         mathutils::Matrix33<double> GetInverseRotationMatrix() const;
@@ -109,14 +108,13 @@
         mathutils::Matrix33<double> LeftMultiplyInverse(const mathutils::Matrix33<double>& matrix) const;
 
         mathutils::Matrix33<double> RightMultiplyInverse(const mathutils::Matrix33<double>& matrix) const;
-=======
+
         friend std::ostream& operator<<(std::ostream& os, const FrQuaternion_& quaternion);
 
 
     private:
 
         std::ostream& cout(std::ostream& os) const;
->>>>>>> 6e3b7547
 
     };
 
@@ -248,7 +246,8 @@
         /// Compopse the current rotation with the other inplace. In a matrix form it would be this = this*other.
         FrRotation_&operator*=(const FrRotation_& other);
 
-<<<<<<< HEAD
+        bool operator==(const FrRotation_& other) const;
+
         /// Multiply a matrix by this rotation on the left
         mathutils::Matrix33<double> LeftMultiply(const mathutils::Matrix33<double>& matrix) const;
 
@@ -265,10 +264,6 @@
 
 
         /// Rotate a vector by the current rotation. Templatized method by the type of vector (Position, Velocity... cf FrVector.h)
-=======
-        bool operator==(const FrRotation_& other) const;
-
->>>>>>> 6e3b7547
         template <class Vector>
         Vector Rotate(const Vector& vector, FRAME_CONVENTION fc) {
             auto out = m_frQuaternion.Rotate<Vector>(vector, fc);
