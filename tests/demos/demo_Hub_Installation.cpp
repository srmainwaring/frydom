// ==========================================================================
// FRyDoM - frydom-ce.org
//
// Copyright (c) Ecole Centrale de Nantes (LHEEA lab.) and D-ICE Engineering.
// All rights reserved.
//
// Use of this source code is governed by a GPLv3 license that can be found
// in the LICENSE file of FRyDoM.
//
// ==========================================================================

#include "frydom/frydom.h"

using namespace frydom;

int main(int argc, char *argv[]) {

  /**
   * This demo features the manipulation of a payload by a crane on a floating barge, in a 1m height regular wave field.
   * Almost all features of FRyDoM are included in this demo : floating body with hydrodynamic load, kinematic links between
   * bodies, mooring lines, etc. A static analysis can be performed before the dynamic simulation, in order to start with the
   * complex system at rest, before the incoming of the wave.
   */

  // Define the frame convention (NWU for North-West-Up or NED for North-East-Down)
  FRAME_CONVENTION fc = NWU;
  // Define the wave direction convention (GOTO or COMEFROM), can be used also for current and wind direction definition.
  DIRECTION_CONVENTION dc = GOTO;

  // Create an offshore system, it contains all physical objects : bodies, links, but also environment components
  FrOffshoreSystem system("Hub_Installation", FrOffshoreSystem::SYSTEM_TYPE::SMOOTH_CONTACT,
                          FrOffshoreSystem::TRAPEZOIDAL,
                          FrOffshoreSystem::MINRES);

  // --------------------------------------------------
  // Environment
  // --------------------------------------------------

  system.GetEnvironment()->GetTimeRamp()->SetActive(true);
  system.GetEnvironment()->GetTimeRamp()->SetByTwoPoints(0., 0., 10., 1.);

  double Bathy = -30;
  system.GetEnvironment()->GetOcean()->GetSeabed()->SetBathymetry(Bathy, NWU);

  auto SeabedGridAsset = system.GetEnvironment()->GetOcean()->GetSeabed()->GetSeabedGridAsset();
  SeabedGridAsset->SetGrid(-150., 150., 3., -150., 150., 3.);
  system.GetEnvironment()->GetOcean()->GetSeabed()->Show(true);

  auto steel = std::make_shared<FrContactParamsSMC>();
  steel->young_modulus = 1e8;

  /*
  auto seabedCollision = std::make_shared<FrCollisionModel>();
  auto mat = FrMaterialSurfaceSMC();
  mat.young_modulus = 1e8;
  seabedCollision->AddBox(&mat, 50, 150, 2, Position(0., 0., Bathy - 2), FrRotation());
  system.GetWorldBody()->SetCollisionModel(seabedCollision);

<<<<<<< HEAD
=======
  auto steel = system.GetWorldBody()->GetContactParamsSMC();
  steel->young_modulus = 1e8;
  system.GetWorldBody()->SetContactParamsSMC(steel);
  */

>>>>>>> 6c7ad2fc
  auto FreeSurface = system.GetEnvironment()->GetOcean()->GetFreeSurface();
  // To manipulate the free surface grid asset, you first need to access it, through the free surface object.
  auto FSAsset = system.GetEnvironment()->GetOcean()->GetFreeSurface()->GetFreeSurfaceGridAsset();

  // The free surface grid is defined here as a squared one ranging from -100m to 100m (in north and west
  // directions) with a 2m steps.
  FSAsset->SetGrid(-100., 100, 2, -100, 100, 2);

  // You have to specify if you want the free surface asset to be updated during the simulation. By default, the
  // update is not activated.
  FSAsset->SetUpdateStep(10);

  // WaveField
  auto waveField = FreeSurface->SetAiryRegularOptimWaveField();

  // The Airy regular wave parameters are its height, period and direction.
  double waveHeight = 0.25;
  double wavePeriod = 2. * M_PI;
  Direction waveDirection = Direction(SOUTH(fc));

  waveField->SetWaveHeight(waveHeight);
  waveField->SetWavePeriod(wavePeriod);
  waveField->SetDirection(waveDirection, fc, dc);


  // --------------------------------------------------
  // barge model
  // --------------------------------------------------

  auto barge = system.NewBody("barge");
  auto bargeMesh = FrFileSystem::join({system.config_file().GetDataFolder(), "ce/barge/barge.obj"});
  barge->AddMeshAsset(bargeMesh);
  barge->SetColor(Yellow);

  auto collisionModel = std::make_shared<FrCollisionModel>();
  collisionModel->AddBox(&mat, 17.5, 8, 2, Position(), FrRotation());
//    collisionModel->AddTriangleMesh("barge.obj",Position(),FrRotation());
  barge->SetCollisionModel(collisionModel);

  auto rev1_barge_node = barge->NewNode("rev1_barge_node");
  rev1_barge_node->SetPositionInBody(Position(-7.5, 0., 3.), fc);

  barge->SetInertiaTensor(
      FrInertiaTensor((1137.6 - 180.6) * 1000, 2.465e7, 1.149e7, 1.388e07, 0., 0., 0., Position(), NWU));

  // -- Hydrodynamics

  auto bargeHDB = FrFileSystem::join({system.config_file().GetDataFolder(), "ce/barge/barge.hdb5"});
  auto hdb = make_hydrodynamic_database(bargeHDB);

  auto eqFrame = make_equilibrium_frame("EqFrame", barge);
  eqFrame->LogThis(true);

  hdb->Map(0, barge.get(), eqFrame);

  // -- Hydrostatic
  auto hydrostaticForce = make_linear_hydrostatic_force("linear_hydrostatic", barge, hdb);
//    auto bargeMesh = make_hydro_mesh(barge, "barge.obj", FrFrame(), FrHydroMesh::ClippingSupport::WAVESURFACE);
//    auto hydrostaticForce = make_nonlinear_hydrostatic_force(barge, bargeMesh);


//    // -- Excitation force
  auto excitationForce = make_linear_excitation_force("linear_excitation", barge, hdb);
//    auto FKForce = make_nonlinear_froude_krylov_force(barge, bargeMesh);
//    auto diffractionForce = make_linear_diffraction_force(hdb, barge);

  // -- Radiation
  auto radiationModel = make_radiation_convolution_model("radiation_convolution", &system, hdb);
  radiationModel->SetImpulseResponseSize(barge.get(), 20., 0.025);

  // --------------------------------------------------
  // Crane model
  // --------------------------------------------------

  auto base_crane = system.NewBody("Base_Crane");
  makeItBox(base_crane, 5., 5., 2., 120e3);
  base_crane->SetColor(Red);
  base_crane->SetPosition(rev1_barge_node->GetPositionInWorld(NWU), fc);

  auto rev1_base_node = base_crane->NewNode("rev1_base_node");

  auto rev2_base_node = base_crane->NewNode("rev2_base_node");
  rev2_base_node->SetPositionInBody(Position(0., 0., 2.), fc);
  rev2_base_node->RotateAroundXInBody(90 * DEG2RAD, NWU);

//    auto base_crane_1 = system.NewBody();
//    base_crane_1->SetName("Base_Crane_1");
//    makeItBox(base_crane_1,2.5,1.5,2, 10e3);
//    base_crane_1->SetColor(Red);
//    base_crane_1->SetPosition(Position(-7.5,1.75,4.5), fc);
//
//    auto base_crane_2 = system.NewBody();
//    base_crane_2->SetName("Base_Crane_2");
//    makeItBox(base_crane_2,2.5,1.5,2, 10e3);
//    base_crane_2->SetColor(Red);
//    base_crane_2->SetPosition(Position(-7.5,-1.75,4.5), fc);


  auto arm_crane = system.NewBody("Arm_Crane");
  makeItBox(arm_crane, 19., 1.5, 1.5, 20e3);
  arm_crane->SetColor(DarkGreen);
  arm_crane->SetPositionOfBodyPoint(Position(-9.0, 0., 0.), Position(-7.5, 0., 5.), fc);

  FrRotation arm_Rotation;
  arm_Rotation.SetCardanAngles_DEGREES(0., -45., 0., fc);
  arm_crane->RotateAroundPointInBody(arm_Rotation, Position(-9.0, 0., 0.), fc);

  auto rev2_crane_node = arm_crane->NewNode("rev2_crane_node");
  rev2_crane_node->SetPositionInBody(Position(-9., 0., 0.), fc);
  rev2_crane_node->RotateAroundXInBody(90 * DEG2RAD, NWU);

  auto crane_node = arm_crane->NewNode("crane_node");
  crane_node->SetPositionInBody(Position(9., 0., -0.75), fc);

  // --------------------------------------------------
  // links definition
  // --------------------------------------------------

  auto rev1 = make_revolute_link("barge-base_revolute", &system, rev1_barge_node, rev1_base_node);
  auto motor1 = rev1->Motorize("barge-base_actuator", POSITION);
  FrCosRampFunction function;
  function.SetByTwoPoints(10., 0., 50., 90 * DEG2RAD);

//    auto motor1 = rev1->Motorize(VELOCITY);
//    FrCosRampFunction function0;
//    function0.SetByTwoPoints(10.,0.,20.,.3);
//    FrCosRampFunction function;
//    function.SetByTwoPoints(20.,.3,30.,0.);
//    function *= function0;

  motor1->SetMotorFunction(function);

  auto rev2 = make_revolute_link("base-crane_revolute", &system, rev2_base_node, rev2_crane_node);
  auto motor2 = rev2->Motorize("base-crane_actuator", POSITION);

  FrCosRampFunction function2;
  function2.SetByTwoPoints(200., 45 * DEG2RAD, 300., 0.);
  motor2->SetMotorFunction(function2);

  // --------------------------------------------------
  // hub box model
  // --------------------------------------------------

  auto hub_box = system.NewBody("Hub_Box");
  makeItBox(hub_box, 1.5, 1.5, 1.5, 20.7e3, &mat);
  auto hubPos = crane_node->GetPositionInWorld(fc);
  hubPos.GetZ() = 2.85;
  hub_box->SetPosition(hubPos, fc);

  auto hub_node = hub_box->NewNode("hub_node");
  hub_node->SetPositionInBody(Position(0., 0., 0.75), fc);

  // --------------------------------------------------
  // Hub Line
  // --------------------------------------------------
  // Line properties
  bool elastic = true;
  double unstretchedLength = crane_node->GetPositionInWorld(fc).GetZ() - hub_node->GetPositionInWorld(fc).GetZ();
  auto cableProp = make_cable_properties();
  cableProp->SetSectionArea(0.5);
  cableProp->SetEA(5e7);
  cableProp->SetLinearDensity(600);

<<<<<<< HEAD
//    auto CatenaryLine = make_catenary_line("HubLine", crane_node, hub_node, cableProp, elastic, unstretchedLength, FLUID_TYPE::AIR);
  auto dynamicLine = make_fea_cable("HubLine", crane_node, hub_node, cableProp, unstretchedLength, 10);
=======
  auto CatenaryLine = make_catenary_line("HubLine", crane_node, hub_node, cableProp, elastic, unstretchedLength, FLUID_TYPE::AIR);
  //auto dynamicLine = make_fea_cable("HubLine", crane_node, hub_node, cableProp, unstretchedLength*0.8, 20, 1);
>>>>>>> 6c7ad2fc

  // --------------------------------------------------
  // Mooring Lines
  // --------------------------------------------------
  double buoyRadius = 2.5;
  double buoyMass = 100;
  double buoyDamping = 1000;


  auto buoySE = make_mooring_buoy("buoySE", &system, buoyRadius, buoyMass, buoyDamping);
  buoySE->SetPosition(Position(-50., -25., 0.), NWU);
  auto buoyNodeSE = buoySE->NewNode("buoyNodeSE");

  auto buoySW = make_mooring_buoy("buoySW", &system, buoyRadius, buoyMass, buoyDamping);
  buoySW->SetPosition(Position(-50., 25., 0.), NWU);
  auto buoyNodeSW = buoySW->NewNode("buoyNodeSW");

  auto buoyNE = make_mooring_buoy("buoyNE", &system, buoyRadius, buoyMass, buoyDamping);
  buoyNE->SetPosition(Position(50., -25., 0.), NWU);
  auto buoyNodeNE = buoyNE->NewNode("buoyNodeSW");

  auto buoyNW = make_mooring_buoy("buoyNW", &system, buoyRadius, buoyMass, buoyDamping);
  buoyNW->SetPosition(Position(50., 25., 0.), NWU);
  auto buoyNodeNW = buoyNW->NewNode("buoyNodeSW");


  auto worldNodeSE = system.GetWorldBody()->NewNode("worldNodeSE");
  worldNodeSE->SetPositionInBody(Position(-125., -75., -system.GetEnvironment()->GetOcean()->GetDepth(fc)), fc);
  auto worldNodeNE = system.GetWorldBody()->NewNode("worldNodeNE");
  worldNodeNE->SetPositionInBody(Position(125., -75., -system.GetEnvironment()->GetOcean()->GetDepth(fc)), fc);
  auto worldNodeSW = system.GetWorldBody()->NewNode("worldNodeSW");
  worldNodeSW->SetPositionInBody(Position(-125., 75., -system.GetEnvironment()->GetOcean()->GetDepth(fc)), fc);
  auto worldNodeNW = system.GetWorldBody()->NewNode("worldNodeNW");
  worldNodeNW->SetPositionInBody(Position(125., 75., -system.GetEnvironment()->GetOcean()->GetDepth(fc)), fc);

  auto bargeNodeSE = barge->NewNode("bargeNodeSE");
  bargeNodeSE->SetPositionInBody(Position(-12.5, -5., 0.), fc);
  auto bargeNodeSW = barge->NewNode("bargeNodeSW");
  bargeNodeSW->SetPositionInBody(Position(-12.5, 5., 0.), fc);
  auto bargeNodeNE = barge->NewNode("bargeNodeNE");
  bargeNodeNE->SetPositionInBody(Position(12.5, -5., 0.), fc);
  auto bargeNodeNW = barge->NewNode("bargeNodeNW");
  bargeNodeNW->SetPositionInBody(Position(12.5, 5., 0.), fc);

  /// Mooring lines length

  unstretchedLength = 95;
//    linearDensity = 20.;
//    EA = 5e7;
//    sectionArea = 0.025;
//    YoungModulus = EA / sectionArea;
  double Lv = 42.5;

  //auto mooringLineSE = make_catenary_line("mooringLineSE", worldNodeSE, buoyNodeSE, cableProp, elastic,
  //                                        unstretchedLength, FLUID_TYPE::WATER);
  auto mooringLineSE = make_fea_cable("mooringLineSE", worldNodeSE, buoyNodeSE, cableProp, unstretchedLength,
                                       20, 2);

  auto tetherLineSE = make_catenary_line("tetherLineSE", bargeNodeSE, buoyNodeSE, cableProp, elastic, Lv,
                                         FLUID_TYPE::WATER);

  auto mooringLineSW = make_catenary_line("mooringLineSW", worldNodeSW, buoyNodeSW, cableProp, elastic,
                                          unstretchedLength, FLUID_TYPE::WATER);
  auto tetherLineSW = make_catenary_line("tetherLineSW", bargeNodeSW, buoyNodeSW, cableProp, elastic, Lv,
                                         FLUID_TYPE::WATER);

  auto mooringLineNE = make_catenary_line("mooringLineNE", worldNodeNE, buoyNodeNE, cableProp, elastic,
                                          unstretchedLength, FLUID_TYPE::WATER);
  auto tetherLineNE = make_catenary_line("tetherLineNE", bargeNodeNE, buoyNodeNE, cableProp, elastic, Lv,
                                         FLUID_TYPE::WATER);

  auto mooringLineNW = make_catenary_line("mooringLineNW", worldNodeNW, buoyNodeNW, cableProp, elastic,
                                          unstretchedLength, FLUID_TYPE::WATER);
  auto tetherLineNW = make_catenary_line("tetherLineNW", bargeNodeNW, buoyNodeNW, cableProp, elastic, Lv,
                                         FLUID_TYPE::WATER);

  // ------------------ Run ------------------ //

  // You can change the dynamical simulation time step using
  system.SetTimeStep(0.005);

//    system.SetTimeStepper(FrOffshoreSystem::TIME_STEPPER::EULER_IMPLICIT);

  // simulation parameters for dynamic cables
<<<<<<< HEAD
  system.SetSolver(FrOffshoreSystem::SOLVER::APGD);
  system.SetSolverMaxIterations(200);
  system.SetSolverForceTolerance(1e-13);
=======
  //system.SetSolver(FrOffshoreSystem::SOLVER::MINRES);
  system.SetSolverMaxIterations(1000);
  system.SetSolverForceTolerance(1e-7);
>>>>>>> 6c7ad2fc

  system.Initialize();

  // ------------------ Static equilibrium ------------------ //
  /*
  // You can solve the static equilibrium first, in order to have the full assembly static before starting the
  // dynamical simulation. The static solving is based on a dynamic simulation with relaxations of the system,
  // performed regularly. You can change the number of time steps between two relaxation :
  system.GetStaticAnalysis()->SetNbSteps(100);
  // You can also chose which relaxation method you want to apply
  // (none, velocity set to null, acceleration, or velocity and acceleration)
  system.GetStaticAnalysis()->SetRelaxation(FrStaticAnalysis::RELAXTYPE::VELOCITY);
  // You can set the number of iterations (number of relaxations followed by dynamic solving)
  system.GetStaticAnalysis()->SetNbIteration(10);
  // And the tolerance, to check if the static is reached
  system.GetStaticAnalysis()->SetTolerance(1E-2);

  // Now with the static solving
  system.SolveStaticWithRelaxation();
  // Once the static is reached, you can visualize it
//    system.Visualize(75.,false);
  */
  // The static solving iterations can also be visualized. To do so, just replace the two previous lines with :
//    system.VisualizeStaticAnalysis(75.,false);

  // ------------------ Dynamic simulation ------------------ //

  // Now you are ready to perform the simulation and you can watch its progression in the viewer. You can adjust
  // the time length of the simulation (here 30) and the distance from the camera to the objectif (75m).
  // For saving snapshots of the simulation, just turn the boolean to true.
  system.RunInViewer(100, 175, false, 100);
}<|MERGE_RESOLUTION|>--- conflicted
+++ resolved
@@ -46,7 +46,7 @@
   SeabedGridAsset->SetGrid(-150., 150., 3., -150., 150., 3.);
   system.GetEnvironment()->GetOcean()->GetSeabed()->Show(true);
 
-  auto steel = std::make_shared<FrContactParamsSMC>();
+  auto steel = std::make_shared<FrMaterialSurfaceSMC>();
   steel->young_modulus = 1e8;
 
   /*
@@ -56,14 +56,12 @@
   seabedCollision->AddBox(&mat, 50, 150, 2, Position(0., 0., Bathy - 2), FrRotation());
   system.GetWorldBody()->SetCollisionModel(seabedCollision);
 
-<<<<<<< HEAD
-=======
+
   auto steel = system.GetWorldBody()->GetContactParamsSMC();
   steel->young_modulus = 1e8;
   system.GetWorldBody()->SetContactParamsSMC(steel);
   */
 
->>>>>>> 6c7ad2fc
   auto FreeSurface = system.GetEnvironment()->GetOcean()->GetFreeSurface();
   // To manipulate the free surface grid asset, you first need to access it, through the free surface object.
   auto FSAsset = system.GetEnvironment()->GetOcean()->GetFreeSurface()->GetFreeSurfaceGridAsset();
@@ -99,7 +97,7 @@
   barge->SetColor(Yellow);
 
   auto collisionModel = std::make_shared<FrCollisionModel>();
-  collisionModel->AddBox(&mat, 17.5, 8, 2, Position(), FrRotation());
+  collisionModel->AddBox(steel.get(), 17.5, 8, 2, Position(), FrRotation());
 //    collisionModel->AddTriangleMesh("barge.obj",Position(),FrRotation());
   barge->SetCollisionModel(collisionModel);
 
@@ -208,7 +206,7 @@
   // --------------------------------------------------
 
   auto hub_box = system.NewBody("Hub_Box");
-  makeItBox(hub_box, 1.5, 1.5, 1.5, 20.7e3, &mat);
+  makeItBox(hub_box, 1.5, 1.5, 1.5, 20.7e3, steel.get());
   auto hubPos = crane_node->GetPositionInWorld(fc);
   hubPos.GetZ() = 2.85;
   hub_box->SetPosition(hubPos, fc);
@@ -227,13 +225,8 @@
   cableProp->SetEA(5e7);
   cableProp->SetLinearDensity(600);
 
-<<<<<<< HEAD
-//    auto CatenaryLine = make_catenary_line("HubLine", crane_node, hub_node, cableProp, elastic, unstretchedLength, FLUID_TYPE::AIR);
-  auto dynamicLine = make_fea_cable("HubLine", crane_node, hub_node, cableProp, unstretchedLength, 10);
-=======
   auto CatenaryLine = make_catenary_line("HubLine", crane_node, hub_node, cableProp, elastic, unstretchedLength, FLUID_TYPE::AIR);
   //auto dynamicLine = make_fea_cable("HubLine", crane_node, hub_node, cableProp, unstretchedLength*0.8, 20, 1);
->>>>>>> 6c7ad2fc
 
   // --------------------------------------------------
   // Mooring Lines
@@ -318,15 +311,9 @@
 //    system.SetTimeStepper(FrOffshoreSystem::TIME_STEPPER::EULER_IMPLICIT);
 
   // simulation parameters for dynamic cables
-<<<<<<< HEAD
-  system.SetSolver(FrOffshoreSystem::SOLVER::APGD);
-  system.SetSolverMaxIterations(200);
-  system.SetSolverForceTolerance(1e-13);
-=======
   //system.SetSolver(FrOffshoreSystem::SOLVER::MINRES);
   system.SetSolverMaxIterations(1000);
   system.SetSolverForceTolerance(1e-7);
->>>>>>> 6c7ad2fc
 
   system.Initialize();
 
