// ==========================================================================
// FRyDoM - frydom-ce.org
//
// Copyright (c) Ecole Centrale de Nantes (LHEEA lab.) and D-ICE Engineering.
// All rights reserved.
//
// Use of this source code is governed by a GPLv3 license that can be found
// in the LICENSE file of FRyDoM.
//
// ==========================================================================


#ifndef FRYDOM_FROFFSHORESYSTEM_H
#define FRYDOM_FROFFSHORESYSTEM_H


#include <map>
#include <frydom/logging/FrLoggable.h>
#include <frydom/utils/FrConfig.h>


#include "chrono/physics/ChSystemSMC.h"
#include "chrono/physics/ChSystemNSC.h"


#include "frydom/core/statics/FrStaticAnalysis.h"
#include "frydom/core/common/FrTreeNode.h"

//#include "frydom/logging/FrTypeName.h"


namespace frydom {

  // Forward declaration
  class FrOffshoreSystem;

  namespace internal {

    /// Base class inheriting from chrono ChSystemSMC for physical system in which contact is modeled using a smooth
    /// (penalty-based) method. This class must not be used by external FRyDoM users.
    /// It is used in composition rule along with the FrOffshoreSystem_ FRyDoM class
    class FrSystemBaseSMC : public chrono::ChSystemSMC {

     private:
      FrOffshoreSystem *m_offshoreSystem;   ///< pointer to the offshore system

     public:
      /// Constructor of the systemBase
      /// \param offshoreSystem pointer to the offshore system
      explicit FrSystemBaseSMC(FrOffshoreSystem *offshoreSystem);

      /// Update the state of the systemBase, called from chrono, call the Update of the offshore system
      /// \param update_assets check if the assets are updated
      void Update(bool update_assets) override;

//      /// This method overrides a ChSystemSMC method, called by chrono, call StepFinalize of the offshore system
//      /// at the end of each step
//      void CustomEndOfStep() override;

//            /// Solve the static equilibrium using a relaxation method
//            /// \param nsteps every nsteps, the velocity and acceleration are reset
//            /// \param niter number of total iteration
//            /// \return
//            bool DoQuasiStatic(int niter = 100, int nsteps = 20);

<<<<<<< HEAD
      bool DoStaticLinear() override;

      bool Integrate_Y() override;

    };

    /// Base class inheriting from chrono ChSystemNSC for physical system in which contact is modeled using a non-smooth
    /// (complementarity-based) method.. This class must not be used by external FRyDoM users.
    /// It is used in composition rule along with the FrOffshoreSystem_ FRyDoM class
    class FrSystemBaseNSC : public chrono::ChSystemNSC {
      // TODO
    };

  }  // end namespace frydom::internal



  // Forward declarations
  namespace internal {
    class FrBodyBase;

    class FrPhysicsItemBase;
  }

  class FrBody;

  class FrLinkBase;

  class FrNode;

  class FrPhysicsItem;

  class FrPrePhysicsItem;

  class FrFEAMesh;

  class FrEnvironment;

  class FrCable;

  class FrDynamicCable;

  class FrPathManager;

  class FrLogManager;

  /// Main class for a FRyDoM offshore system. This class is used to represent a multibody physical system,
  /// so it acts also as a database for most items involved in simulations, most noticeably objects of FrBody and FrLink
  /// classes, which are used to represent mechanisms.
  /// Moreover, it also owns some global settings and features, like the environment components (ocean, atmosphere, etc.),
  /// the gravity acceleration, the global time and so on.
  /// This object will be responsible of performing the entire physical simulation (dynamics, kinematics, statics, etc.),
  /// so you need at least one FrOffshoreSystem_ object in your program, in order to perform simulations
  /// (you'll insert rigid bodies and links into it..).
  class FrOffshoreSystem : public FrLoggable<FrRootNode> {

   public:

    /// enum for contact methods
    enum SYSTEM_TYPE {
      SMOOTH_CONTACT,     ///< system using smooth (penalty) contact
      NONSMOOTH_CONTACT   ///< system using non-smooth (complementarity) contact
    };

    /// enum for timesteppers, i.e., time integrators that can advance a system state.
    enum TIME_STEPPER {
      EULER_IMPLICIT_LINEARIZED,  ///< Performs a step of Euler implicit for II order systems using the
      ///< Anitescu/Stewart/Trinkle single-iteration method, that is a bit like an
      ///< implicit Euler where one performs only the first Newton corrector iteration.

      EULER_IMPLICIT_PROJECTED,   ///< Performs a step of Euler implicit for II order systems using a semi implicit
      ///< Euler without constraint stabilization, followed by a projection.
      ///< That is: a speed problem followed by a position problem that keeps constraint
      ///< drifting 'closed' by using a projection. If using an underlying CCP
      ///< complementarity solver, this is the typical Tasora stabilized timestepper for DVIs.

      EULER_IMPLICIT,             ///< Performs a step of Euler implicit for II order systems.

      TRAPEZOIDAL,                ///< Performs a step of trapezoidal implicit for II order systems.
      ///< NOTE this is a modified version of the trapezoidal for DAE: the original
      ///< derivation would lead to a scheme that produces oscillatory reactions in
      ///< constraints, so this is a modified version that is first order in constraint
      ///< reactions. Use damped HHT or damped Newmark for more advanced options.

      TRAPEZOIDAL_LINEARIZED,     ///< Performs a step of trapezoidal implicit linearized for II order systems.

      HHT,                        ///< Implementation of the HHT implicit integrator for II order systems.
      ///< This timestepper allows use of an adaptive time-step, as well as optional use
      ///< of a modified Newton scheme for the solution of the resulting nonlinear problem.

=======
            bool DoStaticLinear() /*override*/;

        };

        /// Base class inheriting from chrono ChSystemNSC for physical system in which contact is modeled using a non-smooth
        /// (complementarity-based) method.. This class must not be used by external FRyDoM users.
        /// It is used in composition rule along with the FrOffshoreSystem_ FRyDoM class
        class FrSystemBaseNSC : public chrono::ChSystemNSC {
            // TODO
        };

    }  // end namespace frydom::internal



    // Forward declarations
    class FrBody;
    class FrLinkBase;
    class FrPhysicsItem;
    class FrPrePhysicsItem;
    class FrMidPhysicsItem;
    class FrPostPhysicsItem;
    class FrFEAMesh;
    class FrEnvironment;
    class FrCable;
    class FrDynamicCable;
    class FrPathManager;
    class FrIrrApp;

    /// Main class for a FRyDoM offshore system. This class is used to represent a multibody physical system,
    /// so it acts also as a database for most items involved in simulations, most noticeably objects of FrBody and FrLink
    /// classes, which are used to represent mechanisms.
    /// Moreover, it also owns some global settings and features, like the environment components (ocean, atmosphere, etc.),
    /// the gravity acceleration, the global time and so on.
    /// This object will be responsible of performing the entire physical simulation (dynamics, kinematics, statics, etc.),
    /// so you need at least one FrOffshoreSystem_ object in your program, in order to perform simulations
    /// (you'll insert rigid bodies and links into it..).
    class FrOffshoreSystem : public FrObject {

    public:

        /// enum for contact methods
        enum SYSTEM_TYPE {
            SMOOTH_CONTACT,     ///< system using smooth (penalty) contact
            NONSMOOTH_CONTACT   ///< system using non-smooth (complementarity) contact
        };

        /// enum for timesteppers, i.e., time integrators that can advance a system state.
        enum TIME_STEPPER {
            EULER_IMPLICIT_LINEARIZED,  ///< Performs a step of Euler implicit for II order systems using the
                                        ///< Anitescu/Stewart/Trinkle single-iteration method, that is a bit like an
                                        ///< implicit Euler where one performs only the first Newton corrector iteration.
            EULER_IMPLICIT_PROJECTED,   ///< Performs a step of Euler implicit for II order systems using a semi implicit
                                        ///< Euler without constraint stabilization, followed by a projection.
                                        ///< That is: a speed problem followed by a position problem that keeps constraint
                                        ///< drifting 'closed' by using a projection. If using an underlying CCP
                                        ///< complementarity solver, this is the typical Tasora stabilized timestepper for DVIs.
            EULER_IMPLICIT,             ///< Performs a step of Euler implicit for II order systems.
            TRAPEZOIDAL,                ///< Performs a step of trapezoidal implicit for II order systems.
                                        ///< NOTE this is a modified version of the trapezoidal for DAE: the original
                                        ///< derivation would lead to a scheme that produces oscillatory reactions in
                                        ///< constraints, so this is a modified version that is first order in constraint
                                        ///< reactions. Use damped HHT or damped Newmark for more advanced options.
            TRAPEZOIDAL_LINEARIZED,     ///< Performs a step of trapezoidal implicit linearized for II order systems.
            HHT,                        ///< Implementation of the HHT implicit integrator for II order systems.
                                        ///< This timestepper allows use of an adaptive time-step, as well as optional use
                                        ///< of a modified Newton scheme for the solution of the resulting nonlinear problem.
>>>>>>> f7fb785e
//            HEUN,

      RUNGEKUTTA45,               ///< Performs a step of a 4th order explicit Runge-Kutta integration scheme.

      EULER_EXPLICIT,             ///< Euler explicit timestepper. This performs the typical
      ///< y_new = y+ dy/dt * dt integration with Euler formula.

//            LEAPFROG,

      NEWMARK,                    ///< Performs a step of Newmark constrained implicit for II order DAE systems.
      ///< See Negrut et al. 2007.

    };

    /// enum for solvers aimed at solving complementarity problems arising from QP optimization problems.
    enum SOLVER {
      SOR,                ///< An iterative solver based on projective fixed point method, with overrelaxation and
      ///< immediate variable update as in SOR methods.
          SYMMSOR,            ///< An iterative solver based on symmetric projective fixed point method, with
      ///< overrelaxation and immediate variable update as in SSOR methods.
          JACOBI,             ///< An iterative solver for VI (VI/CCP/LCP/linear problems,..) based on projective
      ///< fixed point method, similar to a projected Jacobi method. Note: this method is here
      ///< mostly for comparison and tests: we suggest you to use the more efficient ChSolverSOR
      ///< - similar, but faster & converges better.
//            SOR_MULTITHREAD,
//            PMINRES,
          BARZILAIBORWEIN,    ///< An iterative solver based on modified Krylov iteration of spectral projected
      ///< gradients with Barzilai-Borwein.
          PCG,                ///< An iterative solver based on modified Krylov iteration of projected conjugate gradient.
      APGD,               ///< An iterative solver based on Nesterov's Projected Gradient Descent.
      MINRES,             ///< An iterative solver based on modified Krylov iteration of MINRES type alternated
      ///< with gradient projection (active set).
          SOLVER_SMC,         ///< A solver for problems arising in SMooth Contact (SMC) i.e. penalty formulations.
    };

    /// enum for smooth contact models (SMC)
    enum CONTACT_MODEL {
      HOOKE,      ///< linear Hookean model
      HERTZ,      ///< nonlinear Hertzian model
      COULOMB     ///< basic tangential force definition for non-granular bodies
    };

    /// enum for adhesion models (SMC)
    enum ADHESION_MODEL {
      CONSTANT,   ///< constant adhesion force
      DMT         ///< Derjagin-Muller-Toropov model.
    };

    /// enum for tangential displacement models (SMC)
    enum TANGENTIAL_DISP_MODEL {
      NONE,       ///< no tangential force
      ONE_STEP,   ///< use only current relative tangential velocity
      MULTI_STEP  ///< use contact history (from contact initiation)
    };

   private:

    std::unique_ptr<chrono::ChSystem> m_chronoSystem;   ///< The real Chrono system (may be SMC or NSC)

    std::shared_ptr<FrBody> m_worldBody;               ///< A fixed body that span the world and where things may be attached

    std::unique_ptr<FrEnvironment> m_environment;      ///< The offshore environment

    SYSTEM_TYPE m_systemType;                       ///< type of contact method
    TIME_STEPPER m_timeStepper;                      ///< timesteppers, i.e., time integrators that can advance a
    ///< system state.
    SOLVER m_solverType;                       ///< solver aimed at solving complementarity problems
    ///< arising from QP optimization problems.

<<<<<<< HEAD
    std::unique_ptr<FrStaticAnalysis> m_statics;
=======
        std::unique_ptr<FrIrrApp> m_irrApp;

        // Container: definition.
        using BodyContainer = std::vector<std::shared_ptr<FrBody>>;
        using LinkContainer = std::vector<std::shared_ptr<FrLinkBase>>;
>>>>>>> f7fb785e

    // Container: definition.
    using BodyContainer = std::vector<std::shared_ptr<FrBody>>;
    using LinkContainer = std::vector<std::shared_ptr<FrLinkBase>>;
    using PrePhysicsContainer = std::vector<std::shared_ptr<FrPrePhysicsItem>>;
    using FEAMeshContainer = std::vector<std::shared_ptr<FrFEAMesh>>;

    // Container: list of objects.
    BodyContainer m_bodyList;   ///< list of bodies managed by this offshore system
    LinkContainer m_linkList;   ///< list of links between bodies managed by this offhsore system
    PrePhysicsContainer m_PrePhysicsList;   ///< list of physics items, updated before the bodies
    FEAMeshContainer m_feaMeshList;         ///< list of FEA mesh items, managed by this offshore system

    bool m_isInitialized = false;

    // Logs
    std::unique_ptr<FrPathManager> m_pathManager;
    std::unique_ptr<FrLogManager> m_LogManager;

    bool m_monitor_real_time;

    FrConfig m_config_file;


   public:

    /// Default constructor
    /// \param systemType contact method system (SMOOTH_CONTACT/NONSMOOTH_CONTACT)
    /// \param timeStepper time stepper type
    /// \param solver solver type
    explicit
    FrOffshoreSystem(const std::string &name,
                     SYSTEM_TYPE systemType = SMOOTH_CONTACT,
                     TIME_STEPPER timeStepper = EULER_IMPLICIT_LINEARIZED,
                     SOLVER solver = BARZILAIBORWEIN);

    /// Destructor
    ~FrOffshoreSystem();

    const FrConfig& config_file();


    /// Add an item (body, link, etc.) to the offshore sytem
    /// \param item item to be added to the offshore system
    void Add(std::shared_ptr<FrTreeNodeBase> item);

    /// Remove an item (body, link, etc.) from the offshore sytem
    /// \param item item to be added to the offshore system
    void Remove(std::shared_ptr<FrTreeNodeBase> item);


    // ***** Body *****

    /// Get the list of bodies added to the system
    /// \return List of the bodies added to the system
    BodyContainer &GetBodyList();

    /// Remove all bodies from the system
    void RemoveAllBodies();


    // ***** Link *****

    /// Get the list of links added to the system
    /// \return List of the links added to the system
    LinkContainer GetLinkList() { return m_linkList; }

    /// Remove all bodies from the system
    void RemoveAllLinks();


    // ***** Pre Physics Item *****

    /// Get the list of pre physics items added to the system
    /// \return List of the pre physics items added to the system
    PrePhysicsContainer GetPrePhysicsItemList();

//    /// Remove all physics items from the system
//    void RemoveAllPhysicsItem();


    // ***** FEAMesh *****

    /// Get the list of fea meshes added to the system
    /// \return List of the fea meshes added to the system
    FEAMeshContainer GetFEAMeshList();


    // ***** Environment *****

    /// Get the environment embedded in the offshore system
    /// \return environment embedded in the offshore system
    FrEnvironment *GetEnvironment() const;

    /// Get the world body embedded in the offshore system
    /// \return world body embedded in the offshore system
    std::shared_ptr<FrBody> GetWorldBody() const;

    std::shared_ptr<FrNode> NewWorldFixedNode(const std::string& name);

    /// Update in priority certain components of the offshore system (Environment)
    void PreUpdate();

    /// Update in last certain components of the offshore system
    void PostUpdate();

    void PrePhysicsUpdate(double time, bool update_assets);

    // FIXME: Get sure Initialize is not called twice !!
    /// Initialize the state of the offshore system and its components (Environment, systemBase)
    void Initialize();

    /// Force the Initialization of the state of the offshore system and its components (Environment, systemBase)
    /// Make sure you really want to do it. It may have unpredictable effects
    void ForceInitialize();

    /// Method called at the send of a time step. Logging may be used here
    void StepFinalize();

    // Logging

    void DefineLogMessages() override;


   public:

    // Constraint solver

    /// Choose the solver type, to be used for the simultaneous solution of the constraints
    /// in dynamical simulations (as well as in kinematics, statics, etc.)
    ///   - Suggested solver for speed, but lower precision: SOR
    ///   - Suggested solver for higher precision: BARZILAIBORWEIN or APGD
    ///   - For problems that involve a stiffness matrix: MINRES
    ///
    /// *Notes*:
    ///   - Do not use CUSTOM type, as this type is reserved for external solvers
    ///     (set using SetSolver() and/or SetStabSolver())
    ///   - This function is a shortcut, internally equivalent to two calls to
    ///     SetSolver() and SetStabSolve()
    /// \param solver solver type to used in the simulation
    /// \param checkCompat if true, compatibility check between contact method, solver and time stepper is performed.
    void SetSolver(SOLVER solver, bool checkCompat = true);

    void SetSolverVerbose(bool verbose);

    /// Turn ON/OFF the warm starting feature of both iterative solvers (the one for speed and the other for
    /// pos.stabilization).
    /// \param useWarm warm starting if true
    void SetSolverWarmStarting(bool useWarm);

    /// Adjust the omega overrelaxation parameter of both iterative solvers (the one for speed and the other for
    /// position stabilization) Note, usually a good omega for Jacobi or GPU solver is 0.2;
    /// for other iter.solvers can be up to 1.0
    /// \param omega overrelaxation parameter of both iterative solvers
    void SetSolverOverrelaxationParam(double omega);

    /// Adjust the 'sharpness lambda' parameter of both iterative solvers (the one for speed and the other for
    /// pos.stabilization). Note, usually a good sharpness value is in 1..0.8 range (the lower, the more it helps
    /// exact convergence, but overall convergence gets also much slower so maybe better to tolerate some error)
    /// \param momega 'sharpness lambda' parameter of both iterative solvers
    void SetSolverSharpnessParam(double momega);

    /// Changes the number of parallel threads (by default is n.of cores).
    /// Note that not all solvers use parallel computation.
    /// If you have a N-core processor, this should be set at least =N for maximum performance.
    /// \param nbThreads number of parallel threads (by default is n.of cores)
    void SetParallelThreadNumber(int nbThreads);

    /// When using an iterative solver (es. SOR) set the maximum number of iterations.
    /// The higher the iteration number, the more precise the simulation (but more CPU time).
    /// \param maxIter maximum number of iterations od the iterative solver
    void SetSolverMaxIterSpeed(int maxIter);

    /// When using an iterative solver (es. SOR) and a timestepping method
    /// requiring post-stabilization (e.g., EULER_IMPLICIT_PROJECTED), set the
    /// the maximum number of stabilization iterations. The higher the iteration
    /// number, the more precise the simulation (but more CPU time).
    /// \param maxIter maximum number of stabilization iterations
    void SetSolverMaxIterStab(int maxIter);

    /// Sets outer iteration limit for assembly constraints. When trying to keep constraints together,
    /// the iterative process is stopped if this max.number of iterations (or tolerance) is reached.
    /// \param maxIter max.number of iterations for assembly constraints
    void SetSolverMaxIterAssembly(int maxIter); // FIXME c'est quoi la diff avec les 2 precedent ?

    /// Sets tolerance (in m) for assembly constraints. When trying to keep constraints together,
    /// the iterative process is stopped if this tolerance (or max.number of iterations ) is reached
    /// \param tol tolerance (in m) for assembly constraints
    void SetSolverGeometricTolerance(double tol);

    /// Sets tolerance for satisfying constraints at the velocity level.
    /// The tolerance specified here is in fact a tolerance at the force level.
    /// this value is multiplied by the value of the current time step and then
    /// used as a stopping criteria for the iterative speed solver.
    /// \param tol tolerance for satisfying constraints at the velocity level
    void SetSolverForceTolerance(double tol);

    /// Turn on this feature to let the system put to sleep the bodies whose
    /// motion has almost come to a rest. This feature will allow faster simulation
    /// of large scenarios for real-time purposes, but it will affect the precision!
    /// This functionality can be turned off selectively for specific ChBodies.
    /// \param useSleeping put bodies to sleep if true
    void SetUseSleepingBodies(bool useSleeping);


    // Contact

    /// Set the contact method (SMOOTH or NONSMOOTH) ie which systemBase to use.
    /// A compatibility check between contact method, solver and time stepper can be performed.
    /// \param type contact method / system type
    /// \param checkCompat if true, compatibility check between contact method, solver and time stepper is performed.
    void SetSystemType(SYSTEM_TYPE type, bool checkCompat = true);

    /// The use of material properties is only for SMOOTH_CONTACT systems
    /// Enable/disable using physical contact material properties.
    /// If true, contact coefficients are estimated from physical material properties.
    /// Otherwise, explicit values of stiffness and damping coefficients are used.
    /// \param use material properties are used if true
    void UseMaterialProperties(bool use);

    /// Contact force model is only for SMOOTH_CONTACT systems
    /// Set the normal contact force model.
    /// \param model normal contact force model
    void SetContactForceModel(CONTACT_MODEL model);

    /// Adhesion force model is only for SMOOTH_CONTACT systems
    /// Set the adhesion force model.
    /// \param model adhesion force model.
    void SetAdhesionForceModel(ADHESION_MODEL model);

    /// Adhesion force model is only for SMOOTH_CONTACT systems
    /// Set the tangential displacement model.
    /// Note that currently MultiStep falls back to OneStep.
    /// \param model tangential displacement model
    void SetTangentialDisplacementModel(TANGENTIAL_DISP_MODEL model);

    /// StiffContact is only for SMOOTH_CONTACT systems
    /// Declare the contact forces as stiff.
    /// If true, this enables calculation of contact force Jacobians.
    /// \param isStiff contact force is stiff, if true
    void SetStiffContact(bool isStiff);

    /// Slip Velocity Threshold is only for SMOOTH_CONTACT systems
    /// Slip velocity threshold.
    /// No tangential contact forces are generated if the magnitude of the tangential
    /// relative velocity is below this value.
    /// \param velocity Slip velocity threshold
    void SetSlipVelocityThreshold(double velocity);

    /// Characteristic Impact Velocity is only for SMOOTH_CONTACT systems
    /// Characteristic impact velocity (Hooke contact force model).
    /// \param velocity Characteristic Impact Velocity
    void SetCharacteristicImpactVelocity(double velocity);

    ///
    /// For elastic collisions, with objects that have nonzero
    /// restitution coefficient: objects will rebounce only if their
    /// relative colliding speed is above this threshold. Default 0.15 m/s.
    /// If this is too low, aliasing problems can happen with small high frequency
    /// rebounces, and settling to static stacking might be more difficult.
    /// \param speed colliding speed threshold, default 0.15 m/s
    void SetMinBounceSpeed(double speed);

    /// For the default stepper, you can limit the speed of exiting from penetration
    /// situations. Usually set a positive value, about 0.1 .. 2 . (as exiting speed, in m/s)
    /// \param speed speed of exiting from penetration situations
    void SetMaxPenetrationRecoverySpeed(double speed);


    // Informations on system problem size

    /// Get the number of position coordinates (considering 7 coords for rigid bodies because of the 4 dof of quaternions).
    /// \return number of position coordinates
    int GetNbPositionCoords() const;

    /// Get the number of velocity coordinates (considering 6 coords for rigid bodies, 3 transl.+3rot.)
    /// \return number of velocity coordinates
    int GetNbVelocityCoords() const;

    /// Get the number of scalar constraints added to the system.
    /// \return number of scalar constraints
    int GetNbConstraintsCoords() const;

    /// Get the number of degrees of freedom of the system.
    /// \return number of degrees of freedom
    int GetNbDOF() const;

    /// Get the number of active bodies (so, excluding those that are sleeping or are fixed to ground).
    /// \return number of active bodies
    int GetNbBodies() const;

    /// Get the number of bodies that are fixed to ground.
    /// \return number of fixed bodies
    int GetNbFixedBodies() const;

    /// Get the number of bodies that are in sleeping mode (excluding fixed bodies).
    /// \return number of sleeping bodies
    int GetNbSleepingBodies() const;

    /// Get the gravity acceleration on the vertical axis
    /// \return gravity acceleration
    double GetGravityAcceleration() const;

    /// Set the gravity acceleration on the vertical axis
    /// \param gravityAcceleration gravity acceleration
    void SetGravityAcceleration(double gravityAcceleration);

    /// Assembly of the body linked with kinematic link and constraints. Not working with assembly containing cables
    /// \return true if the assembly succeded
    bool DoAssembly();

    // Statics

    FrStaticAnalysis *GetStaticAnalysis() const;

    /// Solve the static equilibrium using a dynamic simulation with relaxations (velocities and/or accelerations of
    /// bodies set to null) every nSteps steps. The maximum number of relaxation is defined by nIter. The solving
    /// stops if nIter or the static tolerance is reached.
    bool SolveStaticWithRelaxation();

    /// Relax the system, depending of the relaxation procedure specified. See RELAXTYPE documentation
    /// \param relax relaxation procedure : (NONE, VELOCITY, ACCELERATION, VELOCITYANDACCELERATION)
    void Relax(FrStaticAnalysis::RELAXTYPE relax);

   public:


    // Time Stepping settings

    /// Set the method for time integration (time stepper type).
    ///   - Suggested for fast dynamics with hard (NSC) contacts: EULER_IMPLICIT_LINEARIZED
    ///   - Suggested for fast dynamics with hard (NSC) contacts and low inter-penetration: EULER_IMPLICIT_PROJECTED
    ///   - Suggested for finite element smooth dynamics: HHT, EULER_IMPLICIT_LINEARIZED
    ///
    /// \param type time stepper method
    /// \param check_compatibility check compatibility between contact method, solver and time stepper, if true
    void SetTimeStepper(TIME_STEPPER type, bool check_compatibility);

    void SetTimeStepper(TIME_STEPPER type);

    /// Sets the time step used for integration (dynamical simulation).
    /// The lower this value, the more precise the simulation. Usually, values
    /// about 0.01 s are enough for simple simulations. It may be modified automatically
    /// by integration methods, if they support automatic time adaption.
    /// \param timeStep time step used for integration
    void SetTimeStep(double timeStep);

    /// Gets the current time step used for the integration (dynamical simulation).
    /// \return time step used for integration
    double GetTimeStep() const;

    /// Sets the lower limit for time step (only needed if using
    /// integration methods which support time step adaption).
    /// \param minTimeStep lower limit for time step
    void SetMinTimeStep(double minTimeStep);

    /// Sets the upper limit for time step (only needed if using
    /// integration methods which support time step adaption).
    /// \param maxTimeStep upper limit for time step
    void SetMaxTimeStep(double maxTimeStep);

    /// Gets the simulation time
    /// \return simulation time
    double GetTime() const;

    /// Sets the simulation time
    /// \param time simulation time
    void SetTime(double time);


    // Dynamics

    /// PERFORM AN INTEGRATION STEP. Advances a single time step. Note that time step can be modified if some
    /// variable-time stepper is used.
    /// \param stepSize size of the time step
    /// \return true if integration step went well
    bool AdvanceOneStep(double stepSize);

    /// Perform the dynamical integration, from current ChTime to the specified nextTime, and terminating the
    /// integration exactly on the nextTime. Therefore, the step of integration may get a little increment/decrement
    /// to have the last step ending in nextTime. Note that this function can be used in iterations to provide
    /// results in a evenly spaced frames of time, even if the steps are changing. Also note that if the time step
    /// is higher than the time increment requested to reach nextTime, the step is lowered.
    /// \param nextTime specified end time to reach
    /// \return true if dynamical integration went well
    bool AdvanceTo(double nextTime);

    /// Perform the dynamical integration with no limit specified on simulation time. The simulation will keep
    /// going on until the user makes it stop.
    /// \param frameStep time step
    /// \return false if the dynamical integration fails
    bool RunDynamics(double frameStep);


    // Adding body

    /// Create a new body, managed by the offshore system. The body characteristics can then be setted using the
    /// shared pointer returned by this method.
    /// \return new body
    std::shared_ptr<FrBody> NewBody(const std::string &name);

    /// Removes all bodies/marker/forces/links/contacts, also resets timers and events.
    void Clear();


<<<<<<< HEAD
    // Visualization
=======
        // Irrlicht Application

        FrIrrApp* GetIrrApp() const;

    protected:
>>>>>>> f7fb785e

    /// Run the simulation in the viewer environment
    /// \param endTime end time of the simulation
    /// \param dist distance of the camera from the subject, in the viewer environment
    /// \param recordVideo record snapshots if turned true
    /// \param videoFrameSaveInterval interval between two frame saves
    void RunInViewer(double endTime, double dist, bool recordVideo, int videoFrameSaveInterval);

    void RunInViewer(double endTime, double dist, bool recordVideo);

    void RunInViewer(double endTime, double dist);

    void RunInViewer(double endTime);

    void RunInViewer();

    /// Visualize the scene as you set up, no simulation involved
    /// \param dist distance of the camera from the subject, in the viewer environment
    /// \param recordVideo record snapshots if turned true
    void Visualize(double dist, bool recordVideo);

    void Visualize(double dist);

    void Visualize();

    /// Visualize the scene as you set up, no simulation involved
    /// \param dist distance of the camera from the subject, in the viewer environment
    /// \param recordVideo record snapshots if turned true
    void VisualizeStaticAnalysis(double dist, bool recordVideo);

    void VisualizeStaticAnalysis(double dist);

    void VisualizeStaticAnalysis();

    /// Add an optional asset (it can be used to define visualization shapes, or textures, or custom attached
    /// properties that the user can define by creating his class inherited from FrAssetComponent)
    /// \param asset asset to be added to the offshore system
    void AddAsset(std::shared_ptr<chrono::ChAsset> asset);  // TODO : mettre en prive

    /// Get a pointer to the log manager
    FrLogManager *GetLogManager() const;

    /// Get a pointer to the path manager
    FrPathManager *GetPathManager() const;

    void MonitorRealTimePerfs(bool val);

   private:

    /// Add a body to the offshore system
    /// \param body body to add
    void AddBody(std::shared_ptr<FrBody> body, std::shared_ptr<internal::FrBodyBase> chrono_body);

    /// Remove a body from the system
    /// \param body Body removed from the system
    void RemoveBody(std::shared_ptr<FrBody> body, std::shared_ptr<internal::FrBodyBase> chrono_body);

    /// Add a link between bodies to the offshore system
    /// \param link link to be added
    void AddLink(std::shared_ptr<FrLinkBase> link, std::shared_ptr<chrono::ChLink> chrono_link);

    /// Remove a link from the system
    /// \param link Link removed from the system
    void RemoveLink(std::shared_ptr<FrLinkBase> link, std::shared_ptr<chrono::ChLink> chrono_link);

    /// Add other physics item to the offshore system
    /// \param otherPhysics other physic item to be added
    void AddPhysicsItem(std::shared_ptr<FrPrePhysicsItem> otherPhysics,
                        std::shared_ptr<internal::FrPhysicsItemBase> chrono_physics_item);

    /// Remove a Physics items from the system
    /// \param item Physics items removed from the system
    void RemovePhysicsItem(std::shared_ptr<FrPhysicsItem> item,
                           std::shared_ptr<internal::FrPhysicsItemBase> chrono_physics_item);

    /// Add a FEA mesh to the offshore system
    /// \param feaMesh FEA mesh to be added
    void AddFEAMesh(std::shared_ptr<FrFEAMesh> feaMesh,
                    std::shared_ptr<chrono::fea::ChMesh> chrono_mesh);

    /// Remove a FEA mesh from the offshore system
    /// \param feaMesh FEA mesh to be added
    void RemoveFEAMesh(std::shared_ptr<FrFEAMesh> feaMesh,
                       std::shared_ptr<chrono::fea::ChMesh> chrono_mesh);

    /// Add a Dynamic Cable to the offshore system
    /// \param cable dynamic cable to be added
    void AddDynamicCable(std::shared_ptr<FrDynamicCable> cable,
                         std::shared_ptr<chrono::fea::ChMesh> chrono_mesh);

    /// Remove a Dynamic Cable from the offshore system
    /// \param cable dynamic cable to be added
    void RemoveDynamicCable(std::shared_ptr<FrDynamicCable> cable,
                            std::shared_ptr<chrono::fea::ChMesh> chrono_mesh);


   private:

    /// Create the world body (fixed body that span the world and where things may be attached) and
    /// add is to the offshore system
    void CreateWorldBody();

    /// Check the compatibility between the contact method, the solver and the time stepper.
    void CheckCompatibility() const;

    /// Check the compatibility between the system contact method and the specified body contact type
    bool CheckBodyContactMethod(std::shared_ptr<FrBody> body);

   public:

    // Iterators.
    // TODO : bouger les iterateurs proches des methodes d'iteration...
    using BodyIter          = BodyContainer::iterator;
    using ConstBodyIter     = BodyContainer::const_iterator;

    using LinkIter      = LinkContainer::iterator;
    using ConstLinkIter = LinkContainer::const_iterator;

    using PrePhysicsIter = PrePhysicsContainer::iterator;
    using ConstPrePhysicsIter = PrePhysicsContainer::const_iterator;

    using FEAMestIter = FEAMeshContainer::iterator;
    using ConstFEAMestIter = FEAMeshContainer::const_iterator;

    BodyIter body_begin();

    ConstBodyIter body_begin() const;

    BodyIter body_end();

    ConstBodyIter body_end() const;

    LinkIter link_begin();

    ConstLinkIter link_begin() const;

    LinkIter link_end();

    ConstLinkIter link_end() const;

  };

//  FRYDOM_DECLARE_CLASS_TYPE(FrOffshoreSystem, "System")



} // end namespace frydom




#endif //FRYDOM_FROFFSHORESYSTEM_H<|MERGE_RESOLUTION|>--- conflicted
+++ resolved
@@ -22,7 +22,6 @@
 #include "chrono/physics/ChSystemSMC.h"
 #include "chrono/physics/ChSystemNSC.h"
 
-
 #include "frydom/core/statics/FrStaticAnalysis.h"
 #include "frydom/core/common/FrTreeNode.h"
 
@@ -63,7 +62,6 @@
 //            /// \return
 //            bool DoQuasiStatic(int niter = 100, int nsteps = 20);
 
-<<<<<<< HEAD
       bool DoStaticLinear() override;
 
       bool Integrate_Y() override;
@@ -109,6 +107,8 @@
   class FrPathManager;
 
   class FrLogManager;
+
+    class FrIrrApp;
 
   /// Main class for a FRyDoM offshore system. This class is used to represent a multibody physical system,
   /// so it acts also as a database for most items involved in simulations, most noticeably objects of FrBody and FrLink
@@ -154,75 +154,6 @@
       ///< This timestepper allows use of an adaptive time-step, as well as optional use
       ///< of a modified Newton scheme for the solution of the resulting nonlinear problem.
 
-=======
-            bool DoStaticLinear() /*override*/;
-
-        };
-
-        /// Base class inheriting from chrono ChSystemNSC for physical system in which contact is modeled using a non-smooth
-        /// (complementarity-based) method.. This class must not be used by external FRyDoM users.
-        /// It is used in composition rule along with the FrOffshoreSystem_ FRyDoM class
-        class FrSystemBaseNSC : public chrono::ChSystemNSC {
-            // TODO
-        };
-
-    }  // end namespace frydom::internal
-
-
-
-    // Forward declarations
-    class FrBody;
-    class FrLinkBase;
-    class FrPhysicsItem;
-    class FrPrePhysicsItem;
-    class FrMidPhysicsItem;
-    class FrPostPhysicsItem;
-    class FrFEAMesh;
-    class FrEnvironment;
-    class FrCable;
-    class FrDynamicCable;
-    class FrPathManager;
-    class FrIrrApp;
-
-    /// Main class for a FRyDoM offshore system. This class is used to represent a multibody physical system,
-    /// so it acts also as a database for most items involved in simulations, most noticeably objects of FrBody and FrLink
-    /// classes, which are used to represent mechanisms.
-    /// Moreover, it also owns some global settings and features, like the environment components (ocean, atmosphere, etc.),
-    /// the gravity acceleration, the global time and so on.
-    /// This object will be responsible of performing the entire physical simulation (dynamics, kinematics, statics, etc.),
-    /// so you need at least one FrOffshoreSystem_ object in your program, in order to perform simulations
-    /// (you'll insert rigid bodies and links into it..).
-    class FrOffshoreSystem : public FrObject {
-
-    public:
-
-        /// enum for contact methods
-        enum SYSTEM_TYPE {
-            SMOOTH_CONTACT,     ///< system using smooth (penalty) contact
-            NONSMOOTH_CONTACT   ///< system using non-smooth (complementarity) contact
-        };
-
-        /// enum for timesteppers, i.e., time integrators that can advance a system state.
-        enum TIME_STEPPER {
-            EULER_IMPLICIT_LINEARIZED,  ///< Performs a step of Euler implicit for II order systems using the
-                                        ///< Anitescu/Stewart/Trinkle single-iteration method, that is a bit like an
-                                        ///< implicit Euler where one performs only the first Newton corrector iteration.
-            EULER_IMPLICIT_PROJECTED,   ///< Performs a step of Euler implicit for II order systems using a semi implicit
-                                        ///< Euler without constraint stabilization, followed by a projection.
-                                        ///< That is: a speed problem followed by a position problem that keeps constraint
-                                        ///< drifting 'closed' by using a projection. If using an underlying CCP
-                                        ///< complementarity solver, this is the typical Tasora stabilized timestepper for DVIs.
-            EULER_IMPLICIT,             ///< Performs a step of Euler implicit for II order systems.
-            TRAPEZOIDAL,                ///< Performs a step of trapezoidal implicit for II order systems.
-                                        ///< NOTE this is a modified version of the trapezoidal for DAE: the original
-                                        ///< derivation would lead to a scheme that produces oscillatory reactions in
-                                        ///< constraints, so this is a modified version that is first order in constraint
-                                        ///< reactions. Use damped HHT or damped Newmark for more advanced options.
-            TRAPEZOIDAL_LINEARIZED,     ///< Performs a step of trapezoidal implicit linearized for II order systems.
-            HHT,                        ///< Implementation of the HHT implicit integrator for II order systems.
-                                        ///< This timestepper allows use of an adaptive time-step, as well as optional use
-                                        ///< of a modified Newton scheme for the solution of the resulting nonlinear problem.
->>>>>>> f7fb785e
 //            HEUN,
 
       RUNGEKUTTA45,               ///< Performs a step of a 4th order explicit Runge-Kutta integration scheme.
@@ -292,15 +223,9 @@
     SOLVER m_solverType;                       ///< solver aimed at solving complementarity problems
     ///< arising from QP optimization problems.
 
-<<<<<<< HEAD
     std::unique_ptr<FrStaticAnalysis> m_statics;
-=======
+
         std::unique_ptr<FrIrrApp> m_irrApp;
-
-        // Container: definition.
-        using BodyContainer = std::vector<std::shared_ptr<FrBody>>;
-        using LinkContainer = std::vector<std::shared_ptr<FrLinkBase>>;
->>>>>>> f7fb785e
 
     // Container: definition.
     using BodyContainer = std::vector<std::shared_ptr<FrBody>>;
@@ -706,15 +631,11 @@
     void Clear();
 
 
-<<<<<<< HEAD
     // Visualization
-=======
-        // Irrlicht Application
-
-        FrIrrApp* GetIrrApp() const;
-
-    protected:
->>>>>>> f7fb785e
+
+    // Irrlicht Application
+
+    FrIrrApp* GetIrrApp() const;
 
     /// Run the simulation in the viewer environment
     /// \param endTime end time of the simulation
