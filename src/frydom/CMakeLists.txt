
message(STATUS "===================================================================")
message(STATUS "Getting source files for FRyDoM...")
message(STATUS "===================================================================")


set(FRYDOM_SRC_FILES "")

# Adding a new subdirectory to the FRyDoM root source directory must be done by adding its name here
set(subdirs
        logging
        asset
        cable
        collision
        core
        environment
        hydrodynamics
        io
        mesh
        utils
        )

# TODO: reposer plutot sur target_sources()
# voir crascit.com/2016/01/31/enhanced-source-file-handling-with-target_sources/

set(FRYDOM_SRC_FILES "" cable/common/FrCableShapeInitializer.cpp cable/common/FrCableShapeInitializer.h cable/mooring_components/FrClumpWeight.cpp cable/mooring_components/FrClumpWeight.h cable/catenary/FrCatenaryLineSeabed.cpp cable/catenary/FrCatenaryLineSeabed.h)
foreach (subdir ${subdirs})

    add_subdirectory(${subdir})
    string(TOUPPER FRYDOM_${subdir}_SOURCES SOURCE_FILES)
    list(APPEND FRYDOM_SRC_FILES ${${SOURCE_FILES}})

endforeach ()

list(APPEND FRYDOM_SRC_FILES "${CMAKE_CURRENT_BINARY_DIR}/version.cpp")

# =============================================================================
# FRyDoM DEPENDENCIES
# =============================================================================

# FRyDoM main shared library
add_library(FRyDoM_Engine SHARED ${FRYDOM_SRC_FILES})
target_link_libraries(FRyDoM_Engine
        ChronoEngine
#        ChronoEngine_irrlicht
        MathUtils::MathUtils
<<<<<<< HEAD
#        HDF5
=======
#        HDF5  # when using the findHDF5 script into the Add_HDF5.cmake file
        hdf5_cpp-static
>>>>>>> 59f24e71
        GeographicLib
        fmt
        cppfs
        timezone
        hermes
        OpenMeshCore
        nlohmann_json
        spdlog::spdlog_header_only
        )
if(frydom_use_irrlicht)
    target_link_libraries(FRyDoM_Engine ChronoEngine_irrlicht)
else()
    target_compile_definitions(FRyDoM_Engine PUBLIC -DH5_NO_IRRLICHT)
endif()

target_include_directories(FRyDoM_Engine PUBLIC
        ${CMAKE_CURRENT_SOURCE_DIR}/..
        )

target_compile_definitions(FRyDoM_Engine PUBLIC
        RESOURCES_VIZU_PATH="${PROJECT_SOURCE_DIR}/data/"
        )

message(STATUS " RESOURCES_VIZU_PATH=${PROJECT_SOURCE_DIR}/data/")

get_target_property(INC FRyDoM_Engine INTERFACE_LINK_LIBRARIES)
message(STATUS "FRyDoM_INCLUDE_DIRECTORIES : ${INC}")


# TODO: voir si on passe ce CMakeLists.txt dans le repertoire parent pour ne pas avoir a faire .. dans l'include<|MERGE_RESOLUTION|>--- conflicted
+++ resolved
@@ -44,12 +44,8 @@
         ChronoEngine
 #        ChronoEngine_irrlicht
         MathUtils::MathUtils
-<<<<<<< HEAD
-#        HDF5
-=======
 #        HDF5  # when using the findHDF5 script into the Add_HDF5.cmake file
         hdf5_cpp-static
->>>>>>> 59f24e71
         GeographicLib
         fmt
         cppfs
