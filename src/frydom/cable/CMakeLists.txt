message(STATUS "    ...Cable")

set(SRC_FILES
<<<<<<< HEAD
        FrAssetComponent.cpp
        FrAssetBuoy.cpp
        FrAssetClumpWeight.h
        FrMooringBuoy.cpp
=======
>>>>>>> 724dcdb7
        FrCable.cpp
        FrCatenaryForce.cpp
        FrCatenaryLine.cpp
        FrMooringBuoy.cpp
        FrDynamicCable.cpp
)

set(FRYDOM_CABLE_SOURCES "")
foreach(file ${SRC_FILES})
    list(APPEND FRYDOM_CABLE_SOURCES ${CMAKE_CURRENT_SOURCE_DIR}/${file})
endforeach()

#message(${FRYDOM_CABLE_SOURCES})

set(FRYDOM_CABLE_SOURCES ${FRYDOM_CABLE_SOURCES} PARENT_SCOPE)<|MERGE_RESOLUTION|>--- conflicted
+++ resolved
@@ -1,13 +1,6 @@
 message(STATUS "    ...Cable")
 
 set(SRC_FILES
-<<<<<<< HEAD
-        FrAssetComponent.cpp
-        FrAssetBuoy.cpp
-        FrAssetClumpWeight.h
-        FrMooringBuoy.cpp
-=======
->>>>>>> 724dcdb7
         FrCable.cpp
         FrCatenaryForce.cpp
         FrCatenaryLine.cpp
