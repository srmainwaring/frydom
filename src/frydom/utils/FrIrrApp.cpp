// ==========================================================================
// FRyDoM - frydom-ce.org
//
// Copyright (c) Ecole Centrale de Nantes (LHEEA lab.) and D-ICE Engineering.
// All rights reserved.
//
// Use of this source code is governed by a GPLv3 license that can be found
// in the LICENSE file of FRyDoM.
//
// ==========================================================================

#include "FrIrrApp.h"

#include "FrIrrCamera.h"

#include "frydom/core/FrOffshoreSystem.h"


#define SQ2_2 (sqrt(2.)/2.)

namespace frydom {

    FrIrrApp::FrIrrApp(FrOffshoreSystem* frSystem, chrono::ChSystem* system, double dist)
            : chrono::irrlicht::ChIrrApp(system,
                                         L"FRyDoM viewer",
                                         irr::core::dimension2d<irr::u32>(800, 600),
                                         false,
                                         false,
                                         true,
                                         irr::video::EDT_OPENGL),
                                         m_system(frSystem)
                                         {

        SetSkyBox();
        AddCustomLights();
<<<<<<< HEAD
        AddCustomCamera(irr::core::vector3df((irr::f32)dist, -(irr::f32)dist, (irr::f32)dist),
=======

        AddCustomCamera(irr::core::vector3df(-(irr::f32)dist, (irr::f32)dist*0, (irr::f32)dist),
>>>>>>> 724dcdb7
                         irr::core::vector3df(0, (irr::f32)SQ2_2, (irr::f32)SQ2_2));
        AddTypicalLogo("frydom_logo.png");
    }

    FrIrrApp::~FrIrrApp() = default;

    // -----------------------------------------------------------------------------
    // Create a skybox that has Z pointing up.
    // Note that the default ChIrrApp::AddTypicalSky() uses Y up.
    // -----------------------------------------------------------------------------
    void FrIrrApp::SetSkyBox() {
        std::string str_lf = "sky_lf.jpg";
        std::string str_up = "sky_up.jpg";
        std::string str_dn = "sky_dn.jpg";

        irr::video::ITexture* map_skybox_side = GetVideoDriver()->getTexture(str_lf.c_str());
        irr::scene::ISceneNode* mbox = GetSceneManager()->addSkyBoxSceneNode(
                GetVideoDriver()->getTexture(str_up.c_str()),
                GetVideoDriver()->getTexture(str_dn.c_str()),
                map_skybox_side,
                map_skybox_side,
                map_skybox_side,
                map_skybox_side
        );
        // Turning around x to make z pointing up. Note that it is +90 as Irrlicht uses left-handed frames... WTF !!!
        mbox->setRotation(irr::core::vector3df(90, 0, 0));

    }

    FrIrrCamera* FrIrrApp::AddCustomCamera(irr::core::vector3df mpos, irr::core::vector3df mtarg) {

        // create and init camera
        auto camera = new FrIrrCamera(GetDevice(), GetSceneManager()->getRootSceneNode(), GetSceneManager(),
                                                                              -1, -160.0f, 1.0f, 10.0f);

        camera->setPosition(mpos);
        camera->setTarget(mtarg);

        camera->setNearValue(0.1f);
        camera->setMinZoom(0.6f);

        return camera;
    }

    void FrIrrApp::AddCustomLights(irr::core::vector3df pos1, irr::core::vector3df pos2,
                                   double rad1, double rad2,
                                   irr::video::SColorf col1, irr::video::SColorf col2)  {
        // create lights
        irr::scene::ILightSceneNode* mlight1 = GetDevice()->getSceneManager()->addLightSceneNode(0, pos1, col1, (irr::f32)rad1);

        irr::scene::ILightSceneNode* mlight2 = GetDevice()->getSceneManager()->addLightSceneNode(0, pos2, col2, (irr::f32)rad2);

        mlight2->enableCastShadow(false);
    }

    void FrIrrApp::Run(double endTime) {

        AssetBindAll();
        AssetUpdateAll();

        // Temporal loop.
        while (GetDevice()->run()) {
            std::cout << "Time : " << m_system->GetTime() << std::endl;
            BeginScene();
            DrawAll();
            // Time-stepping.
            DoStep(); // m_system->GetChTime() is also updated here.
            EndScene();

            // Condition to stop the time-domain simulation using the time after time-stepping.
            if (endTime > 0. && m_system->GetTime() > endTime) break; // If the endTime given is negative or null, the loop is infinite :)


        }

    }

    void FrIrrApp::Visualize() {
        AssetBindAll();
        AssetUpdateAll();

        while (GetDevice()->run()) {
            BeginScene();
            DrawAll();
            EndScene();
        }

    }

    void FrIrrApp::VisualizeStaticAnalysis(){
        AssetBindAll();
        AssetUpdateAll();

        while (GetDevice()->run()) {
            BeginScene();
            DrawAll();

            m_system->GetStaticAnalysis()->SetNbIteration(2);
            m_system->SolveStaticWithRelaxation();

            EndScene();
        }

    }

}  // end namespace frydom<|MERGE_RESOLUTION|>--- conflicted
+++ resolved
@@ -33,12 +33,8 @@
 
         SetSkyBox();
         AddCustomLights();
-<<<<<<< HEAD
-        AddCustomCamera(irr::core::vector3df((irr::f32)dist, -(irr::f32)dist, (irr::f32)dist),
-=======
 
         AddCustomCamera(irr::core::vector3df(-(irr::f32)dist, (irr::f32)dist*0, (irr::f32)dist),
->>>>>>> 724dcdb7
                          irr::core::vector3df(0, (irr::f32)SQ2_2, (irr::f32)SQ2_2));
         AddTypicalLogo("frydom_logo.png");
     }
