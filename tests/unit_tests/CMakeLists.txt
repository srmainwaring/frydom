--- conflicted
+++ resolved
@@ -1,13 +1,8 @@
 
 
 set(UNIT_TESTS
-<<<<<<< HEAD
         unitTests_damping_forces
         unitTests_geographiclib_wrap
-=======
->>>>>>> d41bc4bb
-#        unitTests_damping_forces
-#        unitTests_geographiclib_wrap
         )
 
 # set(CMAKE_CXX_FLAGS " -lIrrlicht")
