//Class Name
// Created by frongere on 21/06/17.
//

#ifndef FRYDOM_FRHYDROBODY_H
#define FRYDOM_FRHYDROBODY_H

#include <chrono/physics/ChLinkMate.h>
//#include <frydom/environment/waves/FrDynamicWaveProbe.h>
#include "chrono/physics/ChBodyAuxRef.h"
#include "FrBody.h"
#include "FrConstants.h"
#include "FrEulerAngles.h"
#include "FrOffshoreSystem.h"
#include "frydom/hydrodynamics/FrVariablesBEMBodyMass.h"


// Forward declaration
namespace chrono {
    class ChBodyAuxRef;
    class ChSystemDescriptor;
}

namespace frydom {

    enum FrEquilibriumFrameType {
        DampingSpring,
        MeanMotion,
        SteadyVelocity,
        PrescribedMotion,
        WorldFixed,
        BodyFixed
    };

    class FrHydroBodyProperties {

    private:
        double m_transverseUnderWaterArea = 0.;             ///< transverse under water area of the body
        double m_lateralUnderWaterArea = 0.;                ///< lateral under water area of the body
        double m_transverseAboveWaterArea = 0.;             ///< transverse above water area of the body
        double m_lateralAboveWaterArea = 0.;                ///< lateral above water area of the body
        double m_lengthBetweenPerpendicular = 0.;           ///< length between perpendicular
        double m_wetted_surface = 0.;                       ///< wetted surface area of the body

    public:
        /// Get the transverse under water area of the body
        double GetTransverseUnderWaterArea() const { return m_transverseAboveWaterArea; }

        /// Set the transverse udner water area of the body
        void SetTransverseUnderWaterArea(const double area) { m_transverseUnderWaterArea = area; }

        /// Get the lateral under water area of the body
        double GetLateralUnderWaterArea() const { return m_lateralUnderWaterArea; }

        /// Set the lateral under water area of the body
        void SetLateralUnderWaterArea(const double area) { m_lateralUnderWaterArea = area; }

        /// Get the transverse above water area of the body
        double GetTransverseAboveWaterArea() const { return m_transverseAboveWaterArea; }

        /// Set the transverse above water area of the body
        void SetTransverseAboveWaterArea(const double area) { m_transverseAboveWaterArea = area; }

        /// Get the lateral above water area of the body
        double GetLateralAboveWaterArea() const { return m_lateralUnderWaterArea; }

        /// Set the lateral above water area of the body
        void SetLateralAboveWaterArea(const double area) { m_lateralAboveWaterArea = area; }

        /// Get the length between perpendicular of the body
        double GetLpp() const { return m_lengthBetweenPerpendicular; }

        /// Set the length between perpendiculare of the body
        void SetLpp(const double lpp) { m_lengthBetweenPerpendicular = lpp; }

        /// Get the wetted surface of the body
        double GetWettedSurface() const { return m_wetted_surface; }

        /// Set the wetted surface of the body
        void SetWetterSurface(const double area) { m_wetted_surface = area; }

    };

    class FrHydroBody : public FrBody {

    protected:

        std::shared_ptr<FrTriangleMeshConnected> m_hydro_mesh;

        std::unique_ptr<FrHydroBodyProperties> m_properties;

        chrono::ChVariables* variables_ptr;

        // Attributes to let the body into the horizontal plane
        bool is3DOF = false;
        std::shared_ptr<chrono::ChLinkMatePlane> constraint3DOF;
        std::shared_ptr<chrono::ChLinkMateGeneric> m_constraint;

        chrono::ChVector<> m_current_relative_velocity = chrono::VNULL;
        double m_current_relative_angle = 0.;
        double m_heading = 0.;
        double m_course = 0.;

//        std::shared_ptr<FrBEMBody> m_BEMBody;
        bool m_UpdateHydroPosition = false;  // If true, the body position will be updated while moving in the horizontal plane
                                            // It will slow down the simulation as linear steady elevation components
                                            // of the wavefield will be updated and it may be really false in the case of
                                            // several interacting bodies. For no interactions, it could be an easy
                                            // way to take forward speed into account concerning the wave excitation...
                                            // TODO: use it...

        std::shared_ptr<chrono::ChFrameMoving<double>> m_equilibriumFrame;           ///< Hydrodynamic equilibrium frame where dynamic motion equation is solved
//        FrDynamicWaveProbe m_dynamicFrame;

    public:

        FrHydroBody();

        ~FrHydroBody() {
            if (variables_ptr != &variables) {
                delete variables_ptr;
            }
        }

//        void SetBEMBody(std::shared_ptr<FrBEMBody> BEMBody);

//        std::shared_ptr<FrBEMBody> GetBEMBody() const { return m_BEMBody; }

        // TODO: deplacer la plupart de ces methodes dans hydrobody !!
        bool Get3DOF() const { return is3DOF; };
        void Set3DOF(const bool flag);
        void Set3DOF_ON();
        void Set3DOF_OFF();
        void Set3DOF_ON(chrono::ChVector<> dir);
        void Set3DOF_ON(chrono::ChVector<> dir, chrono::ChVector<> pos1, chrono::ChVector<> pos2);
        void SetDOF(bool mc_x, bool mc_y, bool mc_z, bool mc_rx, bool mc_ry, bool mc_rz);


        /// Set the hydrodynamic mesh from a mesh shared instance
        void SetHydroMesh(std::shared_ptr<FrTriangleMeshConnected> mesh, bool as_asset=true);

        /// Set the hydrodynamic mesh from a wavefront obj file
        void SetHydroMesh(std::string obj_filename, bool as_asset=true);

        /// Update hydrodynamics data relative to the hydro body then updates other body stuffs
        void Update(bool update_assets = true) override;

        /// Get the pointer to the parent ChSystem()
        FrOffshoreSystem* GetSystem() const { return dynamic_cast<FrOffshoreSystem*>(system); }  // FIXME: cache GetSystem() de ChPhysicsItem...

        /// Get the body position
        chrono::ChVector<> GetPosition(FrFrame frame= NWU) const {  // FIXME: cache le GetPosition de FrBody
            switch (frame) {
                case NWU:
                    return GetPos();
                case NED:
                    return NWU2NED(GetPos());
            }
        }

        /// Get the body orientation
        chrono::ChVector<> GetOrientation(FrFrame frame= NWU) {  // FIXME: cache le GetOrientation de FrBody
            // TODO
        }

        chrono::ChVectorDynamic<double> GetSpatialVelocity(FrFrame frame=NWU) {
            // TODO: faire une classe speciale pour le vecteur spatial permettant de recuperer directement la partie lineaire et angulare (inline)
            chrono::ChVectorDynamic<double> velocity(6);

            auto linear = GetVelocity(frame);
            auto angular = GetAngularVelocity(frame);

            for (unsigned int i=0; i<3; i++) {
                velocity.ElementN(i) = linear[i];
                velocity.ElementN(i+3) = angular[i];
            }
            return velocity;
        }

        /// Get the body velocity
        /*chrono::ChVector<> GetVelocity(FrFrame frame= NWU) {  // FIXME: cache le GetVelocity de FrBody
            switch (frame) {
                case NWU:
                    return GetPos_dt();
                case NED:
                    return NWU2NED(GetPos_dt());
                    // TODO : ask F why he didn't call parents method instead
            }
        }*/

        /// Get the body angular velocity
        chrono::ChVector<> GetAngularVelocity(FrFrame frame= NWU) const { // FIXME: cache le GetAngularVelocity de FrBody
            switch (frame) {
                case NWU:
                    return GetWvel_par();
                case NED:
                    return NWU2NED(GetWvel_par());
            }
        }

        /// Get the pertubation linear velocity of the body in equilibrium frame
        chrono::ChVector<> GetLinearVelocityPert() const {
            return GetVelocity() - GetSteadyVelocity();
        }

        /// Get the perturbation angular velocity of the body in equilibrium frame
        chrono::ChVector<> GetAngularVelocityPert() const {
            return GetAngularVelocity();
        }

        /// Get the heading angle defined as the angle between the x axis of the
        /// absolute frame and the x axis of the body
        double GetHeadingAngle(FrFrame frame, ANGLE_UNIT angleUnit= RAD) const {
            double heading = m_heading;
            if (angleUnit == DEG) {
                heading = heading * RAD2DEG;
            }

            switch (frame) {
                case NWU:
                    if (angleUnit == DEG) {
                        return Normalize_0_360(heading);
                    } else {
                        return Normalize_0_2PI(heading);
                    }
                case NED:
                    if (angleUnit == DEG) {
                        return Normalize_0_360(-heading);
                    } else {
                        return Normalize_0_2PI(-heading);
                    }
//                    return -heading;  // FIXME: assurer des angles entre 0 et 360...
            }
        }

        /// Get the course angle defined as the angle between the x axis of the
        /// absolute frame and the velocity vector
        double GetCourseAngle(FrFrame frame, ANGLE_UNIT angleUnit= RAD) const{
            double course = m_course;
            if (angleUnit == DEG) {
                course = course * RAD2DEG;
            }
            switch (frame) {
                case NWU:
                    return course;
                case NED:
                    return -course;  // FIXME: assurer des angles entre 0 et 360...
            }
        }

        /// Get the Sidesplip angle (or the drift angle) defined as the angle between
        /// the x axis of the body and the velocity vector
        double GetSideslipAngle(FrFrame frame, ANGLE_UNIT angleUnit= RAD) {

            auto heading = GetHeadingAngle(frame, angleUnit);
            auto course = GetCourseAngle(frame, angleUnit);
            return course - heading;
        }

        /// Set the heading of the body from angle in the NED frame
        void SetNEDHeading(double heading_angle, ANGLE_UNIT angleUnit= DEG);

        /// Set the heading of the body from a unit direction in the NED frame
        void SetNEDHeading(const chrono::ChVector<>& unit_vector);


        // Equilibrium Frame

        /// Dynamic equilibrium frame corresponding to a mass-spring system with damping
        void SetEquilibriumFrame(const FrEquilibriumFrameType frame, const double T0, const double psi);

        /// Equilibrium frame with position equal to the mean motion of the body
        void SetEquilibriumFrame(const FrEquilibriumFrameType frame, const double val);

        /// Equilibrium frame with fixed position
        void SetEquilibriumFrame(const FrEquilibriumFrameType frame, const chrono::ChVector<> vect);

        void SetEquilibriumFrame(const std::shared_ptr<chrono::ChFrameMoving<double>>& eqFrame) {
            m_equilibriumFrame = eqFrame;
        }

        void SetEquilibriumFrame(const chrono::ChVector<double>& eqPos,
                                 const chrono::ChQuaternion<double>& eqQuat) {
            std::shared_ptr<chrono::ChFrameMoving<double>> eqFrame;
            eqFrame->SetPos(eqPos);
            eqFrame->SetRot(eqQuat);

            SetEquilibriumFrame(eqFrame);
        }

        template <class T>
        std::shared_ptr<T> GetEquilibriumFrame() const {
            return dynamic_cast<std::shared_ptr<T>>(m_equilibriumFrame);
        }

        std::shared_ptr<chrono::ChFrameMoving<double>> GetEquilibriumFrame() const {
            return m_equilibriumFrame;
        }

        //void SetCurrentRefFrameAsEquilibrium();

        /// Define the constant velocity of the equilibrium frame (in local coord)
        void SetSteadyVelocity(chrono::ChVector<> velocity);

        /// Get the steady velocity corresponding to the velocity of the equilibrium frame (in local coord)
        chrono::ChVector<double> GetSteadyVelocity() const;


        // TODO: introduire une classe geometricProperties qui rassemble les differentes donnees...

        /// Get the transverse underwater area of the body
        double GetTransverseUnderWaterArea() const;

        /// Set the transverse underwater area of the body
        void SetTransverseUnderWaterArea(double area);

        /// Get the lateral underwater area of the body
        double GetLateralUnderWaterArea() const;

        /// Set the lateral underwater area of the body
        void SetLateralUnderWaterArea(double area);

        /// Get the transverse underwater area of the body
        double GetTransverseAboveWaterArea() const;

        /// Set the transverse underwater area of the body
        void SetTransverseAboveWaterArea(double area);

        /// Get the lateral underwater area of the body
        double GetLateralAboveWaterArea() const;

        /// Set the lateral underwater area of the body
        void SetLateralAboveWaterArea(double area);

        /// Get the length between perpendicular of the body
        double GetLpp() const;

        /// Set the length between perpendicular of the body
        void SetLpp(double lpp);

        /// Get the wetted surface of the body
        double GetWettedSurface() const;

        /// Set the wetted surface of the body
        void SetWettedSurface(double wetted_surface);

        /// Get the hydro body properties object
        FrHydroBodyProperties* GetProperties() const { return m_properties.get(); }
<<<<<<< HEAD
        
=======
>>>>>>> 0f4c0f0f

        // ==========================================================================
        // METHODS ABOUT CURRENT
        // ==========================================================================

        /// Get the relative velocity of the current field, taking into account the body's own velocity
        chrono::ChVector<> GetCurrentRelativeVelocity(FrFrame frame= NWU, FrRefSyst Refsys = PARENT) const;

        /// Get the relative velocity of the current field respect to a point M
        chrono::ChVector<>
        GetCurrentRelativeVelocity(const chrono::ChVector<>& localpos, FrFrame frame = NWU, FrRefSyst Refsys = PARENT)const;

        /// Get the relative velocity of the current field respect to a Node
        chrono::ChVector<>
        GetCurrentRelativeVelocity(const FrNode* mNode, FrFrame frame = NWU, FrRefSyst Refsys = PARENT)const;

        /// Get the current relative angle
        double GetCurrentRelativeAngle(FrFrame frame= NWU, ANGLE_UNIT angleUnit= RAD) const;
        // ==========================================================================
        // METHODS ABOUT WIND
        // ==========================================================================

        /// Get the relative velocity of the wind field, taking into account the body's own velocity
        chrono::ChVector<> GetWindRelativeVelocity(FrFrame frame= NWU, FrRefSyst Refsys = PARENT) const;

        /// Get the relative velocity of the wind field respect to a Node
        chrono::ChVector<> GetWindRelativeVelocity(const FrNode* mNode, FrFrame frame = NWU, FrRefSyst Refsys = PARENT)const;

        // ==========================================================================
        // METHODS ABOUT ADDED MASS
        // ==========================================================================

        void SetVariables(const FrVariablesBody vtype);

        /// Return the variablesHydro component
        chrono::ChVariablesBodyOwnMass& VariablesBody() override { return dynamic_cast<chrono::ChVariablesBodyOwnMass&>(*variables_ptr); }
        chrono::ChVariables& Variables() override { return *variables_ptr; }

        /// Add a variable of type variablesHydro in system descriptor
        virtual void InjectVariables(chrono::ChSystemDescriptor& mdescriptor) override;

        /// Definition of the infinite added mass (from BEMBody) FIXME : pass to variablesHydro
        void SetInfiniteAddedMass(const Eigen::MatrixXd& CMInf);

        void IntToDescriptor(const unsigned int off_v,  // offset in v, R
                             const chrono::ChStateDelta& v,
                             const chrono::ChVectorDynamic<>& R,
                             const unsigned int off_L,  // offset in L, Qc
                             const chrono::ChVectorDynamic<>& L,
                             const chrono::ChVectorDynamic<>& Qc) override;

        void IntFromDescriptor(const unsigned int off_v,  // offset in v
                          chrono::ChStateDelta& v,
                          const unsigned int off_L,  // offset in L
                          chrono::ChVectorDynamic<>& L) override;

        void VariablesFbReset() override;

        void VariablesFbIncrementMq() override;

        void VariablesFbLoadForces(double factor) override;

        void VariablesQbLoadSpeed() override;

        void VariablesQbSetSpeed(double step) override;

        void VariablesQbIncrementPosition(double dt_step) override;

        chrono::ChVariables* GetVariables1() override { return variables_ptr; }

        template <class T=chrono::ChVariables>
        T* GetVariables() { return dynamic_cast<T*>(variables_ptr); }

//        void InitializeVelocityState(unsigned int N) {  // TODO : Voir comment recuperer le N qui pourrait etre mis en cache quelque part ??
//
//            m_vx_Recorder = boost::circular_buffer<double>(N, N, 0.);
//            m_vy_Recorder = boost::circular_buffer<double>(N, N, 0.);
//            m_vz_Recorder = boost::circular_buffer<double>(N, N, 0.);
//            m_wx_Recorder = boost::circular_buffer<double>(N, N, 0.);
//            m_wy_Recorder = boost::circular_buffer<double>(N, N, 0.);
//            m_wz_Recorder = boost::circular_buffer<double>(N, N, 0.);
//
//        }
//
//        void RecordVelocityState(FrFrame frame=NWU) {
//
//            std::cout << "Time : " << GetSystem()->GetChTime() << "\n";
//
//            auto linear_velocity = GetVelocity(frame);
//            auto angular_velocity = GetAngularVelocity(frame);
//
//            // FIXME: le update de frhydrobody est appelé plusieurs fois pour le meme pas de temps !!!
//
//            m_vx_Recorder.push_front(linear_velocity[0]);
//            m_vy_Recorder.push_front(linear_velocity[1]);
//            m_vz_Recorder.push_front(linear_velocity[2]);
//            m_wx_Recorder.push_front(angular_velocity[0]);
//            m_wy_Recorder.push_front(angular_velocity[1]);
//            m_wz_Recorder.push_front(angular_velocity[2]);
//
//        }

//        boost::circular_buffer<chrono::ChVectorDynamic<double>> GetVelocityStateBuffer() const {
//            return m_velocityStateRecorder;
//        }

		void Initialize() override;

	};

}  // end namespace frydom


#endif //FRYDOM_FRHYDROBODY_H<|MERGE_RESOLUTION|>--- conflicted
+++ resolved
@@ -346,10 +346,6 @@
 
         /// Get the hydro body properties object
         FrHydroBodyProperties* GetProperties() const { return m_properties.get(); }
-<<<<<<< HEAD
-        
-=======
->>>>>>> 0f4c0f0f
 
         // ==========================================================================
         // METHODS ABOUT CURRENT
