// ==========================================================================
// FRyDoM - frydom-ce.org
//
// Copyright (c) Ecole Centrale de Nantes (LHEEA lab.) and D-ICE Engineering.
// All rights reserved.
//
// Use of this source code is governed by a GPLv3 license that can be found
// in the LICENSE file of FRyDoM.
//
// ==========================================================================


#ifndef FRYDOM_FREQUILIBRIUMFRAME_H
#define FRYDOM_FREQUILIBRIUMFRAME_H

#include "frydom/core/common/FrFrame.h"
#include "frydom/core/math/FrVector.h"
#include "frydom/core/common/FrPhysicsItem.h"
#include "frydom/core/common/FrTreeNode.h"
#include "frydom/logging/FrLoggable.h"


namespace frydom {

<<<<<<< HEAD
    // Forward declaration
    class FrBody;


    /**
     * \class FrEquilibriumFrame
     * \brief This class defines a generic equilibrium frame linked with a body.
     *
     * The equilibrium frame is a frame with the z-axis pointing upward, internal
     * velocities and dynamic behaviour. The generic equilibrium frame has
     * a constant speed in the horizontal plane and eventually a constant rotation
     * speed around Z. If the position, orientation and velocity of the equilibrium frame
     * are not defined by the user, they are initialized to the values given by the body at COG
     * during the initialization stage.
     *
     */
    class FrEquilibriumFrame : public FrFrame,
                                public FrPrePhysicsItem {

    protected:
        double m_prevTime;
        FrBody* m_body = nullptr;                ///< Link to the body to which the equilibrium frame if applied
        Velocity m_velocity;                     ///< translational velocity of the frame in world coordinates
        double m_angularVelocity = 0.;           ///< angular velocity of the frame around Z-direction
        bool m_initSpeedFromBody = false;        ///< Initialize the frame position, orientation and velocity according
        bool m_initPositionFromBody = false;     ///< to the body during the initialization stage

    public:

        /// Constructor of a new equilibrium frame with default position and no velocity
        /// User will must define the body to linked with with the corresponding method
        /// before execution of the simulation
        FrEquilibriumFrame() : FrFrame(), FrPrePhysicsItem(), m_angularVelocity(0.) {
            m_velocity.SetNull();
        };

        /// Constructor of a new equilibrium frame with body linked
        /// \param body Body to which the equilibrium frame is linked
        /// \param initPos Boolean, if true the position of the equilibrium is set to the position of
        /// the body during initialization
        FrEquilibriumFrame(FrBody* body, bool initPos = true) : FrFrame(), FrPrePhysicsItem(), m_body(body),
                                                                  m_initPositionFromBody(initPos), m_angularVelocity(0.) {
            m_velocity.SetNull();
        };

        /// Constructor of a new equilibrium frame with defined position, rotation and body linked
        /// \param pos Initial position of the equilibrium frame in world coordinates
        /// \param rotation Initial orientation of the equilibrium frame in world coordinates
        /// \param fc Frame convention
        /// \param body Body link
        FrEquilibriumFrame(const Position& pos, const FrRotation& rotation, FRAME_CONVENTION fc, FrBody* body)
                : FrFrame(pos, rotation, fc), FrPrePhysicsItem(), m_body(body), m_initPositionFromBody(false) {
            m_velocity.SetNull();
        }

        /// Constructor of a new equilibrium frame with defined position, rotation and body linked
        /// \param pos Initial position of the equilibrium frame in world coordinates
        /// \param quaternion Initial orientation of the quilibrium frame in world coordinates with quaternion
        /// \param fc Frame convention
        /// \param body Body link
        FrEquilibriumFrame(const Position& pos, const FrUnitQuaternion& quaternion, FRAME_CONVENTION fc, FrBody* body)
                : FrFrame(pos, quaternion, fc), FrPrePhysicsItem(), m_body(body), m_initPositionFromBody(false) {
            m_velocity.SetNull();
        }

        /// Constructor of a new equilibrium frame from an other frame and body link
        /// \param otherFrame Initial frame definition
        /// \param body Body link
        FrEquilibriumFrame(const FrFrame& otherFrame, FrBody* body)
                : FrFrame(otherFrame), FrPrePhysicsItem(), m_body(body), m_initPositionFromBody(false) {
            m_velocity.SetNull();
        }

        /// Get the type name of this object
        /// \return type name of this object
        std::string GetTypeName() const override { return "EquilibriumFrame"; }

        /// Define the body to which the equilibrium frame is linked
        /// \param body Body link
        /// \param initPos Boolean, if true the position of the frame is equal to the position of the body during initialization
        void SetBody(FrBody* body, bool initPos = true);

        /// Set the position of the equilibrium frame equal to the position of the body at COG
        void SetPositionToBodyPosition();

        FrFrame GetPerturbationFrame();


        /// Set the velocity of the equilibrium frame equal to the velocity of the body at COG
        void SetVelocityToBodyVelocity();

        /// Set velocity of the equilibrium frame in world coordinates
        /// \param velocity Velocity vector in world coordinates
        /// \param fc Frame convention
        void SetVelocityInWorld(const Velocity& velocity, FRAME_CONVENTION fc);

        /// Set velocity of the equilibrium frame in world coordinates
        /// \param velocity Velocity vector in frame coordinates
        void SetVelocityInFrame(const Velocity& velocity);

        /// Set angular velocity around Z-direction
        /// \param angularVelocity Angular velocity, in rad/s
        /// \param fc Frame convention
        void SetAngularVelocityAroundZ(const double& angularVelocity, FRAME_CONVENTION fc);

        /// Get the linear velocity of the equilibrium frame in world coordinates
        /// \param fc Frame convention
        /// \return Velocity vector
        Velocity GetVelocityInWorld(FRAME_CONVENTION fc) const;

        /// Get the linear velocity of the equilibrium frame in frame coordinates
        /// \return Velocity vector
        Velocity GetVelocityInFrame() const;

        /// Get the perturbation linear velocity of the body around the equilibrium frame
        /// \param fc Frame convention
        /// \return Perturbation velocity in world reference frame
        Velocity GetPerturbationVelocityInWorld(FRAME_CONVENTION fc) const;

        /// Get the perturbation linear velocity of the body around the equilibrium frame
        /// \return Perturbation velocity in local frame
        Velocity GetPerturbationVelocityInFrame() const;

        /// Return the perturbation generalized velocity of the body around the equilibrium frame
        /// \param fc Frame convention
        /// \return Perturbation generalized velocity in world
        GeneralizedVelocity GetPerturbationGeneralizedVelocityInWorld(FRAME_CONVENTION fc) const;

        /// Return the perturbation generalized velocity of the body around the equilibrium frame
        /// \return Perturbation generalized velocity in local frame
        GeneralizedVelocity GetPerturbationGeneralizedVelocityInFrame() const;

        /// Get the angular velocity of the equilibrium frame around the Z-axis
        /// \param fc Frame convention
        /// \return Angular velocity around Z (vertical)
        double GetAngularVelocityAroundZ(FRAME_CONVENTION fc) const;

        /// Get the angular velocity of the equilibrium frame
        /// \param fc Frame convention
        /// \return Angular velocity vector
        AngularVelocity GetAngularVelocity(FRAME_CONVENTION fc) const;

        AngularVelocity GetAngularPerturbationVelocity(FRAME_CONVENTION fc) const;

        AngularVelocity GetAngularPerturbationVelocityInFrame() const;

        /// The velocity of the frame is initialized from the body velocity
        /// \param is_init Boolean True/Flase
        void InitSpeedFromBody(bool is_init) { m_initSpeedFromBody = is_init; }

        /// The position of the frame is initialized from the body position
        /// \param is_init Boolean True/False
        void InitPositionFromBody(bool is_init) { m_initPositionFromBody = is_init; }

        /// Initialization of the position and velocity of the equilibrium frame
        void Initialize() override;

        /// Method to be applied after each time steps
        void StepFinalize() override;

        // Logging

        // Initialize the log
        void AddFields() override;

    private:

        /// Update the velocity and position of the frame
        /// \param time Current time of the simulation from the beginning
        void Compute(double time) override;

    };


    /**
     * \class FrEqFrameSpringDamping
     * \brief This class defines an equilibrium frame with a spring-damping system.
     *
     * The velocity of the equilibrium frame is solution of a dynamic equation with spring
     * and damping forces. This system creates a low pass filter on the velocity of the body.
     * The spring-damping system is defined from T0, the cutoff time in seconds, and
     * psi the damping rate coefficient.
     *
     */
    class FrEqFrameSpringDamping : public FrEquilibriumFrame {

    private:
        double m_w0 = 0;                    ///< cutoff frequency
        double m_psi = 0;                   ///< damping parameter
        double m_damping = 0;               ///< damping coefficient of the system
        double m_stiffness = 0;             ///< stiffness coefficient of the system
        double m_prevTime = 0;              ///< previous time step

    public:

        /// Constructor of a new equilibrium frame with body link and spring-damping parameters
        /// \param body Body link
        /// \param T0 Cutoff time period
        /// \param psi Damping ratio
        /// \param initPos If true the frame is initialized with the position of the body
        FrEqFrameSpringDamping(FrBody* body, double T0, double psi, bool initPos = true);

        /// Constructor of a new equilibrium frame with body link, position, orientation and spring-dampign parameters
        /// \param pos Position of the frame in world coordinates
        /// \param rotation Rotation of the frame in world coordinates
        /// \param fc Frame convention
        /// \param body Body link
        /// \param T0 Cutoff time period
        /// \param psi Damping ratio
        FrEqFrameSpringDamping(const Position &pos, const FrRotation &rotation,
                                FRAME_CONVENTION fc, FrBody* body, double T0, double psi);

        /// Constructor of a new equilibrium frame with body link, position, rotation and spring-damping parameters
        /// \param pos Position of the frame in world coordinates
        /// \param quaternion Rotation of the frame in world coordinates with quaternion
        /// \param fc Frame convention
        /// \param body Body link
        /// \param T0 Cutoff time
        /// \param psi Damping ratio
        FrEqFrameSpringDamping(const Position& pos, const FrUnitQuaternion& quaternion, FRAME_CONVENTION fc,
                               FrBody* body, double T0, double psi);

        /// Constructor of a new equilibrium frame from a given frame with body link and spring-damping parameters
        /// \param otherFrame Other frame definition
        /// \param body Body link
        /// \param T0 Cutoff time period
        /// \param psi Damping ratio
        FrEqFrameSpringDamping(const FrFrame& otherFrame, FrBody* body,
                                double T0, double psi);

        /// Get the type name of this object
        /// \return type name of this object
        std::string GetTypeName() const override { return "EqFrameSpringDamping"; }

        /// Set the spring-damping parameters
        /// \param T0 Cutoff time period
        /// \param psi Damping ratio
        void SetSpringDamping(const double T0 = 60., const double psi = 0.5);

        /// Get the damping coefficient of the spring-damping system
        /// \return Damping coefficient
        double GetDamping() const { return m_damping; };

        /// Set damping coefficient to the spring-damping system
        /// \param damping Damping coefficient
        void SetDamping(const double damping) { m_damping = damping; }

        /// Get stiffness coefficient of the spring-damping system
        double GetStiffness() const { return m_stiffness; }

        /// Set the stiffness coefficient of the spring-damping system
        /// \param stiffness Stiffness coefficient
        void SetStiffness(const double stiffness) { m_stiffness = stiffness; }

    private:

        /// Update velocity and position of the equilibrium frame
        /// \param time Current time of the simulation from beginning
        void Compute(double time) override;

    };

    // TODO : il faudrait pouvoir retrancher une difference de position moyenne

    // Forward declaration
    template <typename T>
    class FrTimeRecorder;

    /**
     * \class FrEqFrameMeanMotion
     * \brief This class defines an equilibrium frame with a velocity equal to the mean motion of a body.
     *
     * The velocity of the frame is equal to the mean value of the body velocity
     * during a period of time specified by the user. Past velocities are recorded
     * in a buffer with a specific time stepper.
     */
    class FrEqFrameMeanMotion : public FrEquilibriumFrame {

    private:

        std::unique_ptr<FrTimeRecorder<Velocity>> m_TrSpeedRec;        ///< Recorder of the translational speed of the body
        std::unique_ptr<FrTimeRecorder<double>> m_AglSpeedRec;         ///< Recorder of the angular speed of the body around the vertical axis Z
        std::unique_ptr<FrTimeRecorder<Position>> m_ErrPositionRec;    ///< Recorder of the position error
        std::unique_ptr<FrTimeRecorder<double>> m_ErrAngleRec;
        double m_prevTime;              ///< Previous time recorded in the buffer
        double m_errPosCoeff;           ///< Damping coefficient for position correction
        double m_errAngleCoeff;

    public:

        /// Constructor of a new equilibrium frame with body link and mean function parameters
        /// \param body Body link
        /// \param timePersistence Time windows for the mean velocity computation
        /// \param timeStep Time step of the recorder
        /// \param initPos If true the frame is initialized with the position of the body
        FrEqFrameMeanMotion(FrBody* body, double timePersistence, double timeStep, bool initPos = true) ;

        /// Constructor of a new equilibrium frame with body link, position, rotation and mean function parameters
        /// \param pos Position of the frame in world coordinates
        /// \param rotation Rotation of the frame in world coordinates
        /// \param fc Frame convention
        /// \param body Body link
        /// \param timePersistence Time windows for mean velocity computation
        /// \param timeStep Time step for the recorder
        FrEqFrameMeanMotion(const Position &pos, const FrRotation &rotation, FRAME_CONVENTION fc,
                             FrBody* body, double timePersistence, double timeStep);

        /// Constructor of a new equilibrium frame with body link, position , rotation and mean function parameters
        /// \param pos Position of the frame in world coordinates
        /// \param quaternion Rotation of the frame in world coordinates with quaternion
        /// \param fc Frame convention
        /// \param body Body link
        /// \param timePersistence Time windows for mean velocity computation
        /// \param timeStep Time step for the recorder
        FrEqFrameMeanMotion(const Position &pos, const FrUnitQuaternion& quaternion, FRAME_CONVENTION fc,
                             FrBody* body, double timePersistence, double timeStep);

        /// Constructor of a new equilibrium frame with body link, frame definition and mean function parameters
        /// \param otherFrame Frame definition
        /// \param body Body link
        /// \param timePersistence Time windows for the mean velocity computation
        /// \param timeStep Time step for the recorder
        FrEqFrameMeanMotion(const FrFrame &otherFrame, FrBody* body, double timePersistence, double timeStep);

        /// Get the type name of this object
        /// \return type name of this object
        std::string GetTypeName() const override { return "EqFrameMeanMotion"; }

        void SetPositionCorrection(double timePersistence, double timeStep, double posCoeff, double angleCoeff);

    private:

        /// Update position and velocity of the equilibrium frame
        /// \param time Current time of the simulation from beginning
        void Compute(double time) override;

        /// Set the recorder of the body velocity
        /// \param timePersistence Time windows of the recorder
        /// \param timeStep Time step of the recorder
        void SetRecorders(double timePersistence, double timeStep);

    };
=======
  // Forward declaration
  class FrBody;


  /**
   * \class FrEquilibriumFrame
   * \brief This class defines a generic equilibrium frame linked with a body.
   *
   * The equilibrium frame is a frame with the z-axis pointing upward, internal
   * velocities and dynamic behaviour. The generic equilibrium frame has
   * a constant speed in the horizontal plane and eventually a constant rotation
   * speed around Z. If the position, orientation and velocity of the equilibrium frame
   * are not defined by the user, they are initialized to the values given by the body at COG
   * during the initialization stage.
   *
   */
  class FrEquilibriumFrame : public FrPrePhysicsItem, public FrLoggable<FrBody> {

   protected:

    FrFrame m_frame;
    std::shared_ptr<FrNode> m_bodyNode;  ///< Node fixed to the body corresponding to the equilibrium frame when the body is at equilibrium.
    Velocity m_velocity;             ///< translational velocity of the frame in world coordinates
    double m_angularVelocity;        ///< angular velocity of the frame around Z-direction

    bool m_initSpeedFromBody;        ///< Initialize the frame position, orientation and velocity according

    double c_prevTime;

   public:

    /// Constructor of a new equilibrium frame with default position and no velocity
    /// \param body Body to which the equilibrium frame is linked
    explicit FrEquilibriumFrame(const std::string &name, FrBody *body,
                                const Position &localPos, const double &rot, FRAME_CONVENTION fc);

    /// Get a pointer to the body to which this frame is attached
    inline FrBody *GetBody() const;

    /// The velocity of the frame is initialized from the body velocity
    /// \param is_init Boolean True/Flase
    void InitializeVelocityFromBody(bool is_init);

    /// Get the position of the equilibrium frame in the word reference frame
    /// \param fc frame convention (NED/NWU)
    /// \return equilibrium frame position
    Position GetPositionInWorld(FRAME_CONVENTION fc) const;

    //Position GetPositionInBody(FRAME_CONVENTION fc) const;

    /// Get the rotation of the equilibrium frame in the word reference frame
    /// \return equilibrium frame rotation
    FrRotation GetRotation() const;

    /// Get the equilibrium reference frame relatively to the word reference frame
    /// \param fc frame convention (NED/NWU)
    /// \return equilibrium reference frame
    FrFrame GetFrame() const;

    /// Set velocity of the equilibrium frame in the world reference frame
    /// \param velocity Velocity vector in the world reference frame
    /// \param fc Frame convention (NED/NWU)
    void SetVelocityInWorld(const Velocity &velocity, FRAME_CONVENTION fc);

    /// Set velocity of the equilibrium frame in world coordinates
    /// \param velocity Velocity vector in frame coordinates
    void SetVelocityInFrame(const Velocity &velocity, FRAME_CONVENTION fc);

    /// Set angular velocity around Z-direction
    /// \param angularVelocity Angular velocity, in rad/s
    /// \param fc Frame convention
    void SetAngularVelocity(const double &angularVelocity, FRAME_CONVENTION fc);

    /// Get the linear velocity of the equilibrium frame in world coordinates
    /// \param fc Frame convention
    /// \return Velocity vector
    Velocity GetFrameVelocityInWorld(FRAME_CONVENTION fc) const;

    /// Get the linear velocity of the equilibrium frame in frame coordinates
    /// \return Velocity vector
    Velocity GetFrameVelocityInFrame(FRAME_CONVENTION fc) const;

    FrFrame GetPerturbationFrame();

    /// Get the perturbation linear velocity of the body around the equilibrium frame
    /// \param fc Frame convention
    /// \return Perturbation velocity in world reference frame
    Velocity GetPerturbationVelocityInWorld(FRAME_CONVENTION fc) const;

    /// Get the perturbation linear velocity of the body around the equilibrium frame
    /// \return Perturbation velocity in local frame
    Velocity GetPerturbationVelocityInFrame(FRAME_CONVENTION fc) const;

    /// Return the perturbation generalized velocity of the body around the equilibrium frame
    /// \param fc Frame convention
    /// \return Perturbation generalized velocity in world
    GeneralizedVelocity GetPerturbationGeneralizedVelocityInWorld(FRAME_CONVENTION fc) const;

    /// Return the perturbation generalized velocity of the body around the equilibrium frame
    /// \return Perturbation generalized velocity in local frame
    GeneralizedVelocity GetPerturbationGeneralizedVelocityInFrame(FRAME_CONVENTION fc) const;

    /// Get the angular velocity of the equilibrium frame
    /// \param fc Frame convention
    /// \return Angular velocity vector
    AngularVelocity GetFrameAngularVelocity(FRAME_CONVENTION fc) const;

    AngularVelocity GetPerturbationAngularVelocity(FRAME_CONVENTION fc) const;

    AngularVelocity GetPerturbationAngularVelocityInFrame(FRAME_CONVENTION fc) const;

    /// Initialization of the position and velocity of the equilibrium frame
    void Initialize() override;

    /// Method to be applied after each time steps
    void StepFinalize() override;

   protected:

    void DefineLogMessages() override;

    void ApplyFrameProjection();

    void SetAngleRotation(const double &angle, FRAME_CONVENTION fc);

   private:

    void SetEqFramePositionOrientation();

    void SetEqFramePositionOrientation(const Position &localPos, const double &rot, FRAME_CONVENTION fc);

    /// Update the velocity and position of the frame
    /// \param time Current time of the simulation from the beginning
    void Compute(double time) override;

  };

  std::shared_ptr<FrEquilibriumFrame>
  make_equilibrium_frame(const std::string &name, FrOffshoreSystem *system, const std::shared_ptr<FrBody> &body,
                         const Position &localPos, const double &rot, FRAME_CONVENTION fc);

  std::shared_ptr<FrEquilibriumFrame>
  make_equilibrium_frame(const std::string &name, FrOffshoreSystem *system, const std::shared_ptr<FrBody> &body);

  /**
   * \class FrEqFrameSpringDamping
   * \brief This class defines an equilibrium frame with a spring-damping system.
   *
   * The velocity of the equilibrium frame is solution of a dynamic equation with spring
   * and damping forces. This system creates a low pass filter on the velocity of the body.
   * The spring-damping system is defined from the cutoff time in seconds, and the damping
   * ratio coefficient.
   *
   */
  class FrEqFrameSpringDamping : public FrEquilibriumFrame {

   private:
    double m_damping = 0;               ///< damping coefficient of the system
    double m_stiffness = 0;             ///< stiffness coefficient of the system
    double m_prevTime = 0;              ///< previous time step

   public:

    /// Constructor of a new equilibrium frame with body link and spring-damping parameters
    /// \param body Body link
    /// \param cutoffTime Cutoff time period
    /// \param dampingRatio Damping ratio
    /// \param initPos If true the frame is initialized with the position of the body
    FrEqFrameSpringDamping(const std::string &name, FrBody *body,
                           const Position &localPos, const double &rot, FRAME_CONVENTION fc,
                           double cutoffTime, double dampingRatio);

    /// Get the damping coefficient of the spring-damping system
    /// \return Damping coefficient
    double GetDamping() const { return m_damping; };

    /// Get stiffness coefficient of the spring-damping system
    double GetStiffness() const { return m_stiffness; }

   private:

    /// Update velocity and position of the equilibrium frame
    /// \param time Current time of the simulation from beginning
    void Compute(double time) override;

    void SetSpringDamping(double cutoffTime, double dampingRatio);

  };

  std::shared_ptr<FrEqFrameSpringDamping>
  make_spring_damping_equilibrium_frame(const std::string &name,
                                        const std::shared_ptr<FrBody> &body,
                                        const Position &localPos,
                                        const double &rot,
                                        FRAME_CONVENTION fc,
                                        FrOffshoreSystem *system,
                                        double cutoffTime,
                                        double dampingRatio);

  std::shared_ptr<FrEqFrameSpringDamping>
  make_spring_damping_equilibrium_frame(const std::string &name,
                                        const std::shared_ptr<FrBody> &body,
                                        FrOffshoreSystem *system,
                                        double cutoffTime,
                                        double dampingRatio);

  // TODO : il faudrait pouvoir retrancher une difference de position moyenne

  // Forward declaration
  template<typename T>
  class FrTimeRecorder;

  /**
   * \class FrEqFrameMeanMotion
   * \brief This class defines an equilibrium frame with a velocity equal to the mean motion of a body.
   *
   * The velocity of the frame is equal to the mean value of the body velocity
   * during a period of time specified by the user. Past velocities are recorded
   * in a buffer with a specific time stepper.
   */
  class FrEqFrameMeanMotion : public FrEquilibriumFrame {

   private:

    std::unique_ptr<FrTimeRecorder<Velocity>> m_TrSpeedRec;        ///< Recorder of the translational speed of the body
    std::unique_ptr<FrTimeRecorder<double>> m_AglSpeedRec;         ///< Recorder of the angular speed of the body around the vertical axis Z
    std::unique_ptr<FrTimeRecorder<Position>> m_ErrPositionRec;    ///< Recorder of the position error
    std::unique_ptr<FrTimeRecorder<double>> m_ErrAngleRec;
    double m_prevTime;              ///< Previous time recorded in the buffer
    double m_errPosCoeff;           ///< Damping coefficient for position correction
    double m_errAngleCoeff;

   public:

    /// Constructor of a new equilibrium frame with body link and mean function parameters
    /// \param body Body link
    /// \param timePersistence Time windows for the mean velocity computation
    /// \param timeStep Time step of the recorder
    /// \param initPos If true the frame is initialized with the position of the body
    FrEqFrameMeanMotion(const std::string &name, FrBody *body,
                        const Position &localPos, const double &rot, FRAME_CONVENTION fc,
                        double timePersistence, double timeStep);

    void SetPositionCorrection(double timePersistence, double timeStep, double posCoeff, double angleCoeff);

   private:

    /// Update position and velocity of the equilibrium frame
    /// \param time Current time of the simulation from beginning
    void Compute(double time) override;

    /// Set the recorder of the body velocity
    /// \param timePersistence Time windows of the recorder
    /// \param timeStep Time step of the recorder
    void SetRecorders(double timePersistence, double timeStep);

  };

  std::shared_ptr<FrEqFrameMeanMotion>
  make_mean_motion_equilibrium_frame(const std::string &name, FrOffshoreSystem *system,
                                     const std::shared_ptr<FrBody> &body,
                                     double timePersistence,
                                     double timeStep);

  std::shared_ptr<FrEqFrameMeanMotion>
  make_mean_motion_equilibrium_frame(const std::string &name, FrOffshoreSystem *,
                                     std::shared_ptr<FrBody> &body,
                                     const Position &localPos,
                                     const double &rot,
                                     FRAME_CONVENTION fc,
                                     double timePersistence,
                                     double timeStep);
>>>>>>> e58b6c65

}  // end namespace frydom

#endif //FRYDOM_FREQUILIBRIUMFRAME_H<|MERGE_RESOLUTION|>--- conflicted
+++ resolved
@@ -22,350 +22,6 @@
 
 namespace frydom {
 
-<<<<<<< HEAD
-    // Forward declaration
-    class FrBody;
-
-
-    /**
-     * \class FrEquilibriumFrame
-     * \brief This class defines a generic equilibrium frame linked with a body.
-     *
-     * The equilibrium frame is a frame with the z-axis pointing upward, internal
-     * velocities and dynamic behaviour. The generic equilibrium frame has
-     * a constant speed in the horizontal plane and eventually a constant rotation
-     * speed around Z. If the position, orientation and velocity of the equilibrium frame
-     * are not defined by the user, they are initialized to the values given by the body at COG
-     * during the initialization stage.
-     *
-     */
-    class FrEquilibriumFrame : public FrFrame,
-                                public FrPrePhysicsItem {
-
-    protected:
-        double m_prevTime;
-        FrBody* m_body = nullptr;                ///< Link to the body to which the equilibrium frame if applied
-        Velocity m_velocity;                     ///< translational velocity of the frame in world coordinates
-        double m_angularVelocity = 0.;           ///< angular velocity of the frame around Z-direction
-        bool m_initSpeedFromBody = false;        ///< Initialize the frame position, orientation and velocity according
-        bool m_initPositionFromBody = false;     ///< to the body during the initialization stage
-
-    public:
-
-        /// Constructor of a new equilibrium frame with default position and no velocity
-        /// User will must define the body to linked with with the corresponding method
-        /// before execution of the simulation
-        FrEquilibriumFrame() : FrFrame(), FrPrePhysicsItem(), m_angularVelocity(0.) {
-            m_velocity.SetNull();
-        };
-
-        /// Constructor of a new equilibrium frame with body linked
-        /// \param body Body to which the equilibrium frame is linked
-        /// \param initPos Boolean, if true the position of the equilibrium is set to the position of
-        /// the body during initialization
-        FrEquilibriumFrame(FrBody* body, bool initPos = true) : FrFrame(), FrPrePhysicsItem(), m_body(body),
-                                                                  m_initPositionFromBody(initPos), m_angularVelocity(0.) {
-            m_velocity.SetNull();
-        };
-
-        /// Constructor of a new equilibrium frame with defined position, rotation and body linked
-        /// \param pos Initial position of the equilibrium frame in world coordinates
-        /// \param rotation Initial orientation of the equilibrium frame in world coordinates
-        /// \param fc Frame convention
-        /// \param body Body link
-        FrEquilibriumFrame(const Position& pos, const FrRotation& rotation, FRAME_CONVENTION fc, FrBody* body)
-                : FrFrame(pos, rotation, fc), FrPrePhysicsItem(), m_body(body), m_initPositionFromBody(false) {
-            m_velocity.SetNull();
-        }
-
-        /// Constructor of a new equilibrium frame with defined position, rotation and body linked
-        /// \param pos Initial position of the equilibrium frame in world coordinates
-        /// \param quaternion Initial orientation of the quilibrium frame in world coordinates with quaternion
-        /// \param fc Frame convention
-        /// \param body Body link
-        FrEquilibriumFrame(const Position& pos, const FrUnitQuaternion& quaternion, FRAME_CONVENTION fc, FrBody* body)
-                : FrFrame(pos, quaternion, fc), FrPrePhysicsItem(), m_body(body), m_initPositionFromBody(false) {
-            m_velocity.SetNull();
-        }
-
-        /// Constructor of a new equilibrium frame from an other frame and body link
-        /// \param otherFrame Initial frame definition
-        /// \param body Body link
-        FrEquilibriumFrame(const FrFrame& otherFrame, FrBody* body)
-                : FrFrame(otherFrame), FrPrePhysicsItem(), m_body(body), m_initPositionFromBody(false) {
-            m_velocity.SetNull();
-        }
-
-        /// Get the type name of this object
-        /// \return type name of this object
-        std::string GetTypeName() const override { return "EquilibriumFrame"; }
-
-        /// Define the body to which the equilibrium frame is linked
-        /// \param body Body link
-        /// \param initPos Boolean, if true the position of the frame is equal to the position of the body during initialization
-        void SetBody(FrBody* body, bool initPos = true);
-
-        /// Set the position of the equilibrium frame equal to the position of the body at COG
-        void SetPositionToBodyPosition();
-
-        FrFrame GetPerturbationFrame();
-
-
-        /// Set the velocity of the equilibrium frame equal to the velocity of the body at COG
-        void SetVelocityToBodyVelocity();
-
-        /// Set velocity of the equilibrium frame in world coordinates
-        /// \param velocity Velocity vector in world coordinates
-        /// \param fc Frame convention
-        void SetVelocityInWorld(const Velocity& velocity, FRAME_CONVENTION fc);
-
-        /// Set velocity of the equilibrium frame in world coordinates
-        /// \param velocity Velocity vector in frame coordinates
-        void SetVelocityInFrame(const Velocity& velocity);
-
-        /// Set angular velocity around Z-direction
-        /// \param angularVelocity Angular velocity, in rad/s
-        /// \param fc Frame convention
-        void SetAngularVelocityAroundZ(const double& angularVelocity, FRAME_CONVENTION fc);
-
-        /// Get the linear velocity of the equilibrium frame in world coordinates
-        /// \param fc Frame convention
-        /// \return Velocity vector
-        Velocity GetVelocityInWorld(FRAME_CONVENTION fc) const;
-
-        /// Get the linear velocity of the equilibrium frame in frame coordinates
-        /// \return Velocity vector
-        Velocity GetVelocityInFrame() const;
-
-        /// Get the perturbation linear velocity of the body around the equilibrium frame
-        /// \param fc Frame convention
-        /// \return Perturbation velocity in world reference frame
-        Velocity GetPerturbationVelocityInWorld(FRAME_CONVENTION fc) const;
-
-        /// Get the perturbation linear velocity of the body around the equilibrium frame
-        /// \return Perturbation velocity in local frame
-        Velocity GetPerturbationVelocityInFrame() const;
-
-        /// Return the perturbation generalized velocity of the body around the equilibrium frame
-        /// \param fc Frame convention
-        /// \return Perturbation generalized velocity in world
-        GeneralizedVelocity GetPerturbationGeneralizedVelocityInWorld(FRAME_CONVENTION fc) const;
-
-        /// Return the perturbation generalized velocity of the body around the equilibrium frame
-        /// \return Perturbation generalized velocity in local frame
-        GeneralizedVelocity GetPerturbationGeneralizedVelocityInFrame() const;
-
-        /// Get the angular velocity of the equilibrium frame around the Z-axis
-        /// \param fc Frame convention
-        /// \return Angular velocity around Z (vertical)
-        double GetAngularVelocityAroundZ(FRAME_CONVENTION fc) const;
-
-        /// Get the angular velocity of the equilibrium frame
-        /// \param fc Frame convention
-        /// \return Angular velocity vector
-        AngularVelocity GetAngularVelocity(FRAME_CONVENTION fc) const;
-
-        AngularVelocity GetAngularPerturbationVelocity(FRAME_CONVENTION fc) const;
-
-        AngularVelocity GetAngularPerturbationVelocityInFrame() const;
-
-        /// The velocity of the frame is initialized from the body velocity
-        /// \param is_init Boolean True/Flase
-        void InitSpeedFromBody(bool is_init) { m_initSpeedFromBody = is_init; }
-
-        /// The position of the frame is initialized from the body position
-        /// \param is_init Boolean True/False
-        void InitPositionFromBody(bool is_init) { m_initPositionFromBody = is_init; }
-
-        /// Initialization of the position and velocity of the equilibrium frame
-        void Initialize() override;
-
-        /// Method to be applied after each time steps
-        void StepFinalize() override;
-
-        // Logging
-
-        // Initialize the log
-        void AddFields() override;
-
-    private:
-
-        /// Update the velocity and position of the frame
-        /// \param time Current time of the simulation from the beginning
-        void Compute(double time) override;
-
-    };
-
-
-    /**
-     * \class FrEqFrameSpringDamping
-     * \brief This class defines an equilibrium frame with a spring-damping system.
-     *
-     * The velocity of the equilibrium frame is solution of a dynamic equation with spring
-     * and damping forces. This system creates a low pass filter on the velocity of the body.
-     * The spring-damping system is defined from T0, the cutoff time in seconds, and
-     * psi the damping rate coefficient.
-     *
-     */
-    class FrEqFrameSpringDamping : public FrEquilibriumFrame {
-
-    private:
-        double m_w0 = 0;                    ///< cutoff frequency
-        double m_psi = 0;                   ///< damping parameter
-        double m_damping = 0;               ///< damping coefficient of the system
-        double m_stiffness = 0;             ///< stiffness coefficient of the system
-        double m_prevTime = 0;              ///< previous time step
-
-    public:
-
-        /// Constructor of a new equilibrium frame with body link and spring-damping parameters
-        /// \param body Body link
-        /// \param T0 Cutoff time period
-        /// \param psi Damping ratio
-        /// \param initPos If true the frame is initialized with the position of the body
-        FrEqFrameSpringDamping(FrBody* body, double T0, double psi, bool initPos = true);
-
-        /// Constructor of a new equilibrium frame with body link, position, orientation and spring-dampign parameters
-        /// \param pos Position of the frame in world coordinates
-        /// \param rotation Rotation of the frame in world coordinates
-        /// \param fc Frame convention
-        /// \param body Body link
-        /// \param T0 Cutoff time period
-        /// \param psi Damping ratio
-        FrEqFrameSpringDamping(const Position &pos, const FrRotation &rotation,
-                                FRAME_CONVENTION fc, FrBody* body, double T0, double psi);
-
-        /// Constructor of a new equilibrium frame with body link, position, rotation and spring-damping parameters
-        /// \param pos Position of the frame in world coordinates
-        /// \param quaternion Rotation of the frame in world coordinates with quaternion
-        /// \param fc Frame convention
-        /// \param body Body link
-        /// \param T0 Cutoff time
-        /// \param psi Damping ratio
-        FrEqFrameSpringDamping(const Position& pos, const FrUnitQuaternion& quaternion, FRAME_CONVENTION fc,
-                               FrBody* body, double T0, double psi);
-
-        /// Constructor of a new equilibrium frame from a given frame with body link and spring-damping parameters
-        /// \param otherFrame Other frame definition
-        /// \param body Body link
-        /// \param T0 Cutoff time period
-        /// \param psi Damping ratio
-        FrEqFrameSpringDamping(const FrFrame& otherFrame, FrBody* body,
-                                double T0, double psi);
-
-        /// Get the type name of this object
-        /// \return type name of this object
-        std::string GetTypeName() const override { return "EqFrameSpringDamping"; }
-
-        /// Set the spring-damping parameters
-        /// \param T0 Cutoff time period
-        /// \param psi Damping ratio
-        void SetSpringDamping(const double T0 = 60., const double psi = 0.5);
-
-        /// Get the damping coefficient of the spring-damping system
-        /// \return Damping coefficient
-        double GetDamping() const { return m_damping; };
-
-        /// Set damping coefficient to the spring-damping system
-        /// \param damping Damping coefficient
-        void SetDamping(const double damping) { m_damping = damping; }
-
-        /// Get stiffness coefficient of the spring-damping system
-        double GetStiffness() const { return m_stiffness; }
-
-        /// Set the stiffness coefficient of the spring-damping system
-        /// \param stiffness Stiffness coefficient
-        void SetStiffness(const double stiffness) { m_stiffness = stiffness; }
-
-    private:
-
-        /// Update velocity and position of the equilibrium frame
-        /// \param time Current time of the simulation from beginning
-        void Compute(double time) override;
-
-    };
-
-    // TODO : il faudrait pouvoir retrancher une difference de position moyenne
-
-    // Forward declaration
-    template <typename T>
-    class FrTimeRecorder;
-
-    /**
-     * \class FrEqFrameMeanMotion
-     * \brief This class defines an equilibrium frame with a velocity equal to the mean motion of a body.
-     *
-     * The velocity of the frame is equal to the mean value of the body velocity
-     * during a period of time specified by the user. Past velocities are recorded
-     * in a buffer with a specific time stepper.
-     */
-    class FrEqFrameMeanMotion : public FrEquilibriumFrame {
-
-    private:
-
-        std::unique_ptr<FrTimeRecorder<Velocity>> m_TrSpeedRec;        ///< Recorder of the translational speed of the body
-        std::unique_ptr<FrTimeRecorder<double>> m_AglSpeedRec;         ///< Recorder of the angular speed of the body around the vertical axis Z
-        std::unique_ptr<FrTimeRecorder<Position>> m_ErrPositionRec;    ///< Recorder of the position error
-        std::unique_ptr<FrTimeRecorder<double>> m_ErrAngleRec;
-        double m_prevTime;              ///< Previous time recorded in the buffer
-        double m_errPosCoeff;           ///< Damping coefficient for position correction
-        double m_errAngleCoeff;
-
-    public:
-
-        /// Constructor of a new equilibrium frame with body link and mean function parameters
-        /// \param body Body link
-        /// \param timePersistence Time windows for the mean velocity computation
-        /// \param timeStep Time step of the recorder
-        /// \param initPos If true the frame is initialized with the position of the body
-        FrEqFrameMeanMotion(FrBody* body, double timePersistence, double timeStep, bool initPos = true) ;
-
-        /// Constructor of a new equilibrium frame with body link, position, rotation and mean function parameters
-        /// \param pos Position of the frame in world coordinates
-        /// \param rotation Rotation of the frame in world coordinates
-        /// \param fc Frame convention
-        /// \param body Body link
-        /// \param timePersistence Time windows for mean velocity computation
-        /// \param timeStep Time step for the recorder
-        FrEqFrameMeanMotion(const Position &pos, const FrRotation &rotation, FRAME_CONVENTION fc,
-                             FrBody* body, double timePersistence, double timeStep);
-
-        /// Constructor of a new equilibrium frame with body link, position , rotation and mean function parameters
-        /// \param pos Position of the frame in world coordinates
-        /// \param quaternion Rotation of the frame in world coordinates with quaternion
-        /// \param fc Frame convention
-        /// \param body Body link
-        /// \param timePersistence Time windows for mean velocity computation
-        /// \param timeStep Time step for the recorder
-        FrEqFrameMeanMotion(const Position &pos, const FrUnitQuaternion& quaternion, FRAME_CONVENTION fc,
-                             FrBody* body, double timePersistence, double timeStep);
-
-        /// Constructor of a new equilibrium frame with body link, frame definition and mean function parameters
-        /// \param otherFrame Frame definition
-        /// \param body Body link
-        /// \param timePersistence Time windows for the mean velocity computation
-        /// \param timeStep Time step for the recorder
-        FrEqFrameMeanMotion(const FrFrame &otherFrame, FrBody* body, double timePersistence, double timeStep);
-
-        /// Get the type name of this object
-        /// \return type name of this object
-        std::string GetTypeName() const override { return "EqFrameMeanMotion"; }
-
-        void SetPositionCorrection(double timePersistence, double timeStep, double posCoeff, double angleCoeff);
-
-    private:
-
-        /// Update position and velocity of the equilibrium frame
-        /// \param time Current time of the simulation from beginning
-        void Compute(double time) override;
-
-        /// Set the recorder of the body velocity
-        /// \param timePersistence Time windows of the recorder
-        /// \param timeStep Time step of the recorder
-        void SetRecorders(double timePersistence, double timeStep);
-
-    };
-=======
   // Forward declaration
   class FrBody;
 
@@ -638,7 +294,6 @@
                                      FRAME_CONVENTION fc,
                                      double timePersistence,
                                      double timeStep);
->>>>>>> e58b6c65
 
 }  // end namespace frydom
 
