// ==========================================================================
// FRyDoM - frydom-ce.org
//
// Copyright (c) Ecole Centrale de Nantes (LHEEA lab.) and D-ICE Engineering.
// All rights reserved.
//
// Use of this source code is governed by a GPLv3 license that can be found
// in the LICENSE file of FRyDoM.
//
// ==========================================================================


#ifndef FRYDOM_FRRADIATIONMODEL_H
#define FRYDOM_FRRADIATIONMODEL_H

#include <memory>
#include <unordered_map>

#include "frydom/utils/FrRecorder.h"
#include "frydom/core/math/FrVector.h"
#include "frydom/core/common/FrPhysicsItem.h"


namespace frydom {


    // Forward declarations
    class FrHydroDB;
    class FrBEMBody;
    class FrHydroMapper;
    class FrBody;
    class FrOffshoreSystem;

    namespace internal {
        class FrAddedMassBase;
    }


    /**
     * \class FrRadiationModel
     * \brief Class for computing the radiation loads.
     */
    class FrRadiationModel : public FrPrePhysicsItem {

    protected:

        std::shared_ptr<FrHydroDB> m_HDB;
        std::unordered_map<FrBEMBody*, GeneralizedForce> m_radiationForce;
        std::shared_ptr<internal::FrAddedMassBase> m_addedMass; // FIXME : a supprimer

    public:

        FrRadiationModel();

        explicit FrRadiationModel(std::shared_ptr<FrHydroDB> HDB);

        /// Get the type name of this object
        /// \return type name of this object
        std::string GetTypeName() const override { return "RadiationModel"; }

        FrHydroDB* GetHydroDB() const { return m_HDB.get(); }

        Force GetRadiationForce(FrBEMBody* BEMBody) const;

        Force GetRadiationForce(FrBody* body) const;

        Torque GetRadiationTorque(FrBEMBody* BEMBody) const;

        Torque GetRadiationTorque(FrBody* body) const;

        void Initialize() override;

        FrHydroMapper* GetMapper() const;

    private:

        /// Compute the internal states of the Radiation model
        /// \param time Current time of the simulation from beginning, in seconds
        void Compute(double time) override;

    };


    // -------------------------------------------------------------------------
    // Radiation model with convolution
    // -------------------------------------------------------------------------

    /**
     * \class FrRadiationConvolutionModel
     * \brief Class for computing the convolution integrals.
     */
    class FrRadiationConvolutionModel : public FrRadiationModel {

    private:
        std::unordered_map<FrBEMBody*, FrTimeRecorder<GeneralizedVelocity> > m_recorder;
        double m_Te = -9.;
        double m_dt = -9.;

    public:

        // Constructor.
        FrRadiationConvolutionModel(std::shared_ptr<FrHydroDB> HDB);

        /// Get the type name of this object
        /// \return type name of this object
        std::string GetTypeName() const override { return "RadiationConvolutionModel"; }

        void Initialize() override;

<<<<<<< HEAD
        void Clear();

        void Update(double time) override;

=======
>>>>>>> daf7898e
        void StepFinalize() override;

        // Logging

        /// Initialize the log
        void InitializeLog() override;

        void SetImpulseResponseSize(FrBEMBody* BEMBody, double Te, double dt);

        void SetImpulseResponseSize(FrBody* body, double Te, double dt);

        void SetImpulseResponseSize(double Te, double dt);

    private:

        /// Compute the radiation convolution.
        /// \param time Current time of the simulation from beginning, in seconds
        void Compute(double time) override;

        void GetImpulseResponseSize(double& Te, double &dt, unsigned int& N) const;

        GeneralizedForce ConvolutionKu(double meanSpeed) const;

    };

    std::shared_ptr<FrRadiationConvolutionModel>
    make_radiation_convolution_model(std::shared_ptr<FrHydroDB> HDB, FrOffshoreSystem* system);

}  // end namespace frydom


#endif //FRYDOM_FRRADIATIONMODEL_H<|MERGE_RESOLUTION|>--- conflicted
+++ resolved
@@ -107,13 +107,8 @@
 
         void Initialize() override;
 
-<<<<<<< HEAD
         void Clear();
-
-        void Update(double time) override;
-
-=======
->>>>>>> daf7898e
+        
         void StepFinalize() override;
 
         // Logging
