// ==========================================================================
// FRyDoM - frydom-ce.org
//
// Copyright (c) Ecole Centrale de Nantes (LHEEA lab.) and D-ICE Engineering.
// All rights reserved.
//
// Use of this source code is governed by a GPLv3 license that can be found
// in the LICENSE file of FRyDoM.
//
// ==========================================================================


#ifndef FRYDOM_FROBJECT_H
#define FRYDOM_FROBJECT_H

<<<<<<< HEAD
=======
#include "hermes/hermes.h"
>>>>>>> ccee42b9

#include "boost/lexical_cast.hpp"
#include "boost/uuid/uuid_io.hpp"
#include "boost/uuid/uuid.hpp"
#include "boost/uuid/uuid_generators.hpp"

<<<<<<< HEAD
=======
#include "frydom/core/common/FrConvention.h"
#include "frydom/IO/FrLogManager.h"
>>>>>>> ccee42b9

namespace frydom {

    /**
     * \class FrObject
     * \brief Class for defining objects in FRyDoM.
     */
    class FrObject {

        // TODO : abandonner les uuid boost au profit d'un nameServer qui s'assure de l'unicite des noms donnes par l'utilisateur
        // La resolution de nom devra avoir lieu lors de l'initialisation des classes et le nameServer fera parti du OffshoreSystem...

    private:
        std::string m_UUID;

    public:
        FrObject() : m_UUID(boost::lexical_cast<std::string>(boost::uuids::random_generator()())) {
        }

        std::string GetUUID() const{ return m_UUID; }

        /// Base method for Initialization of FryDoM objects
        ///
        /// This must be overrided in children classes in case of a need for special initialization at the beginning
        /// of a computation. Every Initialize() methods must be called indirectly when the call to
        /// FrOffshoreSystem::Initialize() is done.
        virtual void Initialize() = 0;

        virtual void StepFinalize() = 0;

    };

    // Forward declarations
//    class FrForce_;

    /**
     * \class FrObject
     * \brief Class for defining objects in FRyDoM.
     */
    class FrObject_ {

    private:
        std::string m_UUID;

    protected:

        // Logging
        bool m_isLogged = false;

        FRAME_CONVENTION c_logFrameConvention; // from LogManager

        std::string m_typeName;
        std::string m_logPath;

        std::unique_ptr<hermes::Message> m_message;

    public:
        FrObject_() : m_UUID(boost::lexical_cast<std::string>(boost::uuids::random_generator()())) {

            m_message = std::make_unique<hermes::Message>();
        }

        void SetLogFrameConvention(FRAME_CONVENTION fc) { c_logFrameConvention = fc; }

        bool IsLogged() { return m_isLogged; }

        void SetLogged(bool isLogged) { m_isLogged = isLogged; }

        std::string GetUUID() const { return m_UUID; }

        std::string GetShortenUUID() const { return m_UUID.substr(0,5); };

        void SetFilePath (std::string path) { m_logPath = path; }

        std::string GetFilePath() const { return m_logPath; }

        std::string GetTypeName() const { return m_typeName; }

        /// Base method for Initialization of FryDoM objects
        ///
        /// This must be overrided in children classes in case of a need for special initialization at the beginning
        /// of a computation. Every Initialize() methods must be called indirectly when the call to
        /// FrOffshoreSystem::Initialize() is done.
        virtual void Initialize() = 0;

        virtual void StepFinalize() = 0;

    };

}  // end namespace frydom

#endif //FRYDOM_FROBJECT_H<|MERGE_RESOLUTION|>--- conflicted
+++ resolved
@@ -13,21 +13,15 @@
 #ifndef FRYDOM_FROBJECT_H
 #define FRYDOM_FROBJECT_H
 
-<<<<<<< HEAD
-=======
 #include "hermes/hermes.h"
->>>>>>> ccee42b9
 
 #include "boost/lexical_cast.hpp"
 #include "boost/uuid/uuid_io.hpp"
 #include "boost/uuid/uuid.hpp"
 #include "boost/uuid/uuid_generators.hpp"
 
-<<<<<<< HEAD
-=======
 #include "frydom/core/common/FrConvention.h"
 #include "frydom/IO/FrLogManager.h"
->>>>>>> ccee42b9
 
 namespace frydom {
 
@@ -39,35 +33,6 @@
 
         // TODO : abandonner les uuid boost au profit d'un nameServer qui s'assure de l'unicite des noms donnes par l'utilisateur
         // La resolution de nom devra avoir lieu lors de l'initialisation des classes et le nameServer fera parti du OffshoreSystem...
-
-    private:
-        std::string m_UUID;
-
-    public:
-        FrObject() : m_UUID(boost::lexical_cast<std::string>(boost::uuids::random_generator()())) {
-        }
-
-        std::string GetUUID() const{ return m_UUID; }
-
-        /// Base method for Initialization of FryDoM objects
-        ///
-        /// This must be overrided in children classes in case of a need for special initialization at the beginning
-        /// of a computation. Every Initialize() methods must be called indirectly when the call to
-        /// FrOffshoreSystem::Initialize() is done.
-        virtual void Initialize() = 0;
-
-        virtual void StepFinalize() = 0;
-
-    };
-
-    // Forward declarations
-//    class FrForce_;
-
-    /**
-     * \class FrObject
-     * \brief Class for defining objects in FRyDoM.
-     */
-    class FrObject_ {
 
     private:
         std::string m_UUID;
@@ -85,7 +50,8 @@
         std::unique_ptr<hermes::Message> m_message;
 
     public:
-        FrObject_() : m_UUID(boost::lexical_cast<std::string>(boost::uuids::random_generator()())) {
+
+        FrObject() : m_UUID(boost::lexical_cast<std::string>(boost::uuids::random_generator()())) {
 
             m_message = std::make_unique<hermes::Message>();
         }
