#!/usr/bin/env python
#  -*- coding: utf-8 -*-
# ==========================================================================
# FRyDoM - frydom-ce.org
#
# Copyright (c) Ecole Centrale de Nantes (LHEEA lab.) and D-ICE Engineering.
# All rights reserved.
#
# Use of this source code is governed by a GPLv3 license that can be found
# in the LICENSE file of FRyDoM.
#
# ==========================================================================

import h5py
import numpy as np
from scipy import interpolate
from datetime import datetime

from frydom.HDB5tool.wave_dispersion_relation import solve_wave_dispersion_relation
from frydom.HDB5tool.wave_drift_db import WaveDriftDB

inf = float('inf')  # Definition of infinity for depth.


class pyHDB():
    """
        Class for storing the hydrodynamique database.
    """

    def __init__(self):

        # Environmental data.
        self.rho_water = 0
        self.grav = 0
        self.depth = -1
        self.x_wave_measure = 0.
        self.y_wave_measure = 0.

        # Wave frequencies.
        self.nb_wave_freq = 0
        self.min_wave_freq = 0.
        self.max_wave_freq = 0.
        self.wave_freq = np.array([])
        self._iwcut = None

        # Wave directions.
        self.nb_wave_dir = 0
        self.min_wave_dir = 0.  # deg.
        self.max_wave_dir = 0.  # deg.
        self.wave_dir = np.array([])  # rad.

        # Symmetries.
        self.bottom_sym = None
        self.xoz_sym = None
        self.yoz_sym = None

        # Kochin parameters.
        self.has_kochin = False
        self.nb_angle_kochin = 0
        self.min_angle_kochin = 0.
        self.max_angle_kochin = 0.
        self.angle_kochin = np.array([])
        self.kochin_diffraction = None  # Diffraction Kochin functions.
        self.kochin_radiation = None  # Radiation Kochin functions.
        self.nb_dir_kochin = 0  # Different from self.nb_wave_dir if the symmetry was used.
        self.min_dir_kochin = 0.  # Different from self.min_wave_dir if the symmetry was used (deg).
        self.max_dir_kochin = 0.  # Different from self.max_wave_dir if the symmetry was used (deg).
        self.wave_dir_kochin = np.array([])  # Different from self.wave_dir if the symmetry was used (rad).

        # Bodies.
        self.nb_bodies = 0
        self.bodies = []

        # Version.
        self.version = 2.0

        # Froude-Krylov loads.
        self._has_froude_krylov = False

        # Wave drift coeffcients (given in input of Nemoh2HDB).
        self._wave_drift = None

        # IRF.
        self.dt = None
        self.time = None
        self.nb_time_samples = None

        # Normalization length.
        self.normalization_length = 1.

        # RAO.
        self.has_RAO = False

        # Eigenfrequencies.
        self.has_Eigenfrequencies = False

        # Wave field.
        self.has_wave_field = False

        # Mean wave drift loads from Kochin functions.
        self.has_Drift_Kochin = False
        self.Wave_drift_force = None

        # Vector fitting.
        self.has_VF = False
        self.max_order = None
        self.relaxed = None
        self.tolerance = None

        # Solver.
        self.solver = None

    def set_wave_frequencies(self):
        """Frequency array of BEM computations in rad/s.

        Returns
        -------
        np.ndarray
        """

        self.wave_freq = np.linspace(self.min_wave_freq, self.max_wave_freq, self.nb_wave_freq, dtype=np.float)

    @property
    def omega(self):
        """Frequency array of BEM computations in rad/s

        Returns
        -------
        np.ndarray
        """
        if self._iwcut is None:
            return self.wave_freq
        else:
            return self.wave_freq[:self._iwcut]

    def get_full_omega(self):
        return self.wave_freq

    @property
    def wcut(self):

        """This function gives the cutting wave frequency.

        Returns
        -------
        float
            Cutting wave frequency.
        """

        if self._iwcut is None:
            return None
        else:
            w = self.get_full_omega()
            return w[self._iwcut]

    @wcut.setter
    def wcut(self, wcut):  # TODO: finir l'implementation

        """This function sets the cutting wave frequency.

        Parameter
        ----------
        wcut : float
            Cutting wave frequency.
        """

        if wcut is None:
            self._iwcut = None
        else:
            assert self._min_frequency < wcut <= self._max_frequency
            w = self.get_full_omega()
            self._iwcut = np.where(w >= wcut)[0][0]  # TODO: a verifier

    def set_wave_directions(self):
        """Frequency array of BEM computations in rad/s

        Returns
        -------
        np.ndarray
        """

        self.wave_dir = np.radians(np.linspace(self.min_wave_dir, self.max_wave_dir, self.nb_wave_dir, dtype=np.float))

    def set_wave_directions_Kochin(self):
        """This function initializes the incident wave directions in the diffraction kochin problems.

        Returns
        -------
        np.ndarray
        """

        self.nb_dir_kochin = self.nb_wave_dir
        self.min_dir_kochin = self.min_wave_dir
        self.max_dir_kochin = self.max_wave_dir
        self.wave_dir_kochin = np.radians(
            np.linspace(self.min_dir_kochin, self.max_dir_kochin, self.nb_dir_kochin, dtype=np.float))

    # @property
    # def wave_dir(self):
    #     """Wave direction angles array of BEM computations in radians
    #
    #     Returns
    #     -------
    #     np.ndarray
    #         angles array in radians.
    #     """
    #     return self.wave_dir

    def append(self, body):

        """This function adds a body.

        Parameter
        ----------
        BodyDB : body
            Hydrodynamic body.
        """

        self.bodies.append(body)

    @property
    def nb_forces(self):

        """ This function computes the sum of the force modes for all bodies.
        Returns
        -------
        int
            Number of force modes for all bodies.
        """

        n = 0
        for body in self.bodies:
            n = n + int(body.Force_mask.sum())

        return n

    @property
    def nb_motions(self):

        """ This function computes the sum of the motion modes for all bodies.
        Returns
        -------
        int
            Number of motion modes for all bodies.
        """

        n = 0
        for body in self.bodies:
            n = n + int(body.Motion_mask.sum())

        return n

    @property
    def wave_drift(self):

        """This function gives the wave drift data of the body.

        Returns
        -------
        WaveDriftDB
            Wave drift data of the body.
        """

        return self._wave_drift

    def Eval_Froude_Krylov_loads(self):

        """ This functions computes the Froude-Krylov loads."""

        if not self._has_froude_krylov:

            """Computes the Froude-Krylov complex coefficients from indident wave field."""

            # Wave numbers.
            k_wave = solve_wave_dispersion_relation(self.wave_freq, self.depth, self.grav)

            # Computation of the Froude-Krylov loads for each body.
            for body in self.bodies:

                # Center of every face.
                centers = body.mesh.faces_centers
                x = centers[:, 0]
                y = centers[:, 1]
                z = centers[:, 2]

                # COMPUTING FIELDS.
                ctheta = np.cos(self.wave_dir)  # cos(beta).
                stheta = np.sin(self.wave_dir)  # sin(beta).

                kctheta = np.einsum('i, j -> ij', k_wave, ctheta)  # k*cos(beta).
                kstheta = np.einsum('i, j -> ij', k_wave, stheta)  # k*sin(beta).

                kw_bar = np.einsum('i, jk -> ijk', x - self.x_wave_measure, kctheta)  # kw = k * (x - xref)*cos(beta).
                kw_bar += np.einsum('i, jk -> ijk', y - self.y_wave_measure,
                                    kstheta)  # kw = k * ((x - xref)*cos(beta) + (y - yref)*sin(beta)).
                exp_jkw_bar = np.exp(1j * kw_bar)  # e^(j * k * ((x - xref)*cos(beta) + (y - yref)*sin(beta))).

                if np.isinf(self.depth):  # Infinite depth.

                    kxzph = np.einsum('i, j -> ij', z, k_wave)  # k*z.
                    cih = np.exp(kxzph)  # e^(kz).

                else:  # Finite depth.

                    kxzph = np.einsum('i, j -> ij', z + self.depth, k_wave)  # k*(z+h).
                    chkh_1 = 1. / np.cosh(k_wave * self.depth)  # 1/ch(k*h).

                    cih = np.einsum('ij, j -> ij', np.cosh(kxzph), chkh_1)  # ch(k(z+h)) / ch(k*h).

                cih_exp_jkw_bar = np.einsum('ij, ijk -> ijk', cih,
                                            exp_jkw_bar)  # ch(k(z+h)) / ch(k*h) *  e^(j * k * ((x - xref)*cos(beta) + (y - yref)*sin(beta))).

                # Pressure.
                pressure = self.rho_water * self.grav * cih_exp_jkw_bar  # rho * g * ch(k(z+h)) / ch(k*h) *  e^(j * k * ((x - xref)*cos(beta) + (y - yref)*sin(beta))).

                # Integration of the pressure of the wetted surface.
                for i_force in range(0, 6):
                    if (body.Force_mask[i_force]):
                        nds = body.get_nds(i_force)  # n*A*ds.
                        body.Froude_Krylov[i_force, :, :] = np.einsum('ijk, i -> jk', pressure, -nds)  # Il s'agit de la normale entrante.

    def eval_impulse_response_function(self, full=True):
        """Computes the impulse response functions.

        It uses the Ogilvie formulas based on radiation damping integration (Inverse Fourier Transform).

        Parameters
        ----------
        full : bool, optional
            If True (default), it will use the full wave frequency range for computations.
        """

        # Wave frequency range.
        if full:
            w = self.get_full_omega()
        else:
            w = self.omega

        # Computation.
        wt = np.einsum('i, j -> ij', w, self.time)  # w*t.
        cwt = np.cos(wt)  # cos(w*t).

        for body in self.bodies:

            irf_data = np.empty(0, dtype=np.float)

            if full:
                ca = np.einsum('ijk, ij -> ijk', body.Damping, body._flags)  # Damping.
            else:
                ca = body.radiation_damping(self._iwcut)  # Damping.

            kernel = np.einsum('ijk, kl -> ijkl', ca, cwt)  # Damping*cos(wt).

            irf_data = (2 / np.pi) * np.trapz(kernel, x=w, axis=2)  # Int(Damping*cos(wt)*dw).

            body.irf = irf_data

    def eval_infinite_added_mass(self, full=True):
        """Evaluates the infinite added mass matrix coefficients using Ogilvie formula.

        Parameter
        ---------
        full : bool, optional
            If True (default), it will use the full frequency range for computations.

         It uses the Ogilvie formula to get the coefficients from the impulse response functions.
        """

        # Wave frequency range.
        if full:
            w = self.get_full_omega()
        else:
            w = self.omega

        # Computation.
        wt = np.einsum('i, j -> ij', w, self.time)  # w*t.
        sin_wt = np.sin(wt)  # sin(w*t).

        for body in self.bodies:

            # Initialization.
            body.Inf_Added_mass = np.zeros((6, 6 * self.nb_bodies), dtype=np.float)

            # IRF.
            irf = body.irf

            # Added mass.
            if full:
                cm = body.Added_mass
            else:
                cm = body.radiation_added_mass(self._iwcut)

            kernel = np.einsum('ijk, lk -> ijlk', irf, sin_wt)  # irf*sin(w*t).
            integral = np.einsum('ijk, k -> ijk', np.trapz(kernel, x=self.time, axis=3),
                                 1. / w)  # 1/w * int(irf*sin(w*t),dt).

            body.Inf_Added_mass = (cm + integral).mean(axis=2)  # mean( A(w) + 1/w * int(irf*sin(w*t),dt) ) wrt w.

    def eval_impulse_response_function_Ku(self, full=True):
        """Computes the impulse response functions relative to the ship advance speed

        ref : F. Rongère et al. (Journées de l'Hydrodynamique 2010 - Nantes).

        Parameter
        ---------
        full : bool, optional
            If True (default), it will use the full frequency range for computations.
        """

        # Wave frequency range.
        if full:
            w = self.get_full_omega()
        else:
            w = self.omega

        # Computation.
        wt = np.einsum('i, j ->ij', w, self.time)  # w*t.
        cwt = np.cos(wt)  # cos(w*t).

        for body in self.bodies:

            # Initialization.
            irf_data = np.empty(0, dtype=np.float)

            if full:
                cm = np.einsum('ijk, ij -> ijk', body.Added_mass, body._flags)  # Added mass.
            else:
                cm = self.radiation_added_mass(self._iwcut)  # Added mass.

            cm_inf = body.Inf_Added_mass

            cm_diff = np.zeros(cm.shape)
            for j in range(w.size):
                cm_diff[:, :, j] = cm_inf[:, :] - cm[:, :, j]  # A(inf) - A(w).

            cm_diff[:, 4, :] = -cm_diff[:, 2, :]
            cm_diff[:, 5, :] = cm_diff[:, 1, :]
            cm_diff[:, 0, :] = 0.
            cm_diff[:, 1, :] = 0.
            cm_diff[:, 2, :] = 0.
            cm_diff[:, 3, :] = 0.

            kernel = np.einsum('ijk, kl -> ijkl', cm_diff, cwt)  # int((A(inf) - A(w))*L*cos(wt),dw).

            irf_data = (2. / np.pi) * np.trapz(kernel, x=w, axis=2)  # (2/pi) * int((A(inf) - A(w))*L*cos(wt),dw).

            body.irf_ku = irf_data

    def interpolation(self, discretization):
        """this function interpolates with respect to the wave directions and the wave frequencies."""

        for body in self.bodies:

            # Diffraction loads - Wave frequencies.
            f_interp_diffraction_freq = interpolate.interp1d(self.wave_freq, body.Diffraction,
                                                             axis=1)  # axis = 1 -> wave frequencies.
            body.Diffraction = f_interp_diffraction_freq(discretization._wave_frequencies)

            # Froude-Krylov loads - Wave frequencies.
            f_interp_fk_freq = interpolate.interp1d(self.wave_freq, body.Froude_Krylov,
                                                    axis=1)  # axis = 1 -> wave frequencies.
            body.Froude_Krylov = f_interp_fk_freq(discretization._wave_frequencies)

            # Added mass - Wave frequencies.
            f_interp_Added_mass_freq = interpolate.interp1d(self.wave_freq, body.Added_mass,
                                                            axis=2)  # axis = 2 -> wave frequencies.
            body.Added_mass = f_interp_Added_mass_freq(discretization._wave_frequencies)

            # Damping - Wave frequencies.
            f_interp_Damping_freq = interpolate.interp1d(self.wave_freq, body.Damping,
                                                         axis=2)  # axis = 2 -> wave frequencies.
            body.Damping = f_interp_Damping_freq(discretization._wave_frequencies)

            # Wave directions.
            if (self.nb_wave_dir > 1):  # Several wave directions, so the interpolations are possible.

                # Diffraction loads - Wave directions.
                f_interp_diffraction_dir = interpolate.interp1d(self.wave_dir, body.Diffraction,
                                                                axis=2)  # axis = 2 -> wave directions.
                body.Diffraction = f_interp_diffraction_dir(
                    discretization._wave_dirs)  # Application of the interpolation.

                # Froude-Krylov loads - Wave directions.
                f_interp_fk_dir = interpolate.interp1d(self.wave_dir, body.Froude_Krylov,
                                                       axis=2)  # axis = 2 -> wave directions.
                body.Froude_Krylov = f_interp_fk_dir(discretization._wave_dirs)  # Application of the interpolation.

            else:  # Only one wave direction so the data are copied along a second direction.

                # Diffraction loads - Wave directions.
                body.Diffraction = np.repeat(body.Diffraction, 2, axis=2)  # axis = 2 -> wave directions.

                # Froude-Krylov loads - Wave directions.
                body.Froude_Krylov = np.repeat(body.Froude_Krylov, 2, axis=2)  # axis = 2 -> wave directions.

        # Kochin functions.
        if (self.has_kochin):

            # Diffraction Kochin functions - Wave frequencies.
            f_interp_kochin_diffraction_freq = interpolate.interp1d(self.wave_freq, self.kochin_diffraction,
                                                                    axis=1)  # axis = 1 -> wave frequencies.
            self.kochin_diffraction = f_interp_kochin_diffraction_freq(
                discretization._wave_frequencies)  # Application of the interpolation.

            # Wave directions.
            if (self.nb_wave_dir > 1):  # Several wave directions, so the interpolations are possible.

                # Diffraction Kochin functions - Wave directions.
                f_interp_kochin_diffraction_dir = interpolate.interp1d(self.wave_dir, self.kochin_diffraction,
                                                                       axis=0)  # axis = 0 -> wave directions.
                self.kochin_diffraction = f_interp_kochin_diffraction_dir(
                    discretization._wave_dirs)  # Application of the interpolation.

            else:  # Only one wave direction so the data are copied along a second direction.

                # Diffraction Kochin functions - Wave directions.
                self.kochin_diffraction = np.repeat(self.kochin_diffraction, 2, axis=0)  # axis = 0 -> wave directions.

            # Radiation Kochin functions - Wave frequencies.
            f_interp_kochin_radiation_freq = interpolate.interp1d(self.wave_freq, self.kochin_radiation,
                                                                  axis=1)  # axis = 1 -> wave frequencies.
            self.kochin_radiation = f_interp_kochin_radiation_freq(
                discretization._wave_frequencies)  # Application of the interpolation.

        # Update wave directions and frequencies vectors.
        self.min_wave_freq = discretization._min_frequency
        self.max_wave_freq = discretization._max_frequency
        self.nb_wave_freq = discretization.nb_frequencies
        self.wave_freq = discretization._wave_frequencies

        self.min_wave_dir = discretization._min_angle
        self.max_wave_dir = discretization._max_angle
        self.nb_wave_dir = discretization._nb_wave_directions
        self.wave_dir = discretization._wave_dirs

        if (self.has_kochin):
            self.min_dir_kochin = discretization._min_angle
            self.max_dir_kochin = discretization._max_angle
            self.nb_dir_kochin = discretization._nb_wave_directions
            self.wave_dir_kochin = discretization._wave_dirs

        print("")
        print("-- Interpolations --")
        print(" Min frequency: %3.2f" % self.min_wave_freq)
        print(" Max frequency: %3.2f" % self.max_wave_freq)
        print(" Nb Wave frequencies: %i" % self.nb_wave_freq)
        print(" Angle min: %3.2f" % self.min_wave_dir)
        print(" Angle max: %3.2f" % self.max_wave_dir)
        print(" Nb Wave directions: %i" % self.nb_wave_dir)
        print("")

    def symetrize(self):

        """This function updates the hdb due to a modification of the wave direction convention."""

        ndir = self.nb_wave_dir
        nw = self.nb_wave_freq

        for i in range(ndir):

            if (np.degrees(self.wave_dir[i]) > np.float32(0.)):

                # New wave direction.
                new_dir = -np.degrees(self.wave_dir[i]) % 360
                if new_dir < 0:
                    new_dir += 360.

                # Add corresponding data.
                self.wave_dir = np.append(self.wave_dir, np.radians(new_dir))

                # Loop over the bodies.
                for body in self.bodies:

                    # Froude-Krylov loads.
                    fk_db_temp = np.copy(body.Froude_Krylov[:, :, i])
                    fk_db_temp[(1, 3, 5), :] = -fk_db_temp[(1, 3, 5), :]  # 1 = sway, 3 = roll and 5 = yaw.
                    body.Froude_Krylov = np.concatenate((body.Froude_Krylov, fk_db_temp.reshape(6, nw, 1)),
                                                        axis=2)  # Axis of the wave directions.

                    # Diffraction loads.
                    diff_db_temp = np.copy(body.Diffraction[:, :, i])
                    diff_db_temp[(1, 3, 5), :] = -diff_db_temp[(1, 3, 5), :]  # 1 = sway, 3 = roll and 5 = yaw.
                    body.Diffraction = np.concatenate((body.Diffraction, diff_db_temp.reshape(6, nw, 1)),
                                                      axis=2)  # Axis of the wave directions.

                    # RAO.
                    if (self.has_RAO):
                        RAO_db_temp = np.copy(body.RAO[:, :, i])
                        RAO_db_temp[(1, 3, 5), :] = -RAO_db_temp[(1, 3, 5), :]  # 1 = sway, 3 = roll and 5 = yaw.
                        body.RAO = np.concatenate((body.RAO, RAO_db_temp.reshape(6, nw, 1)),
                                                  axis=2)  # Axis of the wave directions.

                # Wave drift loads.
                if (self.has_Drift_Kochin):
                    Drift_db_temp = np.copy(self.Wave_drift_force[:, :, i])
                    Drift_db_temp[(1, 2), :] = -Drift_db_temp[(1, 2), :]  # 1 = sway and 2 = yaw.
                    self.Wave_drift_force = np.concatenate((self.Wave_drift_force, Drift_db_temp.reshape(3, nw, 1)),
                                                           axis=2)  # Axis of the wave directions.

    def _initialize_wave_dir(self):

        """This function updates the wave directions by adjusting the convention with the one used in FRyDoM, the FK and diffraction loads are updated accordingly."""

        # Symmetrization.
        if self.min_wave_dir >= -np.float32() and self.max_wave_dir <= 180. + np.float32():
            self.symetrize()

        # Updating the loads accordingly.
        n180 = 0
        i360 = -9
        for idir in range(self.wave_dir.size):
            wave_dir = self.wave_dir[idir]

            if abs(np.degrees(wave_dir)) < 0.01:
                i360 = idir
            elif abs(np.degrees(wave_dir) - 180) < 0.01:
                n180 += 1
                if n180 == 2:
                    self.wave_dir[idir] = np.radians(360.)

                    # Loop over the bodies.
                    for body in self.bodies:

                        # Froude-Krylov loads.
                        body.Froude_Krylov[:, :, idir] = body.Froude_Krylov[:, :, i360]

                        # Diffraction loads.
                        body.Diffraction[:, :, idir] = body.Diffraction[:, :, i360]

                        # RAO.
                        if (self.has_RAO):
                            body.RAO[:, :, idir] = body.RAO[:, :, i360]

                    # Wave drift loads.
                    if (self.has_Drift_Kochin):
                        self.Wave_drift_force[:, :, idir] = self.Wave_drift_force[:, :, i360]

        # Sorting wave directions and creates the final FK and diffraction loads data.
        sort_dirs = np.argsort(self.wave_dir)
        self.wave_dir = self.wave_dir[sort_dirs]

        # Loop over the bodies.
        for body in self.bodies:

            # Froude-Krylov loads.
            body.Froude_Krylov = body.Froude_Krylov[:, :, sort_dirs]

            # Diffraction loads.
            body.Diffraction = body.Diffraction[:, :, sort_dirs]

            # RAO.
            if (self.has_RAO):
                body.RAO = body.RAO[:, :, sort_dirs]

        # Wave drift loads.
        if (self.has_Drift_Kochin):
            self.Wave_drift_force = self.Wave_drift_force[:, :, sort_dirs]

        # Update parameters.
        self.min_wave_dir = np.degrees(np.min(self.wave_dir))  # deg.
        self.max_wave_dir = np.degrees(np.max(self.wave_dir))  # deg.
        self.nb_wave_dir = self.wave_dir.shape[0]

        print("")
        print("-- Symmetrization --")
        print(" Angle min: %3.2f" % self.min_wave_dir)
        print(" Angle max: %3.2f" % self.max_wave_dir)
        print(" Nb Wave directions: %i" % self.nb_wave_dir)
        print("")

    def write_hdb5(self, hdb5_file):
        """This function writes the hydrodynamic database into a *.hdb5 file.

        Parameter
        ---------
        output_file : string, optional.
            Name of the hdf5 output file.
        """

        with h5py.File(hdb5_file, 'w') as writer:

            # Environment.
            self.write_environment(writer)

            # Discretization.
            self.write_discretization(writer)

            # Symmetries.
            if(self.version >= 3.0):
                self.write_symmetries(writer)

            # Bodies.
            for body in self.bodies:
                self.write_body(writer, body)

            # Update the format of the drift coefficients if computed from Kochin functions.
            if (self.has_Drift_Kochin is False and self._wave_drift is None and self.Wave_drift_force is not None):
                self.UpdateDriftObject()

            # Wave field.
            if(self.has_wave_field):
                self.write_wave_field(writer, "/WaveField")

            # Wave drift coefficients.
            if (self._wave_drift):
                self.write_wave_drift(writer, "/WaveDrift")

            # Vector fitting.
            if(self.has_VF):
                self.write_VF(writer, "/VectorFitting")

            # Version.
            self.write_version(writer)

    def write_environment(self, writer):
        """This function writes the environmental data into the *.hdb5 file.

        Parameter
        ---------
        writer : string.
            *.hdb5 file.
        """

        # Date.
        dset = writer.create_dataset('CreationDate', data=str(datetime.now()))
        dset.attrs['Description'] = "Date of the creation of this database."

        # Gravity acceleration.
        dset = writer.create_dataset('GravityAcc', data=self.grav)
        dset.attrs['Unit'] = 'm/s**2'
        dset.attrs['Description'] = "Gravity acceleration."

        # Water density.
        dset = writer.create_dataset('WaterDensity', data=self.rho_water)
        dset.attrs['Unit'] = 'kg/m**3'
        dset.attrs['Description'] = 'Water Density.'

        # Normalisation length.
        dset = writer.create_dataset('NormalizationLength', data=self.normalization_length)
        dset.attrs['Unit'] = 'm'
        dset.attrs['Description'] = 'Normalization length.'

        # Water depth.
        dset = writer.create_dataset('WaterDepth', data=self.depth)
        dset.attrs['Unit'] = 'm'
        dset.attrs['Description'] = 'Water depth: 0 for infinite depth and positive for finite depth.'

        # Number of bodies.
        dset = writer.create_dataset('NbBody', data=self.nb_bodies)
        dset.attrs['Description'] = 'Number of hydrodynamic bodies.'

        # Solver.
        dset = writer.create_dataset('Solver', data=self.solver.encode('utf-8'))
        dset.attrs['Description'] = 'Hydrodynamic solver used for computing the hydrodynamic database.'

    def write_discretization(self, writer):
        """This function writes the discretization parameters into the *.hdb5 file.

        Parameter
        ---------
        Writer : string.
            *.hdb5 file.
        """

        discretization_path = "/Discretizations"
        writer.create_group(discretization_path)

        # Frequency discretization.

        frequential_path = discretization_path + "/Frequency"

        dset = writer.create_dataset(frequential_path, data=self.wave_freq)
        dset.attrs['Unit'] = "rad/s"
        dset.attrs['Description'] = "Wave frequencies."

        # Wave direction discretization.

        wave_direction_path = discretization_path + "/WaveDirection"

        dset = writer.create_dataset(wave_direction_path, data=self.wave_dir * 180 / np.pi)
        dset.attrs['Unit'] = "deg"
        dset.attrs['Description'] = "Wave directions."

        # Time sample.

        time_path = discretization_path + "/Time"

        dset = writer.create_dataset(time_path, data=self.time)
        dset.attrs['Description'] = "Time samples."
        dset.attrs['Unit'] = "s"

    def write_symmetries(self,writer):
        """This function writes the symmetry parameters into the *.hdb5 file.

        Parameter
        ---------
        Writer : string.
            *.hdb5 file.
        """

        symmetry_path = "/Symmetries"
        writer.create_group(symmetry_path)

        dset = writer.create_dataset(symmetry_path + "/Bottom", data=self.bottom_sym)
        dset.attrs['Description'] = "Bottom symmetry."

        dset = writer.create_dataset(symmetry_path + "/xOz", data=self.xoz_sym)
        dset.attrs['Description'] = "(xOz) symmetry."

        dset = writer.create_dataset(symmetry_path + "/yOz", data=self.yoz_sym)
        dset.attrs['Description'] = "(yOz)) symmetry."

    def write_mode(self, writer, body, ForceOrMotion, body_modes_path="/Modes"):
        """This function writes the force and motion modes into the *.hdb5 file.

        Parameters
        ----------
        Writer : string
            *.hdb5 file.
        body : BodyDB.
            Body.
        ForceOrMotion : int
            0 for Force, 1 for Motion.
        body_modes_path : string, optional
            Path to body modes.
        """

        if (ForceOrMotion == 0):  # Force.
            dset = writer.create_dataset(body_modes_path + "/NbForceModes", data=6)
            dset.attrs['Description'] = "Number of force modes for body number %u" % body.i_body
        else:  # Motion.
            dset = writer.create_dataset(body_modes_path + "/NbMotionModes", data=6)
            dset.attrs['Description'] = "Number of motion modes for body number %u" % body.i_body

        for iforce in range(0, 6):

            if (ForceOrMotion == 0):  # Force.
                mode_path = body_modes_path + "/ForceModes/Mode_%u" % iforce
            else:  # Motion.
                mode_path = body_modes_path + "/MotionModes/Mode_%u" % iforce
            writer.create_group(mode_path)
            if (iforce == 0 or iforce == 3):
                direction = np.array([1., 0., 0.])
            elif (iforce == 1 or iforce == 4):
                direction = np.array([0., 1., 0.])
            elif (iforce == 2 or iforce == 5):
                direction = np.array([0., 0., 1.])
            writer.create_dataset(mode_path + "/Direction", data=direction)

            if (iforce <= 2):
                writer.create_dataset(mode_path + "/Type", data='LINEAR')
            elif (iforce >= 3):
                writer.create_dataset(mode_path + "/Type", data='ANGULAR')
                writer.create_dataset(mode_path + "/Point", data=body.point[iforce - 3, :])

    def write_mask(self, writer, body, mask_path="/Mask"):
        """This function writes the Force and Motion masks into the *.hdb5 file.

        Parameters
        ----------
        Writer : string
            *.hdb5 file.
        body : BodyDB.
            Body.
        mask_path : string, optional
            Path to the masks.
        """

        writer.create_group(mask_path)
        writer.create_dataset(mask_path + "/MotionMask", data=body.Motion_mask.astype(int))
        writer.create_dataset(mask_path + "/ForceMask", data=body.Force_mask.astype(int))

    def write_mesh(self, writer, body, mesh_path="/Mesh"):

        """This function writes the mesh quantities into the *.hdb5 file.

        Parameters
        ----------
        Writer : string
            *.hdb5 file.
        body : BodyDB.
            Body.
        mesh_path : string
            Path to the mesh folder.
        """

        writer.create_dataset(mesh_path + "/NbVertices", data=body.mesh.nb_vertices)
        writer.create_dataset(mesh_path + "/Vertices", data=body.mesh.vertices)
        writer.create_dataset(mesh_path + "/NbFaces", data=body.mesh.nb_faces)
        writer.create_dataset(mesh_path + "/Faces", data=body.mesh.faces)

    def write_excitation(self, writer, body, excitation_path="/Excitation"):

        """This function writes the diffraction and Froude-Krylov loads into the *.hdb5 file.

        Parameters
        ----------
        Writer : string
            *.hdb5 file.
        body : BodyDB.
            Body.
        excitation_path : string, optional
            Path to excitation loads.
        """

        # Froude-Krylov loads.

        fk_path = excitation_path + "/FroudeKrylov"
        writer.create_group(fk_path)

        for idir in range(0, self.nb_wave_dir):
            wave_dir_path = fk_path + "/Angle_%u" % idir
            writer.create_group(wave_dir_path)

            dset = writer.create_dataset(wave_dir_path + "/Angle", data=np.degrees(self.wave_dir[idir]))
            dset.attrs['Unit'] = 'deg'
            dset.attrs['Description'] = "Wave direction."

            # Real parts.
            dset = writer.create_dataset(wave_dir_path + "/RealCoeffs", data=body.Froude_Krylov[:, :, idir].real)
            dset.attrs['Unit'] = ''
            dset.attrs['Description'] = "Real part of the Froude-Krylov loads " \
                                        "on body %u for a wave direction of %.1f deg." % \
                                        (body.i_body, np.degrees(self.wave_dir[idir]))

            # Imaginary parts.
            dset = writer.create_dataset(wave_dir_path + "/ImagCoeffs", data=body.Froude_Krylov[:, :, idir].imag)
            dset.attrs['Unit'] = ''
            dset.attrs['Description'] = "Imaginary part of the Froude-Krylov loads " \
                                        "on body %u for a wave direction of %.1f deg." % \
                                        (body.i_body, np.degrees(self.wave_dir[idir]))

        # Diffraction loads.

        diffraction_path = excitation_path + "/Diffraction"
        writer.create_group(diffraction_path)

        for idir in range(0, self.nb_wave_dir):
            wave_dir_path = diffraction_path + "/Angle_%u" % idir
            writer.create_group(wave_dir_path)

            dset = writer.create_dataset(wave_dir_path + "/Angle", data=np.degrees(self.wave_dir[idir]))
            dset.attrs['Unit'] = 'deg'
            dset.attrs['Description'] = "Wave direction."

            # Real parts.
            dset = writer.create_dataset(wave_dir_path + "/RealCoeffs", data=body.Diffraction[:, :, idir].real)
            dset.attrs['Unit'] = ''
            dset.attrs['Description'] = "Real part of the diffraction loads " \
                                        "on body %u for a wave direction of %.1f deg." % \
                                        (body.i_body, np.degrees(self.wave_dir[idir]))

            # Imaginary parts.
            dset = writer.create_dataset(wave_dir_path + "/ImagCoeffs", data=body.Diffraction[:, :, idir].imag)
            dset.attrs['Unit'] = ''
            dset.attrs['Description'] = "Imaginary part of the diffraction loads " \
                                        "on body %u for a wave direction of %.1f deg." % \
                                        (body.i_body, np.degrees(self.wave_dir[idir]))

    def write_radiation(self, writer, body, radiation_path="/Radiation"):

        """This function writes the added mass and damping coefficients and the impulse response functions with and without forward speed into the *.hdb5 file.

        Parameters
        ----------
        Writer : string
            *.hdb5 file.
        body : BodyDB.
            Body.
        radiation_path : string, optional
            Path to radiation loads.
        """

        writer.create_group(radiation_path)

        for j in range(self.nb_bodies):

            # Paths.
            radiation_body_motion_path = radiation_path + "/BodyMotion_%u" % j

            dg = writer.create_group(radiation_body_motion_path)
            dg.attrs['Description'] = "Hydrodynamic coefficients for motion of body %u that radiates waves and " \
                                      " generate force on body %u." % (j, body.i_body)

            added_mass_path = radiation_body_motion_path + "/AddedMass"
            dg = writer.create_group(added_mass_path)
            dg.attrs['Description'] = "Added mass coefficients for acceleration of body %u that radiates waves " \
                                      "and generates forces on body %u." % (j, body.i_body)

            radiation_damping_path = radiation_body_motion_path + "/RadiationDamping"
            dg = writer.create_group(radiation_damping_path)
            dg.attrs['Description'] = "Damping coefficients for velocity of body %u that radiates waves " \
                                      "and generates forces on body %u." % (j, body.i_body)

            irf_path = radiation_body_motion_path + "/ImpulseResponseFunctionK"
            dg = writer.create_group(irf_path)
            dg.attrs['Description'] = "Impulse response functions K due to the velocity of body %u that radiates waves " \
                                      "and generates forces on body %u." % (j, body.i_body)

            irf_ku_path = radiation_body_motion_path + "/ImpulseResponseFunctionKU"
            dg = writer.create_group(irf_ku_path)
            dg.attrs[
                'Description'] = "Impulse response functions Ku due to the velocity of body %u that radiates waves " \
                                 "and generates forces on body %u." % (j, body.i_body)

            modal_path = radiation_body_motion_path + "/Modal"
            dg = writer.create_group(modal_path)
            dg.attrs['Description'] = "Poles and residues corresponding to the radiation coefficients due to the motion of body %u " \
                                      "and generating the loads on body %u." % (j, body.i_body)

            # Infinite added mass.
<<<<<<< HEAD
            if(body.Inf_Added_mass is not None):
                dset = writer.create_dataset(radiation_body_motion_path + "/InfiniteAddedMass",
                                             data=body.Inf_Added_mass[:, 6 * j:6 * (j + 1)])
                dset.attrs['Description'] = "Infinite added mass matrix that modifies the apparent mass of body %u from " \
                                            "acceleration of body %u." % (body.i_body, j)
=======
            dset = writer.create_dataset(radiation_body_motion_path + "/InfiniteAddedMass",
                                         data=body.Inf_Added_mass[:,6*j:6*(j+1)])
            dset.attrs['Description'] = "Infinite-frequency added mass matrix that modifies the apparent mass of body %u from " \
                                        "acceleration of body %u." % (body.i_body, j)
>>>>>>> 02af2c44

            if(body.Zero_Added_mass is not None):
                dset = writer.create_dataset(radiation_body_motion_path + "/ZeroFreqAddedMass",
                                             data=body.Zero_Added_mass[:, 6 * j:6 * (j + 1)])
                dset.attrs['Description'] = "Zero-frequency added mass matrix that modifies the apparent mass of body %u from " \
                                            "acceleration of body %u." % (body.i_body, j)

            # Radiation mask.
            dset = writer.create_dataset(radiation_body_motion_path + "/RadiationMask",
                                         data=body.Radiation_mask[:, 6 * j:6 * (j + 1)])
            dset.attrs['Description'] = "Radiation mask of body %u from " \
                                        "acceleration of body %u." % (body.i_body, j)

            for idof in range(0, 6):
                #  Added mass.
                dset = writer.create_dataset(added_mass_path + "/DOF_%u" % idof,
                                             data=body.Added_mass[:, 6 * j + idof, :])
                dset.attrs['Unit'] = ""
                dset.attrs['Description'] = "Added mass coefficients for an acceleration of body %u and force on " \
                                            "body %u." % (j, body.i_body)

                # Damping.
                dset = writer.create_dataset(radiation_damping_path + "/DOF_%u" % idof,
                                             data=body.Damping[:, 6 * j + idof, :])
                dset.attrs['Unit'] = ""
                dset.attrs['Description'] = "Wave damping coefficients for an acceleration of body %u and force " \
                                            "on body %u." % (j, body.i_body)

                # Impulse response functions without forward speed.
                if(body.irf is not None):
                    dset = writer.create_dataset(irf_path + "/DOF_%u" % idof,
<<<<<<< HEAD
                                                 data=body.irf[:, 6 * j + idof, :])
=======
                                            data=body.irf[:, 6*j+idof, :])
>>>>>>> 02af2c44
                    dset.attrs['Description'] = "Impulse response functions"

                # Impulse response function with forward speed.
                if(body.irf_ku is not None):
                    dset = writer.create_dataset(irf_ku_path + "/DOF_%u" % idof,
<<<<<<< HEAD
                                                 data=body.irf_ku[:, 6 * j + idof, :])
                    dset.attrs['Description'] = "Impulse response functions Ku"
=======
                                            data=body.irf_ku[:, 6*j+idof, :])
                    dset.attrs['Description'] = "Impulse response functions Ku"

                # Poles and residues.
                if(self.has_VF):
                    dg = writer.create_group(modal_path + "/DOF_%u" % idof)
                    for iforce in range(0, 6):
                        modal_coef_path = modal_path + "/DOF_%u/FORCE_%u" % (idof, iforce)
                        dg = writer.create_group(modal_coef_path)
                        PR = body.poles_residues[j * self.nb_bodies + 6 * idof + iforce]

                        # Real poles and residues.
                        if(PR.nb_real_poles() > 0):
                            dset = writer.create_dataset(modal_coef_path + "/RealPoles",
                                                         data=PR.real_poles())
                            dset = writer.create_dataset(modal_coef_path + "/RealResidues",
                                                         data=PR.real_residues())

                        # Complex poles and residues.
                        if(PR.nb_cc_poles() > 0):

                            # Poles.
                            cc_poles_path = modal_coef_path + "/ComplexPoles"
                            dg = writer.create_group(cc_poles_path)
                            dset = writer.create_dataset(cc_poles_path + "/RealCoeff",
                                                         data=PR.cc_poles().real)
                            dset = writer.create_dataset(cc_poles_path + "/ImagCoeff",
                                                         data=PR.cc_poles().imag)

                            # Residues.
                            cc_residues_path = modal_coef_path + "/ComplexResidues"
                            dg = writer.create_group(cc_residues_path)
                            dset = writer.create_dataset(cc_residues_path + "/RealCoeff",
                                                         data=PR.cc_residues().real)
                            dset = writer.create_dataset(cc_residues_path + "/ImagCoeff",
                                                         data=PR.cc_residues().imag)
>>>>>>> 02af2c44

    def write_hydrostatic(self, writer, body, hydrostatic_path="/Hydrostatic"):

        """This function writes the hydrostatic stiffness matrix into the *.hdb5 file.

        Parameters
        ----------
        Writer : string
            *.hdb5 file.
        body : BodyDB.
            Body.
        hydrostatic_path : string, optional
            Path to hydrostatic stiffness matrix.
        """

        dg = writer.create_group(hydrostatic_path)

        dset = dg.create_dataset(hydrostatic_path + "/StiffnessMatrix", data=body.hydrostatic.matrix)
        dset.attrs['Description'] = "Hydrostatic stiffness matrix."

    def write_mass_matrix(self, writer, body, inertia_path="/Inertia"):

        """This function writes the mass matrix into the *.hdb5 file.

        Parameters
        ----------
        Writer : string
            *.hdb5 file.
        body : BodyDB.
            Body.
        inertia_path : string, optional
            Path to inertia matrix.
        """

        dg = writer.create_group(inertia_path)

        dset = dg.create_dataset(inertia_path + "/InertiaMatrix", data=body.inertia.matrix)
        dset.attrs['Description'] = "Mass matrix."

    def write_mooring_matrix(self, writer, body, mooring_path="/Mooring"):

        """This function writes the mooring matrix into the *.hdb5 file.

        Parameters
        ----------
        Writer : string
            *.hdb5 file.
        body : BodyDB.
            Body.
        mooring_path : string
            Path to mooring matrix.
        """

        dg = writer.create_group(mooring_path)

        dset = dg.create_dataset(mooring_path + "/MooringMatrix", data=body.mooring)
        dset.attrs['Description'] = "Mooring matrix."

    def write_extra_linear_damping_matrix(self, writer, body, extra_linear_damping_path ="/LinearDampign"):

        """This function writes the extra linear damping matrix matrix into the *.hdb5 file.

        Parameters
        ----------
        Writer : string
            *.hdb5 file.
        body : BodyDB.
            Body.
        extra_linear_damping_path : string
            Path to extra linear damping matrix.
        """

        dg = writer.create_group(extra_linear_damping_path)

        dset = dg.create_dataset(extra_linear_damping_path + "/DampingMatrix", data=body.extra_damping)
        dset.attrs['Description'] = "Extra linear damping matrix."

    def write_RAO(self, writer, body, RAO_path="/RAO"):

        """This function writes the RAO into the *.hdb5 file.

        Parameters
        ----------
        Writer : string
            *.hdb5 file.
        body : BodyDB.
            Body.
        excitation_path : string, optional
            Path to excitation loads.
        """

        writer.create_group(RAO_path)

        for idir in range(0, self.nb_wave_dir):
            wave_dir_path = RAO_path + "/Angle_%u" % idir
            writer.create_group(wave_dir_path)

            dset = writer.create_dataset(wave_dir_path + "/Angle", data=np.degrees(self.wave_dir[idir]))
            dset.attrs['Unit'] = 'deg'
            dset.attrs['Description'] = "Wave direction."

            # Amplitude.
            dset = writer.create_dataset(wave_dir_path + "/Amplitude", data=np.absolute(body.RAO[:, :, idir]))
            dset.attrs['Unit'] = ''
            dset.attrs['Description'] = "Amplitude of the RAO of" \
                                        " body %u for a wave direction of %.1f deg." % \
                                        (body.i_body, np.degrees(self.wave_dir[idir]))

            # Phase.
            dset = writer.create_dataset(wave_dir_path + "/Phase", data=np.angle(body.RAO[:, :, idir], deg=True))
            dset.attrs['Unit'] = ''
            dset.attrs['Description'] = "Phase of the RAO of" \
                                        " body %u for a wave direction of %.1f deg." % \
                                        (body.i_body, np.degrees(self.wave_dir[idir]))

    def write_body(self, writer, body):
        """This function writes the body data into the *.hdb5 file.

        Parameters
        ----------
        writer : string.
            *.hdb5 file.
        body : BodyDB.
            Body.
        """

        body_path = '/Bodies/Body_%u' % body.i_body
        dset = writer.create_group(body_path)

        # Body name.
        dset = writer.create_dataset(body_path + "/BodyName", data=body.name.encode('utf-8'))
        dset.attrs['Description'] = "Body name"

        # Index of the body.
        dset = writer.create_dataset(body_path + "/ID", data=body.i_body)
        dset.attrs['Description'] = "Body index"

        # Position of the body.
        dset = writer.create_dataset(body_path + "/BodyPosition", data=body.position)
        dset.attrs['Description'] = "Center of gravity of the body in the absolute frame"

        # Masks.
        self.write_mask(writer, body, body_path + "/Mask")

        # Mesh file.
        if(body.mesh is not None):
            self.write_mesh(writer, body, body_path + "/Mesh")

        # Diffraction and Froude-Krylov loads.
        self.write_excitation(writer, body, body_path + "/Excitation")

        # Added mass and damping coefficients, radiation masks and impulse response functions.
        self.write_radiation(writer, body, body_path + "/Radiation")

        # Hydrostatics.
        if body._hydrostatic:
            self.write_hydrostatic(writer, body, body_path + "/Hydrostatic")

        # Mass matrix.
        if body._inertia:
            self.write_mass_matrix(writer, body, body_path + "/Inertia")

        # Mooring matrix.
        if (body._mooring is not None):
            self.write_mooring_matrix(writer, body, body_path + "/Mooring")

        # Extra linear damping matrix.
        if (body._extra_damping is not None):
            self.write_extra_linear_damping_matrix(writer, body, body_path + "/LinearDamping")

        # RAO.
        if (self.has_RAO):
            self.write_RAO(writer, body, body_path + "/RAO")

    def write_wave_field(self, writer, wave_field_path="/WaveField"):

        """This function writes the wave field data into the *.hdb5 file.

        Parameters
        ----------
        Writer : string
            *.hdb5 file.
        wave_field_path : string, optional
            Path to wave field loads.
        """

        dg = writer.create_group(wave_field_path)

    def write_wave_drift(self, writer, wave_drift_path="/WaveDrift"):

        """This function writes the wave drift loads into the *.hdb5 file.

        Parameters
        ----------
        Writer : string
            *.hdb5 file.
        wave_drift_path : string, optional
            Path to wave drift loads.
        """

        dg = writer.create_group(wave_drift_path)

        # Loop over the degrees of freedom.
        for key, mode in self.wave_drift.modes.items():
            grp_modes = dg.require_group(mode.name.encode('utf-8'))

            # Loop over the wave directions.
            for i_angle, angle in enumerate(mode.heading):
                grp_dir = grp_modes.require_group("angle_%i" % i_angle)

                # Set heading angle.
                dset = grp_dir.create_dataset("angle", data=angle * 180 / np.pi)
                dset.attrs['Unit'] = 'deg'
                dset.attrs['Description'] = "Heading angle"

                # Set data.
                dset = grp_dir.create_dataset("data", data=np.array(mode.data)[i_angle, :])
                dset.attrs['Description'] = "Mean wave drift load coefficients"

        # Set frequency.
        if (self.wave_drift.discrete_frequency is not None):
            dset = dg.create_dataset("freq", data=self.wave_drift.discrete_frequency)
            dset.attrs['Unit'] = "rads"
            dset.attrs['Description'] = "Wave discretization of the data"

        # Set sym.
        dset = dg.create_dataset("sym_x", data=self.wave_drift.sym_x)
        dset.attrs['Description'] = "Symmetry along x"
        dset = dg.create_dataset('sym_y', data=self.wave_drift.sym_y)
        dset.attrs['Description'] = "Symmetry along y"

        # Kochin function angular step.
        dset = dg.create_dataset("KochinStep", data=self.wave_drift.kochin_step)
        dset.attrs['Description'] = "Kochin function angular step"

    def UpdateDriftObject(self):

        """This function creates a WaveDriftDB object when the Kochin functions were used."""

        # Initialization.
        self._wave_drift = WaveDriftDB()

        # Sym x.
        self.wave_drift.sym_x = False

        # Sym y.
        self.wave_drift.sym_y = False

        # Frequencies.
        self.wave_drift.discrete_frequency = self.omega

        # Drift force coefficients.

        # Loop over the wave directions.
        for ibeta in range(0, self.nb_wave_dir):
            self._wave_drift.add_cn(self.omega, self.Wave_drift_force[2, :, ibeta], self.wave_dir[ibeta])  # Yaw.
            self._wave_drift.add_cy(self.omega, self.Wave_drift_force[1, :, ibeta], self.wave_dir[ibeta])  # Sway.
            self._wave_drift.add_cx(self.omega, self.Wave_drift_force[0, :, ibeta], self.wave_dir[ibeta])  # Surge.

        # Deletion of the old structure.
        self.Wave_drift_force = None

        self.has_Drift_Kochin = False

    def write_VF(self, writer, VF_path = "/VectorFitting"):
        """This function writes the vector fitting parameters into the *.hdb5 file.

        Parameter
        ---------
        Writer : string.
            *.hdb5 file.
        """
        writer.create_group(VF_path)

<<<<<<< HEAD
        # Version.
        dset = writer.create_dataset('Version', data=self.version)
        dset.attrs['Description'] = "Version of the hdb5 output file."
=======
        dset = writer.create_dataset(VF_path + "/MaxOrder", data=self.max_order)
        dset.attrs['Description'] = "Maximum vector fitting order."

        dset = writer.create_dataset(VF_path + "/Relaxed", data=self.relaxed)
        dset.attrs['Description'] = "Relaxed vector-fitting (true) or original algorithm (false);"

        dset = writer.create_dataset(VF_path + "/Tolerance", data=self.tolerance)
        dset.attrs['Description'] = "Least-square tolerance of the vector fitting algorithm."

    def write_version(self, writer):
            """This function writes the version of the *.hdb5 file.

            Parameter
            ---------
            Writer : string
                *.hdb5 file.
            """

            # Version.
            dset = writer.create_dataset('Version', data= 3.0)
            dset.attrs['Description'] = "Version of the hdb5 output file."
>>>>>>> 02af2c44
<|MERGE_RESOLUTION|>--- conflicted
+++ resolved
@@ -19,8 +19,7 @@
 from frydom.HDB5tool.wave_dispersion_relation import solve_wave_dispersion_relation
 from frydom.HDB5tool.wave_drift_db import WaveDriftDB
 
-inf = float('inf')  # Definition of infinity for depth.
-
+inf = float('inf') # Definition of infinity for depth.
 
 class pyHDB():
     """
@@ -45,9 +44,9 @@
 
         # Wave directions.
         self.nb_wave_dir = 0
-        self.min_wave_dir = 0.  # deg.
-        self.max_wave_dir = 0.  # deg.
-        self.wave_dir = np.array([])  # rad.
+        self.min_wave_dir = 0. # deg.
+        self.max_wave_dir = 0. # deg.
+        self.wave_dir = np.array([]) # rad.
 
         # Symmetries.
         self.bottom_sym = None
@@ -60,12 +59,12 @@
         self.min_angle_kochin = 0.
         self.max_angle_kochin = 0.
         self.angle_kochin = np.array([])
-        self.kochin_diffraction = None  # Diffraction Kochin functions.
-        self.kochin_radiation = None  # Radiation Kochin functions.
-        self.nb_dir_kochin = 0  # Different from self.nb_wave_dir if the symmetry was used.
-        self.min_dir_kochin = 0.  # Different from self.min_wave_dir if the symmetry was used (deg).
-        self.max_dir_kochin = 0.  # Different from self.max_wave_dir if the symmetry was used (deg).
-        self.wave_dir_kochin = np.array([])  # Different from self.wave_dir if the symmetry was used (rad).
+        self.kochin_diffraction = None # Diffraction Kochin functions.
+        self.kochin_radiation = None # Radiation Kochin functions.
+        self.nb_dir_kochin = 0 # Different from self.nb_wave_dir if the symmetry was used.
+        self.min_dir_kochin = 0. # Different from self.min_wave_dir if the symmetry was used (deg).
+        self.max_dir_kochin = 0. # Different from self.max_wave_dir if the symmetry was used (deg).
+        self.wave_dir_kochin = np.array([]) # Different from self.wave_dir if the symmetry was used (rad).
 
         # Bodies.
         self.nb_bodies = 0
@@ -192,8 +191,7 @@
         self.nb_dir_kochin = self.nb_wave_dir
         self.min_dir_kochin = self.min_wave_dir
         self.max_dir_kochin = self.max_wave_dir
-        self.wave_dir_kochin = np.radians(
-            np.linspace(self.min_dir_kochin, self.max_dir_kochin, self.nb_dir_kochin, dtype=np.float))
+        self.wave_dir_kochin = np.radians(np.linspace(self.min_dir_kochin, self.max_dir_kochin, self.nb_dir_kochin, dtype=np.float))
 
     # @property
     # def wave_dir(self):
@@ -284,40 +282,38 @@
                 z = centers[:, 2]
 
                 # COMPUTING FIELDS.
-                ctheta = np.cos(self.wave_dir)  # cos(beta).
-                stheta = np.sin(self.wave_dir)  # sin(beta).
-
-                kctheta = np.einsum('i, j -> ij', k_wave, ctheta)  # k*cos(beta).
-                kstheta = np.einsum('i, j -> ij', k_wave, stheta)  # k*sin(beta).
-
-                kw_bar = np.einsum('i, jk -> ijk', x - self.x_wave_measure, kctheta)  # kw = k * (x - xref)*cos(beta).
-                kw_bar += np.einsum('i, jk -> ijk', y - self.y_wave_measure,
-                                    kstheta)  # kw = k * ((x - xref)*cos(beta) + (y - yref)*sin(beta)).
-                exp_jkw_bar = np.exp(1j * kw_bar)  # e^(j * k * ((x - xref)*cos(beta) + (y - yref)*sin(beta))).
-
-                if np.isinf(self.depth):  # Infinite depth.
-
-                    kxzph = np.einsum('i, j -> ij', z, k_wave)  # k*z.
-                    cih = np.exp(kxzph)  # e^(kz).
-
-                else:  # Finite depth.
-
-                    kxzph = np.einsum('i, j -> ij', z + self.depth, k_wave)  # k*(z+h).
-                    chkh_1 = 1. / np.cosh(k_wave * self.depth)  # 1/ch(k*h).
-
-                    cih = np.einsum('ij, j -> ij', np.cosh(kxzph), chkh_1)  # ch(k(z+h)) / ch(k*h).
-
-                cih_exp_jkw_bar = np.einsum('ij, ijk -> ijk', cih,
-                                            exp_jkw_bar)  # ch(k(z+h)) / ch(k*h) *  e^(j * k * ((x - xref)*cos(beta) + (y - yref)*sin(beta))).
+                ctheta = np.cos(self.wave_dir) # cos(beta).
+                stheta = np.sin(self.wave_dir) # sin(beta).
+
+                kctheta = np.einsum('i, j -> ij', k_wave, ctheta) # k*cos(beta).
+                kstheta = np.einsum('i, j -> ij', k_wave, stheta) # k*sin(beta).
+
+                kw_bar = np.einsum('i, jk -> ijk', x - self.x_wave_measure, kctheta) # kw = k * (x - xref)*cos(beta).
+                kw_bar += np.einsum('i, jk -> ijk', y - self.y_wave_measure, kstheta) # kw = k * ((x - xref)*cos(beta) + (y - yref)*sin(beta)).
+                exp_jkw_bar = np.exp(1j * kw_bar) # e^(j * k * ((x - xref)*cos(beta) + (y - yref)*sin(beta))).
+
+                if np.isinf(self.depth): # Infinite depth.
+
+                    kxzph = np.einsum('i, j -> ij', z, k_wave) # k*z.
+                    cih = np.exp(kxzph) # e^(kz).
+
+                else: # Finite depth.
+
+                    kxzph = np.einsum('i, j -> ij', z + self.depth, k_wave) # k*(z+h).
+                    chkh_1 = 1. / np.cosh(k_wave * self.depth) # 1/ch(k*h).
+
+                    cih = np.einsum('ij, j -> ij', np.cosh(kxzph), chkh_1) # ch(k(z+h)) / ch(k*h).
+
+                cih_exp_jkw_bar = np.einsum('ij, ijk -> ijk', cih, exp_jkw_bar) # ch(k(z+h)) / ch(k*h) *  e^(j * k * ((x - xref)*cos(beta) + (y - yref)*sin(beta))).
 
                 # Pressure.
-                pressure = self.rho_water * self.grav * cih_exp_jkw_bar  # rho * g * ch(k(z+h)) / ch(k*h) *  e^(j * k * ((x - xref)*cos(beta) + (y - yref)*sin(beta))).
+                pressure = self.rho_water * self.grav * cih_exp_jkw_bar # rho * g * ch(k(z+h)) / ch(k*h) *  e^(j * k * ((x - xref)*cos(beta) + (y - yref)*sin(beta))).
 
                 # Integration of the pressure of the wetted surface.
-                for i_force in range(0, 6):
-                    if (body.Force_mask[i_force]):
-                        nds = body.get_nds(i_force)  # n*A*ds.
-                        body.Froude_Krylov[i_force, :, :] = np.einsum('ijk, i -> jk', pressure, -nds)  # Il s'agit de la normale entrante.
+                for i_force in range(0,6):
+                    if(body.Force_mask[i_force]):
+                        nds = body.get_nds(i_force) # n*ds.
+                        body.Froude_Krylov[i_force, :, :] = np.einsum('ijk, i -> jk', pressure, -nds) # Il s'agit de la normale entrante.
 
     def eval_impulse_response_function(self, full=True):
         """Computes the impulse response functions.
@@ -345,9 +341,9 @@
             irf_data = np.empty(0, dtype=np.float)
 
             if full:
-                ca = np.einsum('ijk, ij -> ijk', body.Damping, body._flags)  # Damping.
+                ca = np.einsum('ijk, ij -> ijk', body.Damping, body._flags) # Damping.
             else:
-                ca = body.radiation_damping(self._iwcut)  # Damping.
+                ca = body.radiation_damping(self._iwcut) # Damping.
 
             kernel = np.einsum('ijk, kl -> ijkl', ca, cwt)  # Damping*cos(wt).
 
@@ -374,12 +370,12 @@
 
         # Computation.
         wt = np.einsum('i, j -> ij', w, self.time)  # w*t.
-        sin_wt = np.sin(wt)  # sin(w*t).
+        sin_wt = np.sin(wt) # sin(w*t).
 
         for body in self.bodies:
 
             # Initialization.
-            body.Inf_Added_mass = np.zeros((6, 6 * self.nb_bodies), dtype=np.float)
+            body.Inf_Added_mass = np.zeros((6, 6*self.nb_bodies), dtype = np.float)
 
             # IRF.
             irf = body.irf
@@ -391,8 +387,7 @@
                 cm = body.radiation_added_mass(self._iwcut)
 
             kernel = np.einsum('ijk, lk -> ijlk', irf, sin_wt)  # irf*sin(w*t).
-            integral = np.einsum('ijk, k -> ijk', np.trapz(kernel, x=self.time, axis=3),
-                                 1. / w)  # 1/w * int(irf*sin(w*t),dt).
+            integral = np.einsum('ijk, k -> ijk', np.trapz(kernel, x=self.time, axis=3), 1. / w)  # 1/w * int(irf*sin(w*t),dt).
 
             body.Inf_Added_mass = (cm + integral).mean(axis=2)  # mean( A(w) + 1/w * int(irf*sin(w*t),dt) ) wrt w.
 
@@ -423,15 +418,15 @@
             irf_data = np.empty(0, dtype=np.float)
 
             if full:
-                cm = np.einsum('ijk, ij -> ijk', body.Added_mass, body._flags)  # Added mass.
+                cm = np.einsum('ijk, ij -> ijk', body.Added_mass, body._flags) # Added mass.
             else:
-                cm = self.radiation_added_mass(self._iwcut)  # Added mass.
+                cm = self.radiation_added_mass(self._iwcut) # Added mass.
 
             cm_inf = body.Inf_Added_mass
 
             cm_diff = np.zeros(cm.shape)
             for j in range(w.size):
-                cm_diff[:, :, j] = cm_inf[:, :] - cm[:, :, j]  # A(inf) - A(w).
+                cm_diff[:, :, j] = cm_inf[:, :] - cm[:, :, j] # A(inf) - A(w).
 
             cm_diff[:, 4, :] = -cm_diff[:, 2, :]
             cm_diff[:, 5, :] = cm_diff[:, 1, :]
@@ -440,9 +435,9 @@
             cm_diff[:, 2, :] = 0.
             cm_diff[:, 3, :] = 0.
 
-            kernel = np.einsum('ijk, kl -> ijkl', cm_diff, cwt)  # int((A(inf) - A(w))*L*cos(wt),dw).
-
-            irf_data = (2. / np.pi) * np.trapz(kernel, x=w, axis=2)  # (2/pi) * int((A(inf) - A(w))*L*cos(wt),dw).
+            kernel = np.einsum('ijk, kl -> ijkl', cm_diff, cwt) # int((A(inf) - A(w))*L*cos(wt),dw).
+
+            irf_data = (2. / np.pi) * np.trapz(kernel, x=w, axis=2) # (2/pi) * int((A(inf) - A(w))*L*cos(wt),dw).
 
             body.irf_ku = irf_data
 
@@ -452,75 +447,62 @@
         for body in self.bodies:
 
             # Diffraction loads - Wave frequencies.
-            f_interp_diffraction_freq = interpolate.interp1d(self.wave_freq, body.Diffraction,
-                                                             axis=1)  # axis = 1 -> wave frequencies.
+            f_interp_diffraction_freq = interpolate.interp1d(self.wave_freq, body.Diffraction, axis=1) # axis = 1 -> wave frequencies.
             body.Diffraction = f_interp_diffraction_freq(discretization._wave_frequencies)
 
             # Froude-Krylov loads - Wave frequencies.
-            f_interp_fk_freq = interpolate.interp1d(self.wave_freq, body.Froude_Krylov,
-                                                    axis=1)  # axis = 1 -> wave frequencies.
+            f_interp_fk_freq = interpolate.interp1d(self.wave_freq, body.Froude_Krylov, axis=1) # axis = 1 -> wave frequencies.
             body.Froude_Krylov = f_interp_fk_freq(discretization._wave_frequencies)
 
             # Added mass - Wave frequencies.
-            f_interp_Added_mass_freq = interpolate.interp1d(self.wave_freq, body.Added_mass,
-                                                            axis=2)  # axis = 2 -> wave frequencies.
+            f_interp_Added_mass_freq = interpolate.interp1d(self.wave_freq, body.Added_mass, axis=2) # axis = 2 -> wave frequencies.
             body.Added_mass = f_interp_Added_mass_freq(discretization._wave_frequencies)
 
             # Damping - Wave frequencies.
-            f_interp_Damping_freq = interpolate.interp1d(self.wave_freq, body.Damping,
-                                                         axis=2)  # axis = 2 -> wave frequencies.
+            f_interp_Damping_freq = interpolate.interp1d(self.wave_freq, body.Damping, axis=2) # axis = 2 -> wave frequencies.
             body.Damping = f_interp_Damping_freq(discretization._wave_frequencies)
+
+            # Wave directions.
+            if(self.nb_wave_dir > 1): # Several wave directions, so the interpolations are possible.
+
+                # Diffraction loads - Wave directions.
+                f_interp_diffraction_dir = interpolate.interp1d(self.wave_dir, body.Diffraction, axis=2) # axis = 2 -> wave directions.
+                body.Diffraction = f_interp_diffraction_dir(discretization._wave_dirs) # Application of the interpolation.
+
+                # Froude-Krylov loads - Wave directions.
+                f_interp_fk_dir = interpolate.interp1d(self.wave_dir, body.Froude_Krylov, axis=2) # axis = 2 -> wave directions.
+                body.Froude_Krylov = f_interp_fk_dir(discretization._wave_dirs) # Application of the interpolation.
+
+            else: # Only one wave direction so the data are copied along a second direction.
+
+                # Diffraction loads - Wave directions.
+                body.Diffraction = np.repeat(body.Diffraction, 2, axis=2) # axis = 2 -> wave directions.
+
+                # Froude-Krylov loads - Wave directions.
+                body.Froude_Krylov = np.repeat(body.Froude_Krylov, 2, axis=2) # axis = 2 -> wave directions.
+
+        # Kochin functions.
+        if(self.has_kochin):
+
+            # Diffraction Kochin functions - Wave frequencies.
+            f_interp_kochin_diffraction_freq = interpolate.interp1d(self.wave_freq, self.kochin_diffraction, axis=1) # axis = 1 -> wave frequencies.
+            self.kochin_diffraction = f_interp_kochin_diffraction_freq(discretization._wave_frequencies) # Application of the interpolation.
 
             # Wave directions.
             if (self.nb_wave_dir > 1):  # Several wave directions, so the interpolations are possible.
 
-                # Diffraction loads - Wave directions.
-                f_interp_diffraction_dir = interpolate.interp1d(self.wave_dir, body.Diffraction,
-                                                                axis=2)  # axis = 2 -> wave directions.
-                body.Diffraction = f_interp_diffraction_dir(
-                    discretization._wave_dirs)  # Application of the interpolation.
-
-                # Froude-Krylov loads - Wave directions.
-                f_interp_fk_dir = interpolate.interp1d(self.wave_dir, body.Froude_Krylov,
-                                                       axis=2)  # axis = 2 -> wave directions.
-                body.Froude_Krylov = f_interp_fk_dir(discretization._wave_dirs)  # Application of the interpolation.
-
-            else:  # Only one wave direction so the data are copied along a second direction.
-
-                # Diffraction loads - Wave directions.
-                body.Diffraction = np.repeat(body.Diffraction, 2, axis=2)  # axis = 2 -> wave directions.
-
-                # Froude-Krylov loads - Wave directions.
-                body.Froude_Krylov = np.repeat(body.Froude_Krylov, 2, axis=2)  # axis = 2 -> wave directions.
-
-        # Kochin functions.
-        if (self.has_kochin):
-
-            # Diffraction Kochin functions - Wave frequencies.
-            f_interp_kochin_diffraction_freq = interpolate.interp1d(self.wave_freq, self.kochin_diffraction,
-                                                                    axis=1)  # axis = 1 -> wave frequencies.
-            self.kochin_diffraction = f_interp_kochin_diffraction_freq(
-                discretization._wave_frequencies)  # Application of the interpolation.
-
-            # Wave directions.
-            if (self.nb_wave_dir > 1):  # Several wave directions, so the interpolations are possible.
-
                 # Diffraction Kochin functions - Wave directions.
-                f_interp_kochin_diffraction_dir = interpolate.interp1d(self.wave_dir, self.kochin_diffraction,
-                                                                       axis=0)  # axis = 0 -> wave directions.
-                self.kochin_diffraction = f_interp_kochin_diffraction_dir(
-                    discretization._wave_dirs)  # Application of the interpolation.
-
-            else:  # Only one wave direction so the data are copied along a second direction.
+                f_interp_kochin_diffraction_dir = interpolate.interp1d(self.wave_dir, self.kochin_diffraction, axis=0) # axis = 0 -> wave directions.
+                self.kochin_diffraction = f_interp_kochin_diffraction_dir(discretization._wave_dirs) # Application of the interpolation.
+
+            else: # Only one wave direction so the data are copied along a second direction.
 
                 # Diffraction Kochin functions - Wave directions.
-                self.kochin_diffraction = np.repeat(self.kochin_diffraction, 2, axis=0)  # axis = 0 -> wave directions.
+                self.kochin_diffraction = np.repeat(self.kochin_diffraction, 2, axis=0) # axis = 0 -> wave directions.
 
             # Radiation Kochin functions - Wave frequencies.
-            f_interp_kochin_radiation_freq = interpolate.interp1d(self.wave_freq, self.kochin_radiation,
-                                                                  axis=1)  # axis = 1 -> wave frequencies.
-            self.kochin_radiation = f_interp_kochin_radiation_freq(
-                discretization._wave_frequencies)  # Application of the interpolation.
+            f_interp_kochin_radiation_freq = interpolate.interp1d(self.wave_freq, self.kochin_radiation, axis=1) # axis = 1 -> wave frequencies.
+            self.kochin_radiation = f_interp_kochin_radiation_freq(discretization._wave_frequencies) # Application of the interpolation.
 
         # Update wave directions and frequencies vectors.
         self.min_wave_freq = discretization._min_frequency
@@ -558,7 +540,7 @@
 
         for i in range(ndir):
 
-            if (np.degrees(self.wave_dir[i]) > np.float32(0.)):
+            if(np.degrees(self.wave_dir[i]) > np.float32(0.)):
 
                 # New wave direction.
                 new_dir = -np.degrees(self.wave_dir[i]) % 360
@@ -573,29 +555,25 @@
 
                     # Froude-Krylov loads.
                     fk_db_temp = np.copy(body.Froude_Krylov[:, :, i])
-                    fk_db_temp[(1, 3, 5), :] = -fk_db_temp[(1, 3, 5), :]  # 1 = sway, 3 = roll and 5 = yaw.
-                    body.Froude_Krylov = np.concatenate((body.Froude_Krylov, fk_db_temp.reshape(6, nw, 1)),
-                                                        axis=2)  # Axis of the wave directions.
+                    fk_db_temp[(1, 3, 5), :] = -fk_db_temp[(1, 3, 5), :] # 1 = sway, 3 = roll and 5 = yaw.
+                    body.Froude_Krylov = np.concatenate((body.Froude_Krylov, fk_db_temp.reshape(6, nw, 1)), axis=2) # Axis of the wave directions.
 
                     # Diffraction loads.
                     diff_db_temp = np.copy(body.Diffraction[:, :, i])
-                    diff_db_temp[(1, 3, 5), :] = -diff_db_temp[(1, 3, 5), :]  # 1 = sway, 3 = roll and 5 = yaw.
-                    body.Diffraction = np.concatenate((body.Diffraction, diff_db_temp.reshape(6, nw, 1)),
-                                                      axis=2)  # Axis of the wave directions.
+                    diff_db_temp[(1, 3, 5), :] = -diff_db_temp[(1, 3, 5), :] # 1 = sway, 3 = roll and 5 = yaw.
+                    body.Diffraction = np.concatenate((body.Diffraction, diff_db_temp.reshape(6, nw, 1)), axis=2) # Axis of the wave directions.
 
                     # RAO.
-                    if (self.has_RAO):
+                    if(self.has_RAO):
                         RAO_db_temp = np.copy(body.RAO[:, :, i])
                         RAO_db_temp[(1, 3, 5), :] = -RAO_db_temp[(1, 3, 5), :]  # 1 = sway, 3 = roll and 5 = yaw.
-                        body.RAO = np.concatenate((body.RAO, RAO_db_temp.reshape(6, nw, 1)),
-                                                  axis=2)  # Axis of the wave directions.
+                        body.RAO = np.concatenate((body.RAO, RAO_db_temp.reshape(6, nw, 1)), axis=2)  # Axis of the wave directions.
 
                 # Wave drift loads.
-                if (self.has_Drift_Kochin):
+                if(self.has_Drift_Kochin):
                     Drift_db_temp = np.copy(self.Wave_drift_force[:, :, i])
-                    Drift_db_temp[(1, 2), :] = -Drift_db_temp[(1, 2), :]  # 1 = sway and 2 = yaw.
-                    self.Wave_drift_force = np.concatenate((self.Wave_drift_force, Drift_db_temp.reshape(3, nw, 1)),
-                                                           axis=2)  # Axis of the wave directions.
+                    Drift_db_temp[(1, 2), :] = -Drift_db_temp[(1, 2), :] # 1 = sway and 2 = yaw.
+                    self.Wave_drift_force = np.concatenate((self.Wave_drift_force, Drift_db_temp.reshape(3, nw, 1)), axis=2)  # Axis of the wave directions.
 
     def _initialize_wave_dir(self):
 
@@ -657,8 +635,8 @@
             self.Wave_drift_force = self.Wave_drift_force[:, :, sort_dirs]
 
         # Update parameters.
-        self.min_wave_dir = np.degrees(np.min(self.wave_dir))  # deg.
-        self.max_wave_dir = np.degrees(np.max(self.wave_dir))  # deg.
+        self.min_wave_dir = np.degrees(np.min(self.wave_dir)) # deg.
+        self.max_wave_dir = np.degrees(np.max(self.wave_dir)) # deg.
         self.nb_wave_dir = self.wave_dir.shape[0]
 
         print("")
@@ -694,7 +672,7 @@
                 self.write_body(writer, body)
 
             # Update the format of the drift coefficients if computed from Kochin functions.
-            if (self.has_Drift_Kochin is False and self._wave_drift is None and self.Wave_drift_force is not None):
+            if(self.has_Drift_Kochin is False and self._wave_drift is None and self.Wave_drift_force is not None):
                 self.UpdateDriftObject()
 
             # Wave field.
@@ -753,7 +731,7 @@
         dset = writer.create_dataset('Solver', data=self.solver.encode('utf-8'))
         dset.attrs['Description'] = 'Hydrodynamic solver used for computing the hydrodynamic database.'
 
-    def write_discretization(self, writer):
+    def write_discretization(self,writer):
         """This function writes the discretization parameters into the *.hdb5 file.
 
         Parameter
@@ -788,6 +766,7 @@
         dset = writer.create_dataset(time_path, data=self.time)
         dset.attrs['Description'] = "Time samples."
         dset.attrs['Unit'] = "s"
+        dset.attrs['Description'] = "Final time for the evaluation of the impulse response functions."
 
     def write_symmetries(self,writer):
         """This function writes the symmetry parameters into the *.hdb5 file.
@@ -825,25 +804,25 @@
             Path to body modes.
         """
 
-        if (ForceOrMotion == 0):  # Force.
+        if(ForceOrMotion == 0): # Force.
             dset = writer.create_dataset(body_modes_path + "/NbForceModes", data=6)
             dset.attrs['Description'] = "Number of force modes for body number %u" % body.i_body
-        else:  # Motion.
+        else: # Motion.
             dset = writer.create_dataset(body_modes_path + "/NbMotionModes", data=6)
             dset.attrs['Description'] = "Number of motion modes for body number %u" % body.i_body
 
-        for iforce in range(0, 6):
-
-            if (ForceOrMotion == 0):  # Force.
+        for iforce in range(0,6):
+
+            if(ForceOrMotion == 0): # Force.
                 mode_path = body_modes_path + "/ForceModes/Mode_%u" % iforce
-            else:  # Motion.
+            else: # Motion.
                 mode_path = body_modes_path + "/MotionModes/Mode_%u" % iforce
             writer.create_group(mode_path)
-            if (iforce == 0 or iforce == 3):
+            if(iforce == 0 or iforce == 3):
                 direction = np.array([1., 0., 0.])
-            elif (iforce == 1 or iforce == 4):
+            elif(iforce == 1 or iforce == 4):
                 direction = np.array([0., 1., 0.])
-            elif (iforce == 2 or iforce == 5):
+            elif(iforce == 2 or iforce == 5):
                 direction = np.array([0., 0., 1.])
             writer.create_dataset(mode_path + "/Direction", data=direction)
 
@@ -851,7 +830,7 @@
                 writer.create_dataset(mode_path + "/Type", data='LINEAR')
             elif (iforce >= 3):
                 writer.create_dataset(mode_path + "/Type", data='ANGULAR')
-                writer.create_dataset(mode_path + "/Point", data=body.point[iforce - 3, :])
+                writer.create_dataset(mode_path + "/Point", data=body.point[iforce-3,:])
 
     def write_mask(self, writer, body, mask_path="/Mask"):
         """This function writes the Force and Motion masks into the *.hdb5 file.
@@ -908,7 +887,8 @@
         fk_path = excitation_path + "/FroudeKrylov"
         writer.create_group(fk_path)
 
-        for idir in range(0, self.nb_wave_dir):
+        for idir in range(0,self.nb_wave_dir):
+
             wave_dir_path = fk_path + "/Angle_%u" % idir
             writer.create_group(wave_dir_path)
 
@@ -935,7 +915,8 @@
         diffraction_path = excitation_path + "/Diffraction"
         writer.create_group(diffraction_path)
 
-        for idir in range(0, self.nb_wave_dir):
+        for idir in range(0,self.nb_wave_dir):
+
             wave_dir_path = diffraction_path + "/Angle_%u" % idir
             writer.create_group(wave_dir_path)
 
@@ -944,14 +925,14 @@
             dset.attrs['Description'] = "Wave direction."
 
             # Real parts.
-            dset = writer.create_dataset(wave_dir_path + "/RealCoeffs", data=body.Diffraction[:, :, idir].real)
+            writer.create_dataset(wave_dir_path + "/RealCoeffs", data=body.Diffraction[:, :, idir].real)
             dset.attrs['Unit'] = ''
             dset.attrs['Description'] = "Real part of the diffraction loads " \
                                         "on body %u for a wave direction of %.1f deg." % \
                                         (body.i_body, np.degrees(self.wave_dir[idir]))
 
             # Imaginary parts.
-            dset = writer.create_dataset(wave_dir_path + "/ImagCoeffs", data=body.Diffraction[:, :, idir].imag)
+            writer.create_dataset(wave_dir_path + "/ImagCoeffs", data=body.Diffraction[:, :, idir].imag)
             dset.attrs['Unit'] = ''
             dset.attrs['Description'] = "Imaginary part of the diffraction loads " \
                                         "on body %u for a wave direction of %.1f deg." % \
@@ -999,9 +980,8 @@
 
             irf_ku_path = radiation_body_motion_path + "/ImpulseResponseFunctionKU"
             dg = writer.create_group(irf_ku_path)
-            dg.attrs[
-                'Description'] = "Impulse response functions Ku due to the velocity of body %u that radiates waves " \
-                                 "and generates forces on body %u." % (j, body.i_body)
+            dg.attrs['Description'] = "Impulse response functions Ku due to the velocity of body %u that radiates waves " \
+                                      "and generates forces on body %u." % (j, body.i_body)
 
             modal_path = radiation_body_motion_path + "/Modal"
             dg = writer.create_group(modal_path)
@@ -1009,24 +989,11 @@
                                       "and generating the loads on body %u." % (j, body.i_body)
 
             # Infinite added mass.
-<<<<<<< HEAD
             if(body.Inf_Added_mass is not None):
                 dset = writer.create_dataset(radiation_body_motion_path + "/InfiniteAddedMass",
                                              data=body.Inf_Added_mass[:, 6 * j:6 * (j + 1)])
                 dset.attrs['Description'] = "Infinite added mass matrix that modifies the apparent mass of body %u from " \
                                             "acceleration of body %u." % (body.i_body, j)
-=======
-            dset = writer.create_dataset(radiation_body_motion_path + "/InfiniteAddedMass",
-                                         data=body.Inf_Added_mass[:,6*j:6*(j+1)])
-            dset.attrs['Description'] = "Infinite-frequency added mass matrix that modifies the apparent mass of body %u from " \
-                                        "acceleration of body %u." % (body.i_body, j)
->>>>>>> 02af2c44
-
-            if(body.Zero_Added_mass is not None):
-                dset = writer.create_dataset(radiation_body_motion_path + "/ZeroFreqAddedMass",
-                                             data=body.Zero_Added_mass[:, 6 * j:6 * (j + 1)])
-                dset.attrs['Description'] = "Zero-frequency added mass matrix that modifies the apparent mass of body %u from " \
-                                            "acceleration of body %u." % (body.i_body, j)
 
             # Radiation mask.
             dset = writer.create_dataset(radiation_body_motion_path + "/RadiationMask",
@@ -1034,17 +1001,17 @@
             dset.attrs['Description'] = "Radiation mask of body %u from " \
                                         "acceleration of body %u." % (body.i_body, j)
 
-            for idof in range(0, 6):
-                #  Added mass.
-                dset = writer.create_dataset(added_mass_path + "/DOF_%u" % idof,
-                                             data=body.Added_mass[:, 6 * j + idof, :])
+            for idof in range(0,6):
+
+                # Added mass.
+                dset = writer.create_dataset(added_mass_path + "/DOF_%u" % idof, data=body.Added_mass[:, 6*j+idof, :])
                 dset.attrs['Unit'] = ""
                 dset.attrs['Description'] = "Added mass coefficients for an acceleration of body %u and force on " \
                                             "body %u." % (j, body.i_body)
 
                 # Damping.
                 dset = writer.create_dataset(radiation_damping_path + "/DOF_%u" % idof,
-                                             data=body.Damping[:, 6 * j + idof, :])
+                                        data=body.Damping[:, 6*j+idof, :])
                 dset.attrs['Unit'] = ""
                 dset.attrs['Description'] = "Wave damping coefficients for an acceleration of body %u and force " \
                                             "on body %u." % (j, body.i_body)
@@ -1052,20 +1019,12 @@
                 # Impulse response functions without forward speed.
                 if(body.irf is not None):
                     dset = writer.create_dataset(irf_path + "/DOF_%u" % idof,
-<<<<<<< HEAD
-                                                 data=body.irf[:, 6 * j + idof, :])
-=======
                                             data=body.irf[:, 6*j+idof, :])
->>>>>>> 02af2c44
                     dset.attrs['Description'] = "Impulse response functions"
 
                 # Impulse response function with forward speed.
                 if(body.irf_ku is not None):
                     dset = writer.create_dataset(irf_ku_path + "/DOF_%u" % idof,
-<<<<<<< HEAD
-                                                 data=body.irf_ku[:, 6 * j + idof, :])
-                    dset.attrs['Description'] = "Impulse response functions Ku"
-=======
                                             data=body.irf_ku[:, 6*j+idof, :])
                     dset.attrs['Description'] = "Impulse response functions Ku"
 
@@ -1102,7 +1061,6 @@
                                                          data=PR.cc_residues().real)
                             dset = writer.create_dataset(cc_residues_path + "/ImagCoeff",
                                                          data=PR.cc_residues().imag)
->>>>>>> 02af2c44
 
     def write_hydrostatic(self, writer, body, hydrostatic_path="/Hydrostatic"):
 
@@ -1196,7 +1154,8 @@
 
         writer.create_group(RAO_path)
 
-        for idir in range(0, self.nb_wave_dir):
+        for idir in range(0,self.nb_wave_dir):
+
             wave_dir_path = RAO_path + "/Angle_%u" % idir
             writer.create_group(wave_dir_path)
 
@@ -1274,7 +1233,7 @@
             self.write_extra_linear_damping_matrix(writer, body, body_path + "/LinearDamping")
 
         # RAO.
-        if (self.has_RAO):
+        if(self.has_RAO):
             self.write_RAO(writer, body, body_path + "/RAO")
 
     def write_wave_field(self, writer, wave_field_path="/WaveField"):
@@ -1323,7 +1282,7 @@
                 dset.attrs['Description'] = "Mean wave drift load coefficients"
 
         # Set frequency.
-        if (self.wave_drift.discrete_frequency is not None):
+        if(self.wave_drift.discrete_frequency is not None):
             dset = dg.create_dataset("freq", data=self.wave_drift.discrete_frequency)
             dset.attrs['Unit'] = "rads"
             dset.attrs['Description'] = "Wave discretization of the data"
@@ -1358,9 +1317,9 @@
 
         # Loop over the wave directions.
         for ibeta in range(0, self.nb_wave_dir):
-            self._wave_drift.add_cn(self.omega, self.Wave_drift_force[2, :, ibeta], self.wave_dir[ibeta])  # Yaw.
-            self._wave_drift.add_cy(self.omega, self.Wave_drift_force[1, :, ibeta], self.wave_dir[ibeta])  # Sway.
-            self._wave_drift.add_cx(self.omega, self.Wave_drift_force[0, :, ibeta], self.wave_dir[ibeta])  # Surge.
+            self._wave_drift.add_cn(self.omega, self.Wave_drift_force[2, :, ibeta], self.wave_dir[ibeta]) # Yaw.
+            self._wave_drift.add_cy(self.omega, self.Wave_drift_force[1, :, ibeta], self.wave_dir[ibeta]) # Sway.
+            self._wave_drift.add_cx(self.omega, self.Wave_drift_force[0, :, ibeta], self.wave_dir[ibeta]) # Surge.
 
         # Deletion of the old structure.
         self.Wave_drift_force = None
@@ -1377,11 +1336,6 @@
         """
         writer.create_group(VF_path)
 
-<<<<<<< HEAD
-        # Version.
-        dset = writer.create_dataset('Version', data=self.version)
-        dset.attrs['Description'] = "Version of the hdb5 output file."
-=======
         dset = writer.create_dataset(VF_path + "/MaxOrder", data=self.max_order)
         dset.attrs['Description'] = "Maximum vector fitting order."
 
@@ -1403,4 +1357,3 @@
             # Version.
             dset = writer.create_dataset('Version', data= 3.0)
             dset.attrs['Description'] = "Version of the hdb5 output file."
->>>>>>> 02af2c44
