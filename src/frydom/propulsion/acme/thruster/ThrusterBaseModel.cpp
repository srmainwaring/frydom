--- conflicted
+++ resolved
@@ -53,15 +53,9 @@
     c_sidewash_angle_rad = std::atan2(v_NWU, u_NWU);
 
     // estimated wake_fraction taken into account the sidewash angle (0 when the absolute value of the sidewash
-<<<<<<< HEAD
     // angle exceeds 90°)
-    double wp = (std::abs(c_sidewash_angle) > MU_PI_2) ? 0. :
-                m_params.m_hull_wake_fraction_0 * std::exp(-4. * c_sidewash_angle * c_sidewash_angle);
-=======
-    // angle exeeds 90°)
     double wp = (std::abs(c_sidewash_angle_rad) > MU_PI_2) ? 0. :
                 m_params.m_hull_wake_fraction_0 * std::exp(-4. * c_sidewash_angle_rad * c_sidewash_angle_rad);
->>>>>>> 2ffe820a
 
     // Propeller advance velocity
     return m_ku * u_NWU * (1 - wp);
