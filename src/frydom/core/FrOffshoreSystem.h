//
// Created by frongere on 29/05/17.
//

#ifndef FRYDOM_FROFFSHORESYSTEM_H
#define FRYDOM_FROFFSHORESYSTEM_H

//#include <frydom/hydrodynamics/FrHydroDB.h>
//
//#include "frydom/core/FrException.h"
//
//
#include <frydom/utils/FrIrrApp.h>
//#include <frydom/cable/FrCable.h>
//#include <frydom/cable/FrCatway.h>
#include "chrono/physics/ChSystemSMC.h"
#include "chrono/physics/ChSystemNSC.h"
//
//
//#include "chrono/timestepper/ChState.h"
//#include "chrono/core/ChMatrixNM.h"
//#include "chrono/core/ChMatrix33.h"
//
#include "frydom/core/common/FrObject.h"
//#include "frydom/environment/waves/FrFreeSurface.h"
//#include "frydom/environment/current/FrCurrent.h"
//#include "frydom/core/FrBody.h"
//
//#include "frydom/environment/FrEnvironment.h"

#include "frydom/utils/FrIrrApp.h"


// TODO: les objets environnement devront etre mis dans une classe environnement qui encapsule tout l'environnement:
// vent, vagues, courant, fond...


namespace frydom {

    class FrBody;
    class FrEnvironment;
    class FrHydroMapper;
    class FrHydroDB;


    // TODO: voir aussi a deriver de ChSystemSMC pour comparer les 2 ? Avoir une classe de base virtuelle derivant de ChSystem ???
    class FrOffshoreSystem :
            public chrono::ChSystemSMC,
            public std::enable_shared_from_this<FrOffshoreSystem>,
            public FrObject
    {  // TODO: supprimer cette dependance !

    private:

        std::shared_ptr<FrBody> world_body;

        chrono::ChFrame<double> NEDframe;                            ///< Frame that has Z pointing down to have a well defined heading

        std::unique_ptr<FrEnvironment> m_environment;

        int m_nHDB = 0;
        std::vector<std::shared_ptr<FrHydroDB>> m_HDB;
        std::vector<std::shared_ptr<FrHydroMapper>> m_hydroMapper;  // TODO : patch vector hydro map multibody

        int m_NsampleOutput = 1;    ///< number of time sample between two outputs
        int m_NitterOutput = 0;     ///< current iteration between two outputs


    public:
        /// Default constructor
        explicit FrOffshoreSystem(bool use_material_properties = true,
                                  unsigned int max_objects = 16000,
                                  double scene_size = 500);

        /// Default destructor
        ~FrOffshoreSystem() = default;

        /// Copy constructor
        //FrOffshoreSystem(const FrOffshoreSystem& system) {};

        /// Default destructor
        //~FrOffshoreSystem() override {std::cout << "OffshoreSystem deleted" << "\n";};

        FrEnvironment* GetEnvironment() const;

        /// Get NED frame
        chrono::ChFrame<double> GetNEDFrame() const;

        /// Get the world body
        chrono::ChBody* GetWorldBodyPtr() const;

        std::shared_ptr<FrBody> GetWorldBody() const;

        void SetHydroMapper(std::shared_ptr<FrHydroMapper> hydroMapper);

        std::shared_ptr<FrHydroMapper> GetHydroMapper(const int id) const;

        void SetHydroDB(const std::string filename);

        FrHydroDB* GetHydroDB(const int id) const;

        int GetHydroMapNb() const;

        /// Updates all the auxiliary data and children of
        /// bodies, forces, links, given their current state
        /// as well as environment prior to everything.
        void Update(bool update_assets = true) override;

        void StateScatter(const chrono::ChState& x, const chrono::ChStateDelta& v, const double T) override;

        bool Integrate_Y() override;

        void CustomEndOfStep() override;

        void Initialize() override;

        void StepFinalize() override;

        void SetNsampleOutput(const int n) { m_NsampleOutput = n; }

        virtual void IntLoadResidual_Mv(const unsigned int off,
                                        chrono::ChVectorDynamic<>& R,
                                        const chrono::ChVectorDynamic<>& w,
                                        const double c) override;

        virtual void VariablesFbIncrementMq() override;

    };  // class FrOffshoreSystem








    // REFACTORING ---->>>>>>>>>>>>

    class FrOffshoreSystem_;

    /// Base class inheriting from chrono ChSystemSMC for physical system in which contact is modeled using a smooth
    /// (penalty-based) method. This class must not be used by external FRyDoM users.
    /// It is used in composition rule along with the FrOffshoreSystem_ FRyDoM class
    class _FrSystemBaseSMC : public chrono::ChSystemSMC {

    private:
        FrOffshoreSystem_* m_offshoreSystem_;   ///< pointer to the offshore system

    public:
        /// Constructor of the systemBase
        /// \param offshoreSystem pointer to the offshore system
        explicit _FrSystemBaseSMC(FrOffshoreSystem_* offshoreSystem);

        /// Update the state of the systemBase, called from chrono, call the Update of the offshore system
        /// \param update_assets check if the assets are updated
        void Update(bool update_assets) override;

        /// This method overrides a ChSystemSMC method, called by chrono, call StepFinalize of the offshore system
        /// at the end of each step
        void CustomEndOfStep() override;

//        void SetupInitial() override;

    };

    /// Base class inheriting from chrono ChSystemNSC for physical system in which contact is modeled using a non-smooth
    /// (complementarity-based) method.. This class must not be used by external FRyDoM users.
    /// It is used in composition rule along with the FrOffshoreSystem_ FRyDoM class
    class _FrSystemBaseNSC : public chrono::ChSystemNSC {
            // TODO
    };




    // Forward declarations
    class FrBody_;
    class FrLinkBase_;
    class FrPhysicsItem_;
    class FrPrePhysicsItem_;
    class FrMidPhysicsItem_;
    class FrPostPhysicsItem_;
    class FrEnvironment_;
    class FrCable_;

    /// Main class for a FRyDoM offshore system. This class is used to represent a multibody physical system,
    /// so it acts also as a database for most items involved in simulations, most noticeably objects of FrBody and FrLink
    /// classes, which are used to represent mechanisms.
    /// Moreover, it also owns some global settings and features, like the environment components (ocean, atmosphere, etc.),
    /// the gravity acceleration, the global time and so on.
    ///This object will be responsible of performing the entire physical simulation (dynamics, kinematics, statics, etc.),
    /// so you need at least one FrOffshoreSystem_ object in your program, in order to perform simulations
    /// (you'll insert rigid bodies and links into it..).
    class FrOffshoreSystem_ : public FrObject {

    public:

        /// enum for contact methods
        enum SYSTEM_TYPE {
            SMOOTH_CONTACT,     ///< system using smooth (penalty) contact
            NONSMOOTH_CONTACT   ///< system using non-smooth (complementarity) contact
        };

        /// enum for timesteppers, i.e., time integrators that can advance a system state.
        enum TIME_STEPPER {
            EULER_IMPLICIT_LINEARIZED,  ///< Performs a step of Euler implicit for II order systems using the
                                        ///< Anitescu/Stewart/Trinkle single-iteration method, that is a bit like an
                                        ///< implicit Euler where one performs only the first Newton corrector iteration.
            EULER_IMPLICIT_PROJECTED,   ///< Performs a step of Euler implicit for II order systems using a semi implicit
                                        ///< Euler without constraint stabilization, followed by a projection.
                                        ///< That is: a speed problem followed by a position problem that keeps constraint
                                        ///< drifting 'closed' by using a projection. If using an underlying CCP
                                        ///< complementarity solver, this is the typical Tasora stabilized timestepper for DVIs.
            EULER_IMPLICIT,             ///< Performs a step of Euler implicit for II order systems.
            TRAPEZOIDAL,                ///< Performs a step of trapezoidal implicit for II order systems.
                                        ///< NOTE this is a modified version of the trapezoidal for DAE: the original
                                        ///< derivation would lead to a scheme that produces oscillatory reactions in
                                        ///< constraints, so this is a modified version that is first order in constraint
                                        ///< reactions. Use damped HHT or damped Newmark for more advanced options.
            TRAPEZOIDAL_LINEARIZED,     ///< Performs a step of trapezoidal implicit linearized for II order systems.
            HHT,                        ///< Implementation of the HHT implicit integrator for II order systems.
                                        ///< This timestepper allows use of an adaptive time-step, as well as optional use
                                        ///< of a modified Newton scheme for the solution of the resulting nonlinear problem.
//            HEUN,
            RUNGEKUTTA45,               ///< Performs a step of a 4th order explicit Runge-Kutta integration scheme.
            EULER_EXPLICIT,             ///< Euler explicit timestepper. This performs the typical
                                        ///< y_new = y+ dy/dt * dt integration with Euler formula.
//            LEAPFROG,
            NEWMARK,                    ///< Performs a step of Newmark constrained implicit for II order DAE systems.
                                        ///< See Negrut et al. 2007.
        };

        /// enum for solvers aimed at solving complementarity problems arising from QP optimization problems.
        enum SOLVER {
            SOR,                ///< An iterative solver based on projective fixed point method, with overrelaxation and
                                ///< immediate variable update as in SOR methods.
            SYMMSOR,            ///< An iterative solver based on symmetric projective fixed point method, with
                                ///< overrelaxation and immediate variable update as in SSOR methods.
            JACOBI,             ///< An iterative solver for VI (VI/CCP/LCP/linear problems,..) based on projective
                                ///< fixed point method, similar to a projected Jacobi method. Note: this method is here
                                ///< mostly for comparison and tests: we suggest you to use the more efficient ChSolverSOR
                                ///< - similar, but faster & converges better.
//            SOR_MULTITHREAD,
//            PMINRES,
            BARZILAIBORWEIN,    ///< An iterative solver based on modified Krylov iteration of spectral projected
                                ///< gradients with Barzilai-Borwein.
            PCG,                ///< An iterative solver based on modified Krylov iteration of projected conjugate gradient.
            APGD,               ///< An iterative solver based on Nesterov's Projected Gradient Descent.
            MINRES,             ///< An iterative solver based on modified Krylov iteration of MINRES type alternated
                                ///< with gradient projection (active set).
            SOLVER_SMC,         ///< A solver for problems arising in SMooth Contact (SMC) i.e. penalty formulations.
        };

        /// enum for statics methods, which solve the position of static equilibrium (and the reactions).
        enum STATICS_METHOD {
            LINEAR,     ///< This is a one-step only approach that solves the linear equilibrium.
                        ///< To be used mostly for FEM problems with small deformations.
            NONLINEAR,  ///< This tries to solve the equilibrium for the nonlinear problem (large displacements).
                        ///< The larger nsteps, the more the CPU time but the less likely the divergence.
            RELAXATION  ///< Since a truncated iterative method is used, you may need to call this method multiple times
                        ///< in case of large nonlinearities before coming to the precise static solution.
        };

        /// enum for smooth contact models (SMC)
        enum CONTACT_MODEL {
            HOOKE,      ///< linear Hookean model
            HERTZ,      ///< nonlinear Hertzian model
            COULOMB     ///< basic tangential force definition for non-granular bodies
        };

        /// enum for adhesion models (SMC)
        enum ADHESION_MODEL {
            CONSTANT,   ///< constant adhesion force
            DMT         ///< Derjagin-Muller-Toropov model.
        };

        /// enum for tangential displacement models (SMC)
        enum TANGENTIAL_DISP_MODEL {
            NONE,       ///< no tangential force
            ONE_STEP,   ///< use only current relative tangential velocity
            MULTI_STEP  ///< use contact history (from contact initiation)
        };



    private:

        std::unique_ptr<chrono::ChSystem> m_chronoSystem;   ///< The real Chrono system (may be SMC or NSC)

        std::shared_ptr<FrBody_> m_worldBody;               ///< A fixed body that span the world and where things may be attached

        std::unique_ptr<FrEnvironment_> m_environment;      ///< The offshore environment

        SYSTEM_TYPE     m_systemType;                       ///< type of contact method
        TIME_STEPPER    m_timeStepper;                      ///< timesteppers, i.e., time integrators that can advance a
                                                            ///< system state.
        SOLVER          m_solverType;                       ///< solver aimed at solving complementarity problems
                                                            ///< arising from QP optimization problems.

        int m_nbStepStatics = 10;                           ///< maximum number of iterative steps to find the static
                                                            ///< equilibrium, with the nonlinear and relaxation methods
        STATICS_METHOD  m_staticsMethod;                    ///< method to find the static equilibrium

        using BodyContainer = std::vector<std::shared_ptr<FrBody_>>;
<<<<<<< HEAD
        using LinkContainer = std::vector<std::shared_ptr<FrLinkBase_>>;
//        using OtherPhysicsContainer = std::vector<std::shared_ptr<FrOtherPhysics_>>;
=======
        using LinkContainer = std::vector<std::shared_ptr<FrLink_>>;
>>>>>>> c145e178

        using PrePhysicsContainer = std::vector<std::shared_ptr<FrPrePhysicsItem_>>;
        using MidPhysicsContainer = std::vector<std::shared_ptr<FrMidPhysicsItem_>>;
        using PostPhysicsContainer = std::vector<std::shared_ptr<FrPostPhysicsItem_>>;

        // TODO : bouger les iterateurs proche des methodes d'iteration...
        using BodyIter          = BodyContainer::iterator;
        using ConstBodyIter     = BodyContainer::const_iterator;

        using LinkIter      = LinkContainer::iterator;
        using ConstLinkIter = LinkContainer::const_iterator;

        using PrePhysicsIter = PrePhysicsContainer::iterator;
        using ConstPrePhysicsIter = PrePhysicsContainer::const_iterator;

        using MidPhysicsIter = MidPhysicsContainer::iterator;
        using ConstMidPhysicsIter = MidPhysicsContainer::const_iterator;

        using PostPhysicsIter = PostPhysicsContainer::iterator;
        using ConstPostPhysicsIter = PostPhysicsContainer::const_iterator;


        BodyContainer m_bodyList;               ///< list of bodies managed by this offshore system
        LinkContainer m_linkList;               ///< list of links between bodies managed by this offhsore system
        PrePhysicsContainer m_PrePhysicsList;   ///< list of physics items, updated before the bodies
        MidPhysicsContainer m_MidPhysicsList;   ///< list of physics items, updated between the bodies and links
        PostPhysicsContainer m_PostPhysicsList; ///< list of physics items, updated after the links

//        using CatenaryCableContainer = std::vector<std::shared_ptr<FrCatway>>;
//        CatenaryCableContainer m_catenaryCables;


    public:

        /// Default constructor
        /// \param systemType contact method system (SMOOTH_CONTACT/NONSMOOTH_CONTACT)
        /// \param timeStepper time stepper type
        /// \param solver solver type
        explicit
        FrOffshoreSystem_(SYSTEM_TYPE systemType   = SMOOTH_CONTACT,
                          TIME_STEPPER timeStepper = EULER_IMPLICIT_LINEARIZED,
                          SOLVER solver            = MINRES);

        /// Destructor
        ~FrOffshoreSystem_();

        /// Add an item (body, link, etc.) to the offshore sytem
        /// \param item item to be added to the offshore system
        void Add(std::shared_ptr<FrObject> item); // TODO : faire des dynamic_pointer_cast sur les classes pouvant etre ajoutees...

        /// Add a body to the offshore system
        /// \param body body to add
        void AddBody(std::shared_ptr<FrBody_> body);

        /// Add a link between bodies to the offshore system
        /// \param link link to be added
        void AddLink(std::shared_ptr<FrLinkBase_> link);

        void AddLink(std::shared_ptr<FrLink_> link);

//        /// Add a cable to the offshore system
//        /// \param cable to be added
//        void AddCable(std::shared_ptr<FrCable_> cable);

//        void AddOtherPhysics(std::shared_ptr<FrOtherPhysics_> otherPhysics);

        /// Add other physics item to the offshore system
        /// \param otherPhysics other physic item to be added
        void AddPhysicsItem(std::shared_ptr<FrPrePhysicsItem_> otherPhysics);

        /// Add other physics item to the offshore system
        /// \param otherPhysics other physic item to be added
        void AddPhysicsItem(std::shared_ptr<FrMidPhysicsItem_> otherPhysics);

        /// Add other physics item to the offshore system
        /// \param otherPhysics other physic item to be added
        void AddPhysicsItem(std::shared_ptr<FrPostPhysicsItem_> otherPhysics);

        /// Get the environment embedded in the offshore system
        /// \return environment embedded in the offshore system
        FrEnvironment_* GetEnvironment() const;

        /// Get the world body embedded in the offshore system
        /// \return world body embedded in the offshore system
        std::shared_ptr<FrBody_> GetWorldBody() const;

        // TODO: voir si les 3 methodes ci-dessous doivent etre privees (pas Initialize)

        // Updates...

        /// Update in priority certain components of the offshore system (Environment)
        void PreUpdate();

        /// Update in last certain components of the offshore system
        void PostUpdate();

        /// Initialize the state of the offshore system and its components (Environment, systemBase)
        void Initialize() override;

        /// Method called at the send of a time step. Logging may be used here
        void StepFinalize() override;


        // Constraint solver

        /// Choose the solver type, to be used for the simultaneous solution of the constraints
        /// in dynamical simulations (as well as in kinematics, statics, etc.)
        ///   - Suggested solver for speed, but lower precision: SOR
        ///   - Suggested solver for higher precision: BARZILAIBORWEIN or APGD
        ///   - For problems that involve a stiffness matrix: MINRES
        ///
        /// *Notes*:
        ///   - Do not use CUSTOM type, as this type is reserved for external solvers
        ///     (set using SetSolver() and/or SetStabSolver())
        ///   - This function is a shortcut, internally equivalent to two calls to
        ///     SetSolver() and SetStabSolve()
        /// \param solver solver type to used in the simulation
        /// \param checkCompat if true, compatibility check between contact method, solver and time stepper is performed.
        void SetSolver(SOLVER solver, bool checkCompat=true);

        /// Turn ON/OFF the warm starting feature of both iterative solvers (the one for speed and the other for
        /// pos.stabilization).
        /// \param useWarm warm starting if true
        void SetSolverWarmStarting(bool useWarm);

        /// Adjust the omega overrelaxation parameter of both iterative solvers (the one for speed and the other for
        /// position stabilization) Note, usually a good omega for Jacobi or GPU solver is 0.2;
        /// for other iter.solvers can be up to 1.0
        /// \param omega overrelaxation parameter of both iterative solvers
        void SetSolverOverrelaxationParam(double omega);

        /// Adjust the 'sharpness lambda' parameter of both iterative solvers (the one for speed and the other for
        /// pos.stabilization). Note, usually a good sharpness value is in 1..0.8 range (the lower, the more it helps
        /// exact convergence, but overall convergence gets also much slower so maybe better to tolerate some error)
        /// \param momega 'sharpness lambda' parameter of both iterative solvers
        void SetSolverSharpnessParam(double momega);

        /// Changes the number of parallel threads (by default is n.of cores).
        /// Note that not all solvers use parallel computation.
        /// If you have a N-core processor, this should be set at least =N for maximum performance.
        /// \param nbThreads number of parallel threads (by default is n.of cores)
        void SetParallelThreadNumber(int nbThreads);

        /// When using an iterative solver (es. SOR) set the maximum number of iterations.
        /// The higher the iteration number, the more precise the simulation (but more CPU time).
        /// \param maxIter maximum number of iterations od the iterative solver
        void SetSolverMaxIterSpeed(int maxIter);

        /// When using an iterative solver (es. SOR) and a timestepping method
        /// requiring post-stabilization (e.g., EULER_IMPLICIT_PROJECTED), set the
        /// the maximum number of stabilization iterations. The higher the iteration
        /// number, the more precise the simulation (but more CPU time).
        /// \param maxIter maximum number of stabilization iterations
        void SetSolverMaxIterStab(int maxIter);

        /// Sets outer iteration limit for assembly constraints. When trying to keep constraints together,
        /// the iterative process is stopped if this max.number of iterations (or tolerance) is reached.
        /// \param maxIter max.number of iterations for assembly constraints
        void SetSolverMaxIterAssembly(int maxIter); // FIXME c'est quoi la diff avec les 2 precedent ?

        /// Sets tolerance (in m) for assembly constraints. When trying to keep constraints together,
        /// the iterative process is stopped if this tolerance (or max.number of iterations ) is reached
        /// \param tol tolerance (in m) for assembly constraints
        void SetSolverGeometricTolerance(double tol);

        /// Sets tolerance for satisfying constraints at the velocity level.
        /// The tolerance specified here is in fact a tolerance at the force level.
        /// this value is multiplied by the value of the current time step and then
        /// used as a stopping criteria for the iterative speed solver.
        /// \param tol tolerance for satisfying constraints at the velocity level
        void SetSolverForceTolerance(double tol);

        /// Turn on this feature to let the system put to sleep the bodies whose
        /// motion has almost come to a rest. This feature will allow faster simulation
        /// of large scenarios for real-time purposes, but it will affect the precision!
        /// This functionality can be turned off selectively for specific ChBodies.
        /// \param useSleeping put bodies to sleep if true
        void SetUseSleepingBodies(bool useSleeping);


        // Contact

        /// Set the contact method (SMOOTH or NONSMOOTH) ie which systemBase to use.
        /// A compatibility check between contact method, solver and time stepper can be performed.
        /// \param type contact method / system type
        /// \param checkCompat if true, compatibility check between contact method, solver and time stepper is performed.
        void SetSystemType(SYSTEM_TYPE type, bool checkCompat=true);

        /// The use of material properties is only for SMOOTH_CONTACT systems
        /// Enable/disable using physical contact material properties.
        /// If true, contact coefficients are estimated from physical material properties.
        /// Otherwise, explicit values of stiffness and damping coefficients are used.
        /// \param use material properties are used if true
        void UseMaterialProperties(bool use);

        /// Contact force model is only for SMOOTH_CONTACT systems
        /// Set the normal contact force model.
        /// \param model normal contact force model
        void SetContactForceModel(CONTACT_MODEL model);

        /// Adhesion force model is only for SMOOTH_CONTACT systems
        /// Set the adhesion force model.
        /// \param model adhesion force model.
        void SetAdhesionForceModel(ADHESION_MODEL model);

        /// Adhesion force model is only for SMOOTH_CONTACT systems
        /// Set the tangential displacement model.
        /// Note that currently MultiStep falls back to OneStep.
        /// \param model tangential displacement model
        void SetTangentialDisplacementModel(TANGENTIAL_DISP_MODEL model);

        /// StiffContact is only for SMOOTH_CONTACT systems
        /// Declare the contact forces as stiff.
        /// If true, this enables calculation of contact force Jacobians.
        /// \param isStiff contact force is stiff, if true
        void SetStiffContact(bool isStiff);

        /// Slip Velocity Threshold is only for SMOOTH_CONTACT systems
        /// Slip velocity threshold.
        /// No tangential contact forces are generated if the magnitude of the tangential
        /// relative velocity is below this value.
        /// \param velocity Slip velocity threshold
        void SetSlipVelocityThreshold(double velocity);

        /// Characteristic Impact Velocity is only for SMOOTH_CONTACT systems
        /// Characteristic impact velocity (Hooke contact force model).
        /// \param velocity Characteristic Impact Velocity
        void SetCharacteristicImpactVelocity(double velocity);

        ///
        /// For elastic collisions, with objects that have nonzero
        /// restitution coefficient: objects will rebounce only if their
        /// relative colliding speed is above this threshold. Default 0.15 m/s.
        /// If this is too low, aliasing problems can happen with small high frequency
        /// rebounces, and settling to static stacking might be more difficult.
        /// \param speed colliding speed threshold, default 0.15 m/s
        void SetMinBounceSpeed(double speed);

        /// For the default stepper, you can limit the speed of exiting from penetration
        /// situations. Usually set a positive value, about 0.1 .. 2 . (as exiting speed, in m/s)
        /// \param speed speed of exiting from penetration situations
        void SetMaxPenetrationRecoverySpeed(double speed);


        // Informations on system problem size

        /// Get the number of position coordinates (considering 7 coords for rigid bodies because of the 4 dof of quaternions).
        /// \return number of position coordinates
        int GetNbPositionCoords() const;

        /// Get the number of velocity coordinates (considering 6 coords for rigid bodies, 3 transl.+3rot.)
        /// \return number of velocity coordinates
        int GetNbVelocityCoords() const;

        /// Get the number of scalar constraints added to the system.
        /// \return number of scalar constraints
        int GetNbConstraintsCoords() const;

        /// Get the number of degrees of freedom of the system.
        /// \return number of degrees of freedom
        int GetNbDOF() const;

        /// Get the number of active bodies (so, excluding those that are sleeping or are fixed to ground).
        /// \return number of active bodies
        int GetNbBodies() const;

        /// Get the number of bodies that are fixed to ground.
        /// \return number of fixed bodies
        int GetNbFixedBodies() const;

        /// Get the number of bodies that are in sleeping mode (excluding fixed bodies).
        /// \return number of sleeping bodies
        int GetNbSleepingBodies() const;

        /// Get the gravity acceleration on the vertical axis
        /// \return gravity acceleration
        double GetGravityAcceleration() const;

        /// Set the gravity acceleration on the vertical axis
        /// \param gravityAcceleration gravity acceleration
        void SetGravityAcceleration(double gravityAcceleration);


        // Statics

        /// Set the maximum number of iterative steps to find the static equilibrium, with the nonlinear and relaxation
        /// methods.
        /// \param nSteps maximum number of iterative steps
        void SetNbStepsStatics(int nSteps);

        /// Solve the static equilibrium with the specified method, default is NONLINEAR.
        /// \param method method to find the static equilibrium
        /// \return true if the static equilibrium has been reached
        // FIXME : il semble que les solveurs retournent toujours true...
        bool SolveStaticEquilibrium(STATICS_METHOD method=NONLINEAR);


        // Time Stepping settings

        /// Set the method for time integration (time stepper type).
        ///   - Suggested for fast dynamics with hard (NSC) contacts: EULER_IMPLICIT_LINEARIZED
        ///   - Suggested for fast dynamics with hard (NSC) contacts and low inter-penetration: EULER_IMPLICIT_PROJECTED
        ///   - Suggested for finite element smooth dynamics: HHT, EULER_IMPLICIT_LINEARIZED
        ///
        /// \param type time stepper method
        /// \param checkCompat check compatibility between contact method, solver and time stepper, if true
        void SetTimeStepper(TIME_STEPPER type, bool checkCompat=true);

        /// Sets the time step used for integration (dynamical simulation).
        /// The lower this value, the more precise the simulation. Usually, values
        /// about 0.01 s are enough for simple simulations. It may be modified automatically
        /// by integration methods, if they support automatic time adaption.
        /// \param timeStep time step used for integration
        void SetTimeStep(double timeStep);

        /// Gets the current time step used for the integration (dynamical simulation).
        /// \return time step used for integration
        double GetTimeStep() const;

        /// Sets the lower limit for time step (only needed if using
        /// integration methods which support time step adaption).
        /// \param minTimeStep lower limit for time step
        void SetMinTimeStep(double minTimeStep);

        /// Sets the upper limit for time step (only needed if using
        /// integration methods which support time step adaption).
        /// \param maxTimeStep upper limit for time step
        void SetMaxTimeStep(double maxTimeStep);

        /// Gets the simulation time
        /// \return simulation time
        double GetTime() const;


        // Dynamics

        /// PERFORM AN INTEGRATION STEP. Advances a single time step. Note that time step can be modified if some
        /// variable-time stepper is used.
        /// \param stepSize size of the time step
        /// \return true if integration step went well
        bool AdvanceOneStep(double stepSize);

        /// Perform the dynamical integration, from current ChTime to the specified nextTime, and terminating the
        /// integration exactly on the nextTime. Therefore, the step of integration may get a little increment/decrement
        /// to have the last step ending in nextTime. Note that this function can be used in iterations to provide
        /// results in a evenly spaced frames of time, even if the steps are changing. Also note that if the time step
        /// is higher than the time increment requested to reach nextTime, the step is lowered.
        /// \param nextTime specified end time to reach
        /// \return true if dynamical integration went well
        bool AdvanceTo(double nextTime);

        /// Perform the dynamical integration with no limit specified on simulation time. The simulation will keep
        /// going on until the user makes it stop.
        /// \param frameStep time step
        /// \return false if the dynamical integration fails
        bool RunDynamics(double frameStep);


        // Adding body

        /// Create a new body, managed by the offshore system. The body characteristics can then be setted using the
        /// shared pointer returned by this method.
        /// \return new body
        std::shared_ptr<FrBody_> NewBody();

        /// Removes all bodies/marker/forces/links/contacts, also resets timers and events.
        void Clear();


        // Visualization

        /// Run the simulation in the viewer environment
        /// \param endTime end time of the simulation
        /// \param dist distance of the camera from the subject, in the viewer environment
        /// \param recordVideo record snapshots if turned true
        void RunInViewer(double endTime, double dist=100, bool recordVideo=false);

        /// Add an optional asset (it can be used to define visualization shapes, or textures, or custom attached
        /// properties that the user can define by creating his class inherited from FrAssetComponent)
        /// \param asset asset to be added to the offshore system
        void AddAsset(std::shared_ptr<chrono::ChAsset> asset);  // TODO : mettre en prive




    private:

        /// Create the world body (fixed body that span the world and where things may be attached) and
        /// add is to the offshore system
        void CreateWorldBody();

        /// Check the compatibility between the contact method, the solver and the time stepper.
        void CheckCompatibility() const;

        /// Check the compatibility between the system contact method and the specified body contact type
        bool CheckBodyContactMethod(std::shared_ptr<FrBody_> body);

        /// Get the systemBase, embedded in the offshore system
        /// \return systemBase
        chrono::ChSystem* GetChronoSystem();

//        /// Add other physics item to the offshore system
//        /// \param otherPhysics other physic item to be added
//        void AddPhysicsItem(std::shared_ptr<FrPhysicsItem_> otherPhysics);


//        friend class FrIrrApp_;




    public:
        // Defining iterators

        BodyIter        body_begin();
        ConstBodyIter   body_begin() const;
        BodyIter        body_end();
        ConstBodyIter   body_end() const;

        LinkIter link_begin();
        ConstLinkIter link_begin() const;
        LinkIter link_end();
        ConstLinkIter link_end() const;

//        OtherPhysicsIter otherphysics_begin();
//        ConstOtherPhysicsIter otherphysics_begin() const;
//        OtherPhysicsIter otherphysics_end();
//        ConstOtherPhysicsIter otherphysics_end() const;

    };


//    namespace internal {
//        void AddBodyToSystem(FrOffshoreSystem* system, std::shared_ptr<FrBody> body) {
//            system->AddBody()
//        }
//    }






} // end namespace frydom

#endif //FRYDOM_FROFFSHORESYSTEM_H<|MERGE_RESOLUTION|>--- conflicted
+++ resolved
@@ -302,12 +302,7 @@
         STATICS_METHOD  m_staticsMethod;                    ///< method to find the static equilibrium
 
         using BodyContainer = std::vector<std::shared_ptr<FrBody_>>;
-<<<<<<< HEAD
         using LinkContainer = std::vector<std::shared_ptr<FrLinkBase_>>;
-//        using OtherPhysicsContainer = std::vector<std::shared_ptr<FrOtherPhysics_>>;
-=======
-        using LinkContainer = std::vector<std::shared_ptr<FrLink_>>;
->>>>>>> c145e178
 
         using PrePhysicsContainer = std::vector<std::shared_ptr<FrPrePhysicsItem_>>;
         using MidPhysicsContainer = std::vector<std::shared_ptr<FrMidPhysicsItem_>>;
@@ -330,8 +325,8 @@
         using ConstPostPhysicsIter = PostPhysicsContainer::const_iterator;
 
 
-        BodyContainer m_bodyList;               ///< list of bodies managed by this offshore system
-        LinkContainer m_linkList;               ///< list of links between bodies managed by this offhsore system
+        BodyContainer m_bodyList;   ///< list of bodies managed by this offshore system
+        LinkContainer m_linkList;   ///< list of links between bodies managed by this offhsore system
         PrePhysicsContainer m_PrePhysicsList;   ///< list of physics items, updated before the bodies
         MidPhysicsContainer m_MidPhysicsList;   ///< list of physics items, updated between the bodies and links
         PostPhysicsContainer m_PostPhysicsList; ///< list of physics items, updated after the links
@@ -366,13 +361,6 @@
         /// \param link link to be added
         void AddLink(std::shared_ptr<FrLinkBase_> link);
 
-        void AddLink(std::shared_ptr<FrLink_> link);
-
-//        /// Add a cable to the offshore system
-//        /// \param cable to be added
-//        void AddCable(std::shared_ptr<FrCable_> cable);
-
-//        void AddOtherPhysics(std::shared_ptr<FrOtherPhysics_> otherPhysics);
 
         /// Add other physics item to the offshore system
         /// \param otherPhysics other physic item to be added
