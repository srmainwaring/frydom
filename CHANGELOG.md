--- conflicted
+++ resolved
@@ -22,9 +22,8 @@
 
 ### Fixed
 
-<<<<<<< HEAD
 - Fix the new radiation model when the body frame is not aligned with the word frame.
-=======
+- 
 ## [4.3] 2022-10-21
 
 ### Added
@@ -44,8 +43,6 @@
 ### Fixed 
 
 - Fix surface material properties of the seabed
-
->>>>>>> faa71ab3
 
 ## [4.2.1] 2022-08-08
 
