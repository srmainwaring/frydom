//
// Created by frongere on 21/06/17.
//

#include "FrBody.h"
#include "FrNode.h"
<<<<<<< HEAD
#include "frydom/core/FrHydroBody.h"
=======
#include "chrono/assets/ChTriangleMeshShape.h"
>>>>>>> be901bfe

namespace frydom {

    void FrBody::AddNode(std::shared_ptr<FrNode> node) {
        // Adding the node as a marker to the body
        AddMarker(node);
        // TODO: PUT Force related stuff here

    }

    std::shared_ptr<FrNode> FrBody::CreateNode() {

        // Creating the node and updating its position
        auto node = std::make_shared<FrNode>();
        node->SetBody(this);  // FIXME: a priori, c'est deja fait dans AddMarker lors de l'appele a AddNode... A retirer
        node->UpdateState();  // TODO: voir s'il est besoin d'appeler l'update...

        AddNode(node);
        return node;
    }

    std::shared_ptr<FrNode> FrBody::CreateNode(const chrono::ChVector<double> relpos) {

        auto node = CreateNode();

//        node->SetPos(relpos);  // TODO: Voir a utiliser ImposeRelPos tel que demande sur la liste chrono
        chrono::ChCoordsys<> coord;
        coord.pos = relpos;
        node->Impose_Rel_Coord(coord);
        node-> UpdateState();

        return node;
    }


<<<<<<< HEAD
=======
    void FrBody::SetVisuMesh(std::shared_ptr<FrTriangleMeshConnected> mesh) {

        m_visu_mesh = mesh;

        auto shape = std::make_shared<chrono::ChTriangleMeshShape>();
        shape->SetMesh(*mesh);
        AddAsset(shape);

    }

    void FrBody::SetVisuMesh(std::string obj_filename) {
        auto mesh=std::make_shared<FrTriangleMeshConnected>();
        mesh->LoadWavefrontMesh(obj_filename);
        SetVisuMesh(mesh);
    }

>>>>>>> be901bfe

}  // end namespace frydom<|MERGE_RESOLUTION|>--- conflicted
+++ resolved
@@ -4,11 +4,7 @@
 
 #include "FrBody.h"
 #include "FrNode.h"
-<<<<<<< HEAD
-#include "frydom/core/FrHydroBody.h"
-=======
 #include "chrono/assets/ChTriangleMeshShape.h"
->>>>>>> be901bfe
 
 namespace frydom {
 
@@ -44,8 +40,6 @@
     }
 
 
-<<<<<<< HEAD
-=======
     void FrBody::SetVisuMesh(std::shared_ptr<FrTriangleMeshConnected> mesh) {
 
         m_visu_mesh = mesh;
@@ -62,6 +56,5 @@
         SetVisuMesh(mesh);
     }
 
->>>>>>> be901bfe
 
 }  // end namespace frydom