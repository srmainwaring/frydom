--- conflicted
+++ resolved
@@ -234,9 +234,6 @@
         std::unique_ptr<FrLogManager> m_logManager;
 //        std::unique_ptr<hermes::Message> m_message;
 
-        int m_NsampleOutput = 1;    ///< number of time sample between two outputs
-        int m_NitterOutput = 0;     ///< current iteration between two outputs
-
 
     public:
 
@@ -310,14 +307,6 @@
         /// Method called at the send of a time step. Logging may be used here
         void StepFinalize() override;
 
-<<<<<<< HEAD
-        void SetNsampleOutput(const int n) { m_NsampleOutput = n; }
-
-        virtual void IntLoadResidual_Mv(const unsigned int off,
-                                        chrono::ChVectorDynamic<>& R,
-                                        const chrono::ChVectorDynamic<>& w,
-                                        const double c) override;
-=======
         // Logging
 
         /// Get access to the log manager service
@@ -645,7 +634,6 @@
         ConstLinkIter link_begin() const;
         LinkIter link_end();
         ConstLinkIter link_end() const;
->>>>>>> 91afca39
 
 
     };
