--- conflicted
+++ resolved
@@ -46,18 +46,12 @@
      * \class FrNode_
      * \brief Class for defining nodes (in order to add links).
      */
-<<<<<<< HEAD
     class FrNode : public FrObject {
-=======
-    class FrNode_ : public FrObject_ {
->>>>>>> ccee42b9
 
     private:
 
         FrBody* m_body;                                    ///< Pointer to the body containing this node
         std::shared_ptr<internal::FrMarker> m_chronoMarker;   ///< Chrono class for nodes/marker.
-
-//        hermes::Message m_nodeMessage;
 
     public:
 
