--- conflicted
+++ resolved
@@ -61,21 +61,13 @@
         /// \return Hydrostatic stiffness matrix
         FrLinearHydrostaticStiffnessMatrix* GetStiffnessMatrix() { return &m_stiffnessMatrix; }
 
-<<<<<<< HEAD
         /// This function sets the hydrostatic stiffness matrix.
         void SetStiffnessMatrix(FrLinearHydrostaticStiffnessMatrix HydrostaticMatrix);
 
         /// This function sets the hydrostatic stiffness matrix.
         void SetStiffnessMatrix(mathutils::MatrixMN<double> HydrostaticMatrix);
 
-        /// Update linear hydrostatic force
-        /// \param time Current time of the simulation from begining
-        void Update(double time) override;
-
         /// Intialize the linear hydrostatic force model
-=======
-        /// Intialize the hydrostatic force model
->>>>>>> c2c3145d
         void Initialize() override;
 
         /// Methods to be applied at the end of each time steps
