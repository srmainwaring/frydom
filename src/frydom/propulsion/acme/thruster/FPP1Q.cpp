--- conflicted
+++ resolved
@@ -67,11 +67,7 @@
     c_efficiency = J * _kt / (MU_2PI * _kq);
 
     // Power
-<<<<<<< HEAD
-    c_power_W = n * c_torque_Nm;
-=======
-    c_power =  MU_2PI * n * c_torque;
->>>>>>> 142fcadb
+    c_power_W =  MU_2PI * n * c_torque_Nm;
 
   }
 
@@ -104,7 +100,6 @@
     auto kt = jnode["kt"].get<std::vector<double>>();
     auto kq = jnode["kq"].get<std::vector<double>>();
 
-
 //    // Only one
 //    if (screw_direction == "LEFT_HANDED") {
 //      for (auto &c : kq) {
