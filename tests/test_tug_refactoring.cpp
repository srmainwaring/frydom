//
// Created by frongere on 20/09/18.
//





#include "frydom/frydom.h"

#define DBLENDL std::endl << std::endl


using namespace frydom;


int main(int argc, char* argv[]) {

    // The system
    FrOffshoreSystem_ system;

    // TODO : afficher la surface libre...

    system.GetEnvironment()->GetFreeSurface()->SetGrid(0., 470, 470, -4.5, 4.5, 9);



    auto ship = system.NewBody();
    ship->RemoveGravity(true);
    ship->AddMeshAsset("MagneViking_scaled.obj");

    ship->SetAbsVelocity(1, 0, 0, NED);



<<<<<<< HEAD
    system.Initialize();
=======
//    box->SetCOGLocalPosition(5, 5, 0, true, NWU); // FIXME : attention on fait quoi avec l'inertie lorsqu'on specifie une position differente du COG


    std::cout << box->GetInertiaParams() << std::endl;
>>>>>>> cdaae1c0

    system.RunInViewer(100, 50, false);

<<<<<<< HEAD
=======
    box->SetAbsRotationalVelocity(0., 0., 100*DEG2RAD, NWU);
//    box->SetAbsVelocity(1, 1, 0, NWU);
>>>>>>> cdaae1c0


//    auto cylinder = system.NewBody();
//    makeItCylinder(cylinder, 5., 30., 100e3);
//    cylinder->SetBodyFixed(true);
//    cylinder->SetCollide(false);



//    auto box = system.NewBody();
//    makeItBox(box, 10, 10, 10, 1);
////    box->SetBodyFixed(true);
//
//    std::cout << box->GetInertiaParams() << std::endl;
//
//
//
//
//
//
//
//    // Playing with different methods to setup body position, velocity etc...
//    box->SetAbsPosition(5, 5, 0, NWU);
//
//    box->SetCardanAngles_DEGREES(0, 90, 90, NWU); // Tester le NED en -90, doit donner pareil...
//
//
//    box->SetCOGLocalPosition(5, 5, 0, true, NWU); // FIXME : attention on fait quoi avec l'inertie lorsqu'on specifie une position differente du COG
//
//
//    std::cout << box->GetInertiaParams() << std::endl;
//
//
//    box->SetAbsRotationalVelocity(0., 0., 100*DEG2RAD, NWU);
//    box->SetAbsVelocity(1, 1, 0, NWU);


//
//    box->RemoveGravity(true);
//
//
//
//
//    // Activating limits
//    box->ActivateSpeedLimits(true);
//    box->SetMaxRotationSpeed(180*DEG2RAD);  // Par defaut, la limite de vitesse en rotation est tres basse ...
//    box->SetMaxSpeed(10);  // FIXME : la valeur par defaut (0.5) doit etre changee !!

    box->SetColor(PaleGoldenRod);


//    box->SetCOGLocalPosition(1, 1, 0, NWU);




//    box->SetAbsPosition(-10, 0, 0, NWU);

//    box->SetCOGAbsPosition(0, 10, 0, NWU);
//
//
//    std::cout << box->GetAbsPosition() << std::endl << std::endl;
//    std::cout << box->GetCOGAbsPosition() << std::endl << std::endl;
//    std::cout << box->GetCOGLocalPosition() << DBLENDL;
//
//    std::cout << box->GetAbsPositionOfLocalPoint(0, -30, 0) << std::endl;



//    // Playing with frames
//    FrFrame_ frame1;
//    frame1.SetPosition(10, 5, 0, NWU);
//    FrRotation_ rot1;
//    rot1.SetCardanAngles_DEGREES(180, 0, 0, NWU);
//    frame1.SetRotation(rot1);
//
//    std::cout << frame1.GetRotation(NWU) << DBLENDL;
//
//
//    FrFrame_ frame2;
//    frame2.SetPosition(15, 0, 0, NWU);
//    FrRotation_ rot2;
//    rot2.SetCardanAngles_DEGREES(0, 0, -90, NWU);
//    frame2.SetRotation(rot2);
//
//    std::cout << frame2.GetRotation(NWU) << DBLENDL;
//
////    std::cout << frame1.GetOtherFrameRelativeTransform_WRT_ThisFrame(frame2);
//
//    std::cout << frame1.GetOtherFrameRelativeTransform_WRT_ThisFrame(frame2, NWU) << std::endl;
//
//    std::cout << frame1.GetThisFrameRelativeTransform_WRT_OtherFrame(frame2, NWU) << std::endl;














//    // Set the free surface
//    system.GetEnvironment()->GetFreeSurface()->SetGrid(-200, 200, 50, -200, 300, 50);
//
//
//
//    // The current
//    system.GetEnvironment()->GetCurrent<FrUniformCurrent>()->Set(WEST, 20, KNOT, NED, GOTO);
//
//    // Building a TUG
//    auto tug = std::make_shared<FrShip>();
//    system.AddBody(tug);
//    tug->SetName("MyTug");
//    tug->SetHydroMesh("MagneViking.obj", true);
//    tug->SetMass(5e7);  // TODO: plutot dans les 5e9...
//    tug->SetInertiaXX(chrono::ChVector<>(1e8, 1e9, 1e9));
//
//    tug->SetTransverseUnderWaterArea(120.);
//    tug->SetLateralUnderWaterArea(500.);
//    tug->SetLpp(76.2);
//
//    tug->SetNEDHeading(WEST);
//    tug->SetPos(chrono::ChVector<>(0, -50, 0));
//    tug->Set3DOF_ON();
//
//    tug->SetPos_dt(chrono::ChVector<>(0*MU_KNOT, 0, 0));
//
//    // Creating a ship to tug
//    auto ship = std::make_shared<FrShip>();
//    system.AddBody(ship);
//    ship->Set3DOF_ON();
//    ship->SetName("ship");
//    ship->SetHydroMesh("MagneViking.obj", true);
//    ship->SetMass(5e7);  // TODO: plutot dans les 5e9...
//    ship->SetInertiaXX(chrono::ChVector<>(1e8, 1e9, 1e9));
//
//    ship->SetTransverseUnderWaterArea(120.);
//    ship->SetLateralUnderWaterArea(500.);
//    ship->SetLpp(76.2);
//    ship->SetPos(chrono::ChVector<>(-70, -100, 0));
//
//
//
//    // Adding a curent resistance
//    std::string filename("PolarCurrentCoeffs.yml");
//    auto current_force_tug = std::make_shared<FrCurrentForce>(filename);
//    tug->AddForce(current_force_tug);
//
//    // Adding a linear damping
//    auto lin_damping_force_tug = std::make_shared<FrLinearDamping>();
//    lin_damping_force_tug->SetDiagonalDamping(1e7, 1e7, 0, 0, 0, 1e8);
//    tug->AddForce(lin_damping_force_tug);
//
//    auto current_force_ship= std::make_shared<FrCurrentForce>(filename);
//    ship->AddForce(current_force_ship);
//
//    // Adding a linear damping
//    auto lin_damping_force_ship = std::make_shared<FrLinearDamping>();
//    lin_damping_force_ship->SetDiagonalDamping(1e7, 1e7, 0, 0, 0, 1e8);
//    ship->AddForce(lin_damping_force_ship);
//
//    // Adding a propulsion force to the ship
//    auto prop_force = std::make_shared<FrTryalForce>();
//    tug->AddForce(prop_force);
//
//
//    // Creating a fairlead on the tug
//    auto fairlead_tug = tug->CreateNode(chrono::ChVector<>(-40, 0.0, 0));
//    fairlead_tug->SetName("MyFairlead");
//
//    auto fairlead_ship = ship->CreateNode(chrono::ChVector<>(40, 0, 0));
//    fairlead_ship->SetName("Fairlead");
//
//    // Creating an other node as an anchor
////    auto anchor = std::make_shared<FrNode>();
////    anchor->SetBody(system.GetWorldBodyPtr());  // Faire une classe anchor qui sait le faire toute seule
//
////    auto anchor_pos = chrono::ChCoordsys<double>();
////    anchor_pos.pos.x() = 0;
//
//    // TODO: imposer un mouvement de l'ancre avec une fonction pour emuler un remorquage a vitesse constante
////    anchor->Impose_Abs_Coord(anchor_pos);
//
//
//
//    // Creating a catenary line
//    double Lu = 120;
//    bool elastic = true;
//    auto u = chrono::ChVector<double>(0, 0, -1);
////    double q = 616.538;
////    double q = 2000;
//    double q = 1000;
////    double q = 100;
////    double EA = 1e10;
////    double EA = 1.5708e9;
//    double EA = 1e10;
//    double A = 0.05;
//    double E = EA/A;
////    auto line = FrCatenaryLine(fairlead_tug, anchor, elastic, EA, Lu, q, u);
//    auto line = std::make_shared<FrCatenaryLine>(fairlead_tug, fairlead_ship, elastic, E, A, Lu, q, u);
//    line->Initialize();
//    system.AddLink(line);








//    system.Initialize();
//    auto app = FrIrrApp(system, 300);
//    app.Run();













//    bool viz = true;
////float friction = 0.6f;
//    double step_size = 1e-1;
//    bool capture_video = false;
//
//    // TODO: mettre la boucle suivante dans une fonction plutot que de recopier a chaque fois...
//    // Il faut:
//    // system
//    // step_size
//    // TryRealTime
//    // Des trucs a sortir a chaque pas de temps
//    if (viz) {
//
//        // Using own class for irrlicht viz
//        frydom::FrIrrApp app(&system, L"Frydom vizualization based on Irrlicht");
//        app.AddTypicalLights();
//        app.AddTypicalCamera(irr::core::vector3df(0, 0, 300), irr::core::vector3df(1, 0, -1));
//
//        // Adding the FRyDoM logo
//        auto device = app.GetDevice();
//        app.AddTypicalLogo("frydom_logo.png");
//
//        app.AssetBindAll();
//        app.AssetUpdateAll();
//
////        app.SetStepManage(true);
//        app.SetTimestep(step_size);
//        app.SetTryRealtime(true);
//
//        app.SetVideoframeSave(capture_video);
//
//        auto tug_force = tug->Get_Xforce();
//
//        while (app.GetDevice()->run()) {
//            app.BeginScene();
//            app.DrawAll();
//            app.DoStep();
//            app.EndScene();
//
//            tug_force = tug->Get_Xforce();
//            std::cout << tug_force[0] << "\t" << tug_force[1] << "\t" << tug_force[2] << std::endl;
//        }
//    }

    return 0;

}<|MERGE_RESOLUTION|>--- conflicted
+++ resolved
@@ -33,22 +33,10 @@
 
 
 
-<<<<<<< HEAD
     system.Initialize();
-=======
-//    box->SetCOGLocalPosition(5, 5, 0, true, NWU); // FIXME : attention on fait quoi avec l'inertie lorsqu'on specifie une position differente du COG
-
-
-    std::cout << box->GetInertiaParams() << std::endl;
->>>>>>> cdaae1c0
 
     system.RunInViewer(100, 50, false);
 
-<<<<<<< HEAD
-=======
-    box->SetAbsRotationalVelocity(0., 0., 100*DEG2RAD, NWU);
-//    box->SetAbsVelocity(1, 1, 0, NWU);
->>>>>>> cdaae1c0
 
 
 //    auto cylinder = system.NewBody();
@@ -97,7 +85,6 @@
 //    box->SetMaxRotationSpeed(180*DEG2RAD);  // Par defaut, la limite de vitesse en rotation est tres basse ...
 //    box->SetMaxSpeed(10);  // FIXME : la valeur par defaut (0.5) doit etre changee !!
 
-    box->SetColor(PaleGoldenRod);
 
 
 //    box->SetCOGLocalPosition(1, 1, 0, NWU);
