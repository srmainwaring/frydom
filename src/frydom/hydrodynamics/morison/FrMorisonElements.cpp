--- conflicted
+++ resolved
@@ -544,13 +544,11 @@
       }
       //m_chronoPhysicsItem->Update(time, false);
     }
-<<<<<<< HEAD
+
     if (m_simpleAMModel) {
       ComputeForceAddedMass();
     }
-=======
-
->>>>>>> d8077812
+
   }
 
   void FrMorisonCompositeElement::ComputeForceAddedMass() {
