--- conflicted
+++ resolved
@@ -55,12 +55,9 @@
         /// Get the rest length of the link
         double GetRestLength() const;
 
-<<<<<<< HEAD
         void SetLocked(bool locked) override;
 
 
-=======
->>>>>>> 1505c4fc
         /// Get the direction of the link in world woordinate system
         const Direction GetLinkDirectionInWorld(FRAME_CONVENTION fc) const;
 
