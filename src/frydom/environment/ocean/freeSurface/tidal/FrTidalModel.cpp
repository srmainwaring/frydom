// ==========================================================================
// FRyDoM - frydom-ce.org
//
// Copyright (c) Ecole Centrale de Nantes (LHEEA lab.) and D-ICE Engineering.
// All rights reserved.
//
// Use of this source code is governed by a GPLv3 license that can be found
// in the LICENSE file of FRyDoM.
//
// ==========================================================================


#include "chrono/core/ChMatrixDynamic.h"  // TODO : voir pourquoi on est oblige d'inclure ca...
#include "chrono/core/ChFrame.h"

#include "FrTidalModel.h"
#include "frydom/logging/FrEventLogger.h"


namespace frydom {

  void FrUTCTime::Check() {
    assert(m_hours > 0. && m_hours < 24);
    assert(m_minutes > 0. && m_minutes <= 60.);
    assert(m_seconds > 0. && m_seconds <= 60.);
    assert(m_local_correction > -24 && m_local_correction < 24);  // TODO verifier
  }

  FrUTCTime::FrUTCTime(const unsigned int hours, const unsigned int minutes, const unsigned int seconds) :
      m_hours(hours),
      m_minutes(minutes),
      m_seconds(seconds) {
    Check();
  }

  FrUTCTime::FrUTCTime(const unsigned int hours, const unsigned int minutes) :
      m_hours(hours),
      m_minutes(minutes),
      m_seconds(0) {
    Check();
  }

  double FrUTCTime::GetHours() const {
    return (double) m_hours + (double) m_minutes / 60. + (double) m_seconds / 3600.;
  }

  double FrUTCTime::GetMinutes() const {
    return (double) m_hours * 60 + (double) m_minutes + (double) m_seconds / 60.;
  }

  double FrUTCTime::GetSeconds() const {
    return (double) m_hours * 3600 + (double) m_minutes * 60 + (double) m_seconds;
  }

  void FrTidal::BuildTable() {
    switch (m_mode) {
      case NO_TIDAL:
        return;
      case TWELFTH_RULE:
        BuildTwelfthRuleTable();
    }
  }

  void FrTidal::BuildTwelfthRuleTable() {
    double h_twelfth = fabs(m_h2 - m_h1) / 12.; // One twelfth

    double t1 = m_t1.GetMinutes();
    double t2 = m_t2.GetMinutes();

    double dt = (t2 - t1) / 6.;

    std::vector<double> timeVect;
    timeVect.reserve(7);
    for (uint it = 0; it < 7; ++it) {
      timeVect.push_back(t1 + it * dt);  // TODO: verifier que la derniere valeur est egale a t2 !!
    }

    std::vector<double> hVect;
    hVect.reserve(13);

    int op;
    if (m_level1 == LOW) {
      op = 1;
    } else {
      op = -1;
    }

    hVect.push_back(m_h1);  // Last extremum tidal level
    hVect.push_back(m_h1 + op * 1 * h_twelfth); // 1 twelfth
    hVect.push_back(m_h1 + op * 3 * h_twelfth); // 2 twelfth
    hVect.push_back(m_h1 + op * 6 * h_twelfth); // 3 twelfth
    hVect.push_back(m_h1 + op * 9 * h_twelfth); // 3 twelfth
    hVect.push_back(m_h1 + op * 11 * h_twelfth); // 2 twelfth
    hVect.push_back(m_h1 + op * 12 * h_twelfth); // 1 twelfth // TODO: verifier qu'on a h2...

    // Populating the interpolation table
    m_tidal_table.SetX(timeVect);
    m_tidal_table.AddY("tidal_height", hVect);
  }

  FrTidal::FrTidal(FrFreeSurface *freeSurface) :
<<<<<<< HEAD
    m_freeSurface(freeSurface),
    tidalTable(mathutils::LINEAR){
=======
      m_freeSurface(freeSurface),
      m_tidal_table(mathutils::LINEAR) {
>>>>>>> ca5b8ea6
    m_tidalFrame = std::make_unique<chrono::ChFrame<double>>();
  }

  FrTidal::FrTidal(FrFreeSurface *freeSurface,
                   const FrUTCTime t1, const double h1, FrTidal::TIDAL_LEVEL level1, const FrUTCTime t2,
                   const double h2, FrTidal::TIDAL_LEVEL level2) :
      m_t1(t1),
      m_h1(h1),
      m_level1(level1),
      m_t2(t2),
      m_h2(h2),
      m_level2(level2),
      m_mode(TWELFTH_RULE),
      m_freeSurface(freeSurface),
<<<<<<< HEAD
      tidalTable(mathutils::LINEAR) {
=======
      m_tidal_table(mathutils::LINEAR) {
>>>>>>> ca5b8ea6

    assert(h1 >= 0. && h2 >= 0.);
    assert(level1 != level2);  // Levels have to be different
    assert(t2.GetSeconds() > t1.GetSeconds());  // Ajouter operateur de comparaison de temps

    BuildTable();

  }

  void FrTidal::Update(const double time) {
    double waterHeight = 0.;

    if (m_mode == NO_TIDAL) {
      waterHeight = m_h1;
    }

    if (m_mode == TWELFTH_RULE) {
      waterHeight = m_tidal_table.Eval("tidal_height", m_time);
    }

    m_tidalFrame->GetPos().z() = waterHeight;
  }

  double FrTidal::GetHeight(FRAME_CONVENTION fc) const {
    double ZPos = m_tidalFrame->GetPos().z();
    if (IsNED(fc)) { ZPos = -ZPos; }
    return ZPos;
  }

  const chrono::ChFrame<double> *FrTidal::GetTidalFrame() const {
    return m_tidalFrame.get();
  }

  void FrTidal::Initialize() {
    event_logger::info("Tidal", "", "Tidal model initialization");
    event_logger::flush();
  }

  void FrTidal::StepFinalize() {

  }

  void FrTidal::SetNoTidal() { m_mode = NO_TIDAL; }


}  // end namespace frydom<|MERGE_RESOLUTION|>--- conflicted
+++ resolved
@@ -99,13 +99,8 @@
   }
 
   FrTidal::FrTidal(FrFreeSurface *freeSurface) :
-<<<<<<< HEAD
-    m_freeSurface(freeSurface),
-    tidalTable(mathutils::LINEAR){
-=======
       m_freeSurface(freeSurface),
       m_tidal_table(mathutils::LINEAR) {
->>>>>>> ca5b8ea6
     m_tidalFrame = std::make_unique<chrono::ChFrame<double>>();
   }
 
@@ -120,11 +115,7 @@
       m_level2(level2),
       m_mode(TWELFTH_RULE),
       m_freeSurface(freeSurface),
-<<<<<<< HEAD
-      tidalTable(mathutils::LINEAR) {
-=======
       m_tidal_table(mathutils::LINEAR) {
->>>>>>> ca5b8ea6
 
     assert(h1 >= 0. && h2 >= 0.);
     assert(level1 != level2);  // Levels have to be different
