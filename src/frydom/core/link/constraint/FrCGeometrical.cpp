--- conflicted
+++ resolved
@@ -40,20 +40,7 @@
     return m_node->GetPositionInWorld(fc);
   }
 
-<<<<<<< HEAD
-        switch (m_axis) {
-            case XAXIS:
-                return m_node->GetFrameInWorld().GetXAxisInParent(fc);
-            case YAXIS:
-                return m_node->GetFrameInWorld().GetYAxisInParent(fc);
-            case ZAXIS:
-                return m_node->GetFrameInWorld().GetZAxisInParent(fc);
-            default:
-                throw FrException("axis not correctly defined");
-        }
-=======
   Direction FrCAxis::GetDirectionInWorld(FRAME_CONVENTION fc) const {
->>>>>>> e58b6c65
 
     switch (m_axis) {
       case XAXIS:
@@ -86,20 +73,7 @@
     return m_node->GetPositionInWorld(fc);
   }
 
-<<<<<<< HEAD
-        switch (m_normale) {
-            case XAXIS:
-                return m_node->GetFrameInWorld().GetXAxisInParent(fc);
-            case YAXIS:
-                return m_node->GetFrameInWorld().GetYAxisInParent(fc);
-            case ZAXIS:
-                return m_node->GetFrameInWorld().GetZAxisInParent(fc);
-            default:
-                throw FrException("normal not correctly defined");
-        }
-=======
   Direction FrCPlane::GetNormaleInWorld(FRAME_CONVENTION fc) const {
->>>>>>> e58b6c65
 
     switch (m_normale) {
       case XAXIS:
