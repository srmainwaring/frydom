// ==========================================================================
// FRyDoM - frydom-ce.org
//
// Copyright (c) Ecole Centrale de Nantes (LHEEA lab.) and D-ICE Engineering.
// All rights reserved.
//
// Use of this source code is governed by a GPLv3 license that can be found
// in the LICENSE file of FRyDoM.
//
// ==========================================================================


#include "FrMorisonModel.h"

#include "frydom/core/common/FrNode.h"
#include "frydom/core/body/FrBody.h"
#include "frydom/environment/FrEnvironmentInc.h"


namespace frydom {


  std::shared_ptr<FrMorisonCompositeElement> make_morison_model(const std::shared_ptr<FrBody> &body) {
    return std::make_shared<FrMorisonCompositeElement>(body.get());
  }


  std::shared_ptr<FrMorisonCompositeElement> make_morison_model(const std::shared_ptr<FrBody> &body, const std::string &filename) {
    //TODO ; extend for Cf, double valued Cd and Ca, etc.
    auto model = std::make_shared<FrMorisonCompositeElement>(body.get());

    std::ifstream ifs(filename);
    auto json_obj = json::parse(ifs);

    auto nodes = json_obj["Nodes"];

    std::map<int, std::vector<double>> node_map;
    for (auto node : nodes) {
      node_map.emplace(std::make_pair(node["id"].get<int>(), node["position"].get<std::vector<double>>()));
    }

    auto elements = json_obj["Elements"];

    std::vector<double> position;
    double Cd, Cm, diameter;

    for (const auto &element : elements) {
      position = node_map.at(element["id1"].get<int>());
      Position PosA = {position[0],position[1],position[2]};
      position = node_map.at(element["id2"].get<int>());
      Position PosB = {position[0],position[1],position[2]};
      diameter = element["diameter"].get<double>();
      Cd = element["cd"].get<double>();
      Cm = element["cm"].get<double>();
      Direction dv = (PosB - PosA);
      model->AddElement(PosA, PosB, diameter, MorisonCoeff(Cm-1.), MorisonCoeff(Cd), 0.);
    }

    return model;
  }

  // -----------------------------------------------------------------
  // MORISON MODEL
  // -----------------------------------------------------------------

  FrMorisonElement::FrMorisonElement() : m_node(nullptr), m_force(), m_torque(),
  m_includeCurrent(false), m_extendedModel(false), m_isImmerged(false),
  m_force_added_mass(), m_torque_added_mass(),
  m_AMInFrame(6, 6), m_AMInWorld(6, 6), m_AMInBody(6, 6) {}

  void FrMorisonElement::SetFrame(FrBody *body, Position posA, Position posB, Direction vect) {

    Position position = 0.5 * (posA + posB);

    Direction e3 = posB - posA;
    e3.normalize();
    Direction e1 = vect.cross(e3);

    if (std::abs(e1.norm()) > FLT_EPSILON) {
      e1.normalize();
    } else {
      e1 = Direction(1., 0., 0.);
    }

    Direction e2 = e3.cross(e1);
    e2.normalize();

//        m_node = std::make_shared<FrNode>(body, position, FrRotation(e1, e2, e3, NWU));
    m_node = std::make_shared<FrNode>("",
                                      body);  // TODO : doit etre gere par la classe de base !! FIXME : comment nommer tous les noeuds pour pas avoir de doublon ???
    m_node->SetFrameInBody(FrFrame(position, FrRotation(e1, e2, e3, NWU), NWU));
  }

  void FrMorisonElement::SetFrame(FrBody *body, const FrFrame &frame) {
    m_node = std::make_shared<FrNode>("", body);
    m_node->SetFrameInBody(frame);
  }

  Force FrMorisonElement::GetForceInWorld(FRAME_CONVENTION fc) const {
    auto force = m_force;
    if (IsNED(fc)) internal::SwapFrameConvention(force);
    return force;
  }

  Torque FrMorisonElement::GetTorqueInBody() const {
    return m_torque;
  }

  Force FrMorisonElement::GetForceAddedMassInWorld(FRAME_CONVENTION fc) const {
    auto force = m_force_added_mass;
    if (IsNED(fc)) internal::SwapFrameConvention(force);
    return force;
  }

  Torque FrMorisonElement::GetTorqueAddedMassInWorld() const {
    return m_torque_added_mass;
  }

  FrFrame FrMorisonElement::GetFrame() const { return m_node->GetFrameInWorld(); }

  const Eigen::Matrix<double, 6, 6>& FrMorisonElement::GetAMInFrame() {
    return m_AMInFrame;
  }

  const Eigen::Matrix<double, 6, 6>& FrMorisonElement::GetAMInBody() {
    return m_AMInBody;
  }

  const Eigen::Matrix<double, 6, 6>& FrMorisonElement::GetAMInWorld() {
    return m_AMInWorld;
  }

  // ---------------------------------------------------------------------
  // MORISON SINGLE ELEMENT
  // ---------------------------------------------------------------------

  FrMorisonSingleElement::FrMorisonSingleElement(FrBody *body) {
    m_node = std::make_shared<FrNode>("", body);
  }

  FrMorisonSingleElement::FrMorisonSingleElement(FrBody *body, Position posA, Position posB, double diameter,
                                                 MorisonCoeff ca, MorisonCoeff cd, double cf,
                                                 Direction perpendicular) {
    SetAddedMass(ca);
    SetDragCoeff(cd);
    SetFrictionCoeff(cf);

    //m_node = std::make_shared<FrNode>(body);
    SetFrame(body, posA, posB, perpendicular);

    SetDiameter(diameter);
    SetLength(posA, posB);
    SetVolume();
  }

  FrMorisonSingleElement::FrMorisonSingleElement(std::shared_ptr<FrNode> &nodeA,
                                                 std::shared_ptr<FrNode> &nodeB,
                                                 double diameter, MorisonCoeff ca, MorisonCoeff cd, double cf,
                                                 Direction perpendicular) {
    SetNodes(nodeA, nodeB);

    SetAddedMass(ca);
    SetDragCoeff(cd);
    SetFrictionCoeff(cf);

    //m_node = std::make_shared<FrNode>(nodeA->GetBody());
    SetFrame(nodeA->GetBody(), nodeA->GetNodePositionInBody(NWU), nodeB->GetNodePositionInBody(NWU), perpendicular);

    SetDiameter(diameter);
    SetLength(nodeA->GetPositionInWorld(NWU), nodeB->GetPositionInWorld(NWU));
    SetVolume();
  }

  FrMorisonSingleElement::FrMorisonSingleElement(FrBody *body, FrFrame frame, double diameter, double length,
                                                 MorisonCoeff ca, MorisonCoeff cd, double cf) {
    SetAddedMass(ca);
    SetDragCoeff(cd);
    SetFrictionCoeff(cf);

    SetFrame(body, frame);

    SetDiameter(diameter);
    SetLength(length);
    SetVolume();
  }


  void FrMorisonSingleElement::SetNodes(std::shared_ptr<FrNode> &nodeA, std::shared_ptr<FrNode> &nodeB) {
    m_nodeA = nodeA;
    m_nodeB = nodeB;
  }

  void FrMorisonSingleElement::SetNodes(FrBody *body, Position posA, Position posB) {
    m_nodeA = std::make_shared<FrNode>("", body);
    m_nodeA->SetPositionInBody(posA, NWU);
    m_nodeB = std::make_shared<FrNode>("", body);
    m_nodeB->SetPositionInBody(posB, NWU);
    SetLength(m_nodeA->GetPositionInWorld(NWU), m_nodeB->GetPositionInWorld(NWU));
  }

  void FrMorisonSingleElement::SetAddedMass(MorisonCoeff ca) {
    assert(ca.x >= -FLT_EPSILON or std::abs(ca.x) <= FLT_EPSILON);
    assert(ca.y >= -FLT_EPSILON or std::abs(ca.y) <= FLT_EPSILON);
    m_property.ca = ca;
  }

  void FrMorisonSingleElement::SetDragCoeff(MorisonCoeff cd) {
    assert(cd.x >= -FLT_EPSILON or std::abs(cd.x) <= FLT_EPSILON);
    assert(cd.y >= -FLT_EPSILON or std::abs(cd.y) <= FLT_EPSILON);
    m_property.cd = cd;
  }

  void FrMorisonSingleElement::SetFrictionCoeff(double cf) {
    assert(cf >= -FLT_EPSILON or std::abs(cf) <= FLT_EPSILON);
    m_property.cf = cf;
  }

  void FrMorisonSingleElement::SetDiameter(const double diameter) {
    assert(diameter >= -FLT_EPSILON or std::abs(diameter) <= FLT_EPSILON);
    m_property.diameter = diameter;
  }

  void FrMorisonSingleElement::SetLength(Position posA, Position posB) {
    m_property.length = (posB - posA).norm();
  }

  void FrMorisonSingleElement::SetVolume() {
    m_property.volume = MU_PI_4 * GetDiameter() * GetDiameter() * GetLength();
  }


  void FrMorisonSingleElement::SetAMInFrame() {

    m_AMInFrame.setZero();

    auto body = m_node->GetBody();
    auto rho = body->GetSystem()->GetEnvironment()->GetOcean()->GetDensity();

    auto ca = Vector3d<double>(m_property.ca.x, m_property.ca.y, 0.);

    Position posInBody = m_node->GetNodePositionInBody(NWU) - body->GetCOG(NWU);
    Position posInFrame = m_node->GetFrameInBody().ProjectVectorParentInFrame(posInBody, NWU);

    m_AMInFrame(0, 0) =  ca[0];
    m_AMInFrame(0, 4) =  ca[0] * posInFrame[2];
    m_AMInFrame(0, 5) = -ca[0] * posInFrame[1];
    m_AMInFrame(1, 1) =  ca[1];
    m_AMInFrame(1, 3) = -ca[1] * posInFrame[2];
    m_AMInFrame(1, 5) =  ca[1] * posInFrame[0];
    //m_AM(2, 2) =  ca[2]; // = 0
    //m_AM(2, 3) =  ca[2] * posInFrame[1];  // = 0
    //m_AM(2, 4) = -ca[2] * posInFrame[0]; // = 0

    m_AMInFrame *= rho * GetVolume();
  }

  void FrMorisonSingleElement::SetAMInBody() {
    m_AMInBody.setZero();
    auto matrix = m_node->GetFrameInBody().GetRotation().GetRotationMatrix();
    m_AMInBody.block<3, 3>(0, 0) = matrix * m_AMInFrame.block<3, 3>(0, 0) * matrix.inverse();
    m_AMInBody.block<3, 3>(0, 3) = matrix * m_AMInFrame.block<3, 3>(0, 3) * matrix.inverse();
  }

  void FrMorisonSingleElement::SetAMInWorld() {
    m_AMInWorld.setZero();
    auto matrix = m_node->GetFrameInWorld().GetRotation().GetRotationMatrix();
    m_AMInWorld.block<3, 3>(0, 0) = matrix * m_AMInFrame.block<3, 3>(0, 0) * matrix.inverse();
    m_AMInWorld.block<3, 3>(0, 3) = matrix * m_AMInFrame.block<3, 3>(0, 3) * matrix.inverse();
  }

  void FrMorisonSingleElement::CheckImmersion() {

    auto pos = m_node->GetPositionInWorld(NWU);
    auto waveField = m_node->GetBody()->GetSystem()->GetEnvironment()->GetOcean()->GetFreeSurface()->GetWaveField();
    auto waveElevation = waveField->GetElevation(pos.x(), pos.y(), NWU);

    m_isImmerged = pos.z() < waveElevation + DBL_EPSILON;

  }

  Velocity FrMorisonSingleElement::GetFlowVelocity() {

    Velocity velocity;
    Position worldPos = m_node->GetPositionInWorld(NWU);
    auto body = m_node->GetBody();

    auto waveField = body->GetSystem()->GetEnvironment()->GetOcean()->GetFreeSurface()->GetWaveField();

    velocity = waveField->GetVelocity(worldPos, NWU);
    velocity -= m_node->GetVelocityInWorld(NWU);

    if (m_includeCurrent) {
      velocity += body->GetSystem()->GetEnvironment()->GetOcean()->GetCurrent()->GetFluxVelocityInWorld(worldPos, NWU);
    }

    //Velocity velocityBody = body->GetFrame().ProjectVectorParentInFrame(velocity, NWU);
    Velocity velocityNode = m_node->GetFrameInWorld().ProjectVectorParentInFrame(velocity, NWU);

    //##CC
    if (not m_isImmerged) {
      velocityNode = {0., 0., 0.};
    }
    //##CC

    return velocityNode;
  }

  Acceleration FrMorisonSingleElement::GetFlowAcceleration() {

    Acceleration acceleration;
    Position worldPos = m_node->GetPositionInWorld(NWU);
    auto body = m_node->GetBody();

    auto waveField = body->GetSystem()->GetEnvironment()->GetOcean()->GetFreeSurface()->GetWaveField();

    acceleration = waveField->GetAcceleration(worldPos, NWU);
    //Acceleration accBody = body->GetFrame().ProjectVectorParentInFrame(acceleration, NWU);
    auto accNode = m_node->GetFrameInWorld().ProjectVectorParentInFrame(acceleration, NWU);

    //##CC
    if (not m_isImmerged) {
      accNode= {0., 0., 0.};
    }
    //##

    return accNode;
  }

  Acceleration FrMorisonSingleElement::GetNodeAcceleration() {
    Acceleration acceleration = m_node->GetAccelerationInWorld(NWU);
    Acceleration accBody = m_node->GetBody()->GetFrame().ProjectVectorParentInFrame(acceleration, NWU);
    return m_node->GetFrameInWorld().ProjectVectorParentInFrame(acceleration, NWU);
  }

  //
  // UPDATE
  //

  void FrMorisonSingleElement::Update(double time) {

<<<<<<< HEAD
=======
    m_force_added_mass.SetNull();
    m_torque_added_mass.SetNull();

    Force localForce;

>>>>>>> 28fad610
    auto body = m_node->GetBody();
    auto rho = body->GetSystem()->GetEnvironment()->GetOcean()->GetDensity();

    // Nullify initial values of force and torque
    m_force_added_mass.SetNull();
    m_torque_added_mass.SetNull();

    // Check if the element is immerged
    CheckImmersion();

    // Flow Velocity part
    Velocity velocity = GetFlowVelocity();
    Velocity velocity_n = {velocity.x(), velocity.y(), 0.};
    double Vnorm_n = velocity_n.norm();

    Force localForce;
    Vector3d<double> Cd = {m_property.cd.x, m_property.cd.y, M_PI * m_property.cf};
    localForce = 0.5 * rho * m_property.diameter * m_property.length * Vnorm_n * velocity_n.cwiseProduct(Cd);

    // Flow acceleration part
    if (m_extendedModel and m_isImmerged) {
      Acceleration acceleration = GetFlowAcceleration();
      localForce.x() += rho * (m_property.ca.x + 1.) * GetVolume() * acceleration.x();
      localForce.y() += rho * (m_property.ca.y + 1.) * GetVolume() * acceleration.y();
<<<<<<< HEAD
=======

      //##CC
      //std::cout << "debug : morison : flow acceleration (x,y) : " << acceleration.x() << " ; " << acceleration.y() << std::endl;
      //std::cout << "debug : morison : local_force (x,y) : " << localForce.x() << " ; " << localForce.y() << std::endl;
      //##CC

      //Acceleration node_acc = GetNodeAcceleration();
      //m_force_added_mass.x() = -rho * m_property.ca.x * GetVolume() * node_acc.x();
      //m_force_added_mass.y() = -rho * m_property.ca.y * GetVolume() * node_acc.y();
      //m_force_added_mass.z() = 0.0;
      //m_force_added_mass = m_node->GetFrameInWorld().ProjectVectorFrameInParent(m_force_added_mass, NWU);

      //Position relPos = m_node->GetPositionInWorld(NWU) - body->GetCOGPositionInWorld(NWU);
      //m_torque_added_mass = relPos.cross(m_force_added_mass);
>>>>>>> 28fad610
    }

    // Project local force in world at COG
    m_force = m_node->GetFrameInWorld().ProjectVectorFrameInParent(localForce, NWU);

    // Part the added mass term due to the body's angular speed (in world ref frame)
    if (m_extendedModel and m_isImmerged) {

      Vector3d<double> ca = {m_property.ca.x, m_property.ca.y, 0.};

      AngularVelocity omegaInWorld = body->GetAngularVelocityInWorld(NWU);
      AngularVelocity omegaInFrame = m_node->GetFrameInWorld().ProjectVectorParentInFrame(omegaInWorld, NWU);

      Position relPosInWorld = m_node->GetPositionInWorld(NWU) - body->GetCOGPositionInWorld(NWU);
      Position relPosInBody = m_node->GetNodePositionInBody(NWU) - body->GetCOG(NWU);
      Position relPosInFrame = m_node->GetFrameInBody().ProjectVectorParentInFrame(relPosInBody, NWU);

      Force forceAngSpeedInFrame;
      forceAngSpeedInFrame = omegaInFrame.cross(omegaInFrame.cross(relPosInFrame));
      forceAngSpeedInFrame = -rho * GetVolume() * ca.cwiseProduct(forceAngSpeedInFrame);
      m_force += m_node->GetFrameInWorld().ProjectVectorFrameInParent(forceAngSpeedInFrame, NWU);
      localForce += forceAngSpeedInFrame;

      // Update added mass matrix in world
      SetAMInWorld();
    }

    // Compute the corresponding torque at COG in body reference frame
    auto forceBody = m_node->GetFrameInBody().ProjectVectorFrameInParent(localForce, NWU);
    Position relPos = m_node->GetNodePositionInBody(NWU) - body->GetCOG(NWU);
    m_torque = relPos.cross(forceBody);
  }

  void FrMorisonSingleElement::Initialize() {
    assert(m_node);
    assert(m_node->GetBody());
    assert(m_property.length > FLT_EPSILON);
    assert(m_property.diameter > FLT_EPSILON);

    SetVolume();  // FIXME : interpolation lineaire a mettre en place ?

    if (m_extendedModel) {
      SetAMInFrame();
      SetAMInBody();
    }
  }

  void FrMorisonSingleElement::StepFinalize() {
    // Nothing to do
  }

  void FrMorisonSingleElement::ComputeForceAddedMass() {
<<<<<<< HEAD
    // FIXME : a voir si on utilise la matrice de masse d'eau ajoutée ou ce calcul direct

    auto body = m_node->GetBody();
    auto rho = body->GetSystem()->GetEnvironment()->GetOcean()->GetDensity();

    // Initialize force and torque with null value
    m_force_added_mass.SetNull();
    m_torque_added_mass.SetNull();

    // Compute force with local node acceleration (in world reference frame)
=======

    //##CC
    std::cout << "debug : FrMorisonSingleElement : ComputeForceAddedMass .." << std::endl;
    //##CC

    m_force_added_mass.SetNull();
    m_torque_added_mass.SetNull();

    auto body = m_node->GetBody();
    auto rho = body->GetSystem()->GetEnvironment()->GetOcean()->GetDensity();

>>>>>>> 28fad610
    Acceleration node_acc = GetNodeAcceleration();
    m_force_added_mass.x() = -rho * m_property.ca.x * GetVolume() * node_acc.x();
    m_force_added_mass.y() = -rho * m_property.ca.y * GetVolume() * node_acc.y();
    m_force_added_mass.z() = 0.0;
    m_force_added_mass = m_node->GetFrameInWorld().ProjectVectorFrameInParent(m_force_added_mass, NWU);

<<<<<<< HEAD
    // Compute the corresponding torque (in body reference frame)
=======
>>>>>>> 28fad610
    Position relPos = m_node->GetPositionInWorld(NWU) - body->GetCOGPositionInWorld(NWU);
    m_torque_added_mass = relPos.cross(m_force_added_mass);

  }
<<<<<<< HEAD
=======

>>>>>>> 28fad610

  // -------------------------------------------------------------------
  // MORISON COMPOSITE FORCE MODEL
  // -------------------------------------------------------------------

  FrMorisonCompositeElement::FrMorisonCompositeElement(FrBody *body) {
    m_node = std::make_shared<FrNode>("", body);
  }

  FrMorisonCompositeElement::FrMorisonCompositeElement(FrBody *body, FrFrame &frame) {
    m_node = std::make_shared<FrNode>("", body); // TODO : Devrait etre instancie dans la classe de base
    m_node->SetFrameInBody(frame);
  }

  void
  FrMorisonCompositeElement::AddElement(std::shared_ptr<FrNode> &nodeA, std::shared_ptr<FrNode> &nodeB, double diameter,
                                        MorisonCoeff ca, MorisonCoeff cd, double cf, Direction perpendicular) {
    m_morison.push_back(std::make_unique<FrMorisonSingleElement>(nodeA, nodeB, diameter, ca, cd, cf, perpendicular));
  }

  void FrMorisonCompositeElement::AddElement(std::shared_ptr<FrNode> &nodeA, std::shared_ptr<FrNode> &nodeB,
                                             Direction perpendicular) {
    m_morison.push_back(std::make_unique<FrMorisonSingleElement>(nodeA, nodeB, m_property.diameter,
                                                                 m_property.ca, m_property.cd,
                                                                 m_property.cf, perpendicular));
  }

  void FrMorisonCompositeElement::AddElement(Position posA, Position posB, double diameter,
                                             MorisonCoeff ca, MorisonCoeff cd, double cf, unsigned int n,
                                             Direction perpendicular) {
    Direction dV = (posB - posA) / n;

    Position pos;
    for (unsigned int i = 0; i < n; ++i) {
      pos = posA + dV * i;
      m_morison.push_back(std::make_unique<FrMorisonSingleElement>(m_node->GetBody(), pos, pos + dV, diameter,
                                                                   ca, cd, cf, perpendicular));
    }
  }

  void FrMorisonCompositeElement::AddElement(Position posA, Position posB, unsigned int n, Direction perpendicular) {
    AddElement(posA, posB, m_property.diameter, m_property.ca, m_property.cd, m_property.cf, n, perpendicular);
  }

  void FrMorisonCompositeElement::AddElement(FrFrame frame, double length, double diameter,
                                             MorisonCoeff ca, MorisonCoeff cd, double cf) {
    m_morison.push_back(std::make_unique<FrMorisonSingleElement>(m_node->GetBody(), frame, diameter,
                                                                 length, ca, cd, cf));
  }

  void FrMorisonCompositeElement::AddElement(FrFrame frame, double length) {
    AddElement(frame, length, m_property.diameter, m_property.ca, m_property.cd, m_property.cf);
  }

  void FrMorisonCompositeElement::SetDragCoeff(MorisonCoeff cd) {
    m_property.cd = cd;
  }

  void FrMorisonCompositeElement::SetFrictionCoeff(double cf) {
    m_property.cf = cf;
  }

  void FrMorisonCompositeElement::SetAddedMass(MorisonCoeff ca) {
    m_property.ca = ca;
  }

  void FrMorisonCompositeElement::SetDiameter(double diameter) {
    m_property.diameter = diameter;
  }

  void FrMorisonCompositeElement::Initialize() {

    for (auto &element: m_morison) {
      element->SetExtendedModel(m_extendedModel);
      element->Initialize();
    }

    m_AMInBody.setZero();
    m_AMInFrame.setZero();
    m_AMInWorld.setZero();
  }

  void FrMorisonCompositeElement::Update(double time) {

    m_force.SetNull();
    m_torque.SetNull();
    m_isImmerged = false;

    for (auto &element : m_morison) {
      element->Update(time);
      m_force += element->GetForceInWorld(NWU);
      m_torque += element->GetTorqueInBody();
      m_isImmerged = m_isImmerged or element->IsImmerged();
    }

    if (m_extendedModel) {
      m_AMInBody.setZero();
      m_AMInWorld.setZero();
      for (auto& element: m_morison) {
        if (element->IsImmerged()) {
          m_AMInBody += element->GetAMInBody();
          m_AMInWorld += element->GetAMInWorld();
        }
      }
    }

  }

  void FrMorisonCompositeElement::ComputeForceAddedMass() {
    // FIXME : a voir si on utilise la matrice de masse d'eau ajoutée ou le calcul direct
    // Added mass force and torque
    m_force_added_mass.SetNull();
    m_torque_added_mass.SetNull();

    for (auto& element: m_morison) {
      if (element->IsImmerged()) {
        element->ComputeForceAddedMass();
        m_force_added_mass += element->GetForceAddedMassInWorld(NWU);
        m_torque_added_mass += element->GetTorqueAddedMassInWorld();
      }
    }

  }

  void FrMorisonCompositeElement::ComputeForceAddedMass() {

    //##CC
    std::cout << "debug : FrMorisonCompositeElement : ComputeForceAddedMass ..." << std::endl;
    //##CC

    // Added mass force and torque
    m_force_added_mass.SetNull();
    m_torque_added_mass.SetNull();

    for (auto& element: m_morison) {
      if (element->IsExtendedModel()) {
        element->ComputeForceAddedMass();
        m_force_added_mass += element->GetForceAddedMassInWorld(NWU);
        m_torque_added_mass += element->GetTorqueAddedMassInWorld();
      }
    }

    //##CC
    std::cout << "debug: FrMorisonCompositeElement : force "
              << m_force_added_mass.GetFx() << " ; " << m_force_added_mass.GetFy()
              << " ; " << m_force_added_mass.GetFz() << std::endl;
    //##CC

  }

}  // end namespace frydom<|MERGE_RESOLUTION|>--- conflicted
+++ resolved
@@ -338,14 +338,6 @@
 
   void FrMorisonSingleElement::Update(double time) {
 
-<<<<<<< HEAD
-=======
-    m_force_added_mass.SetNull();
-    m_torque_added_mass.SetNull();
-
-    Force localForce;
-
->>>>>>> 28fad610
     auto body = m_node->GetBody();
     auto rho = body->GetSystem()->GetEnvironment()->GetOcean()->GetDensity();
 
@@ -370,23 +362,6 @@
       Acceleration acceleration = GetFlowAcceleration();
       localForce.x() += rho * (m_property.ca.x + 1.) * GetVolume() * acceleration.x();
       localForce.y() += rho * (m_property.ca.y + 1.) * GetVolume() * acceleration.y();
-<<<<<<< HEAD
-=======
-
-      //##CC
-      //std::cout << "debug : morison : flow acceleration (x,y) : " << acceleration.x() << " ; " << acceleration.y() << std::endl;
-      //std::cout << "debug : morison : local_force (x,y) : " << localForce.x() << " ; " << localForce.y() << std::endl;
-      //##CC
-
-      //Acceleration node_acc = GetNodeAcceleration();
-      //m_force_added_mass.x() = -rho * m_property.ca.x * GetVolume() * node_acc.x();
-      //m_force_added_mass.y() = -rho * m_property.ca.y * GetVolume() * node_acc.y();
-      //m_force_added_mass.z() = 0.0;
-      //m_force_added_mass = m_node->GetFrameInWorld().ProjectVectorFrameInParent(m_force_added_mass, NWU);
-
-      //Position relPos = m_node->GetPositionInWorld(NWU) - body->GetCOGPositionInWorld(NWU);
-      //m_torque_added_mass = relPos.cross(m_force_added_mass);
->>>>>>> 28fad610
     }
 
     // Project local force in world at COG
@@ -439,7 +414,6 @@
   }
 
   void FrMorisonSingleElement::ComputeForceAddedMass() {
-<<<<<<< HEAD
     // FIXME : a voir si on utilise la matrice de masse d'eau ajoutée ou ce calcul direct
 
     auto body = m_node->GetBody();
@@ -450,37 +424,17 @@
     m_torque_added_mass.SetNull();
 
     // Compute force with local node acceleration (in world reference frame)
-=======
-
-    //##CC
-    std::cout << "debug : FrMorisonSingleElement : ComputeForceAddedMass .." << std::endl;
-    //##CC
-
-    m_force_added_mass.SetNull();
-    m_torque_added_mass.SetNull();
-
-    auto body = m_node->GetBody();
-    auto rho = body->GetSystem()->GetEnvironment()->GetOcean()->GetDensity();
-
->>>>>>> 28fad610
     Acceleration node_acc = GetNodeAcceleration();
     m_force_added_mass.x() = -rho * m_property.ca.x * GetVolume() * node_acc.x();
     m_force_added_mass.y() = -rho * m_property.ca.y * GetVolume() * node_acc.y();
     m_force_added_mass.z() = 0.0;
     m_force_added_mass = m_node->GetFrameInWorld().ProjectVectorFrameInParent(m_force_added_mass, NWU);
 
-<<<<<<< HEAD
     // Compute the corresponding torque (in body reference frame)
-=======
->>>>>>> 28fad610
     Position relPos = m_node->GetPositionInWorld(NWU) - body->GetCOGPositionInWorld(NWU);
     m_torque_added_mass = relPos.cross(m_force_added_mass);
 
   }
-<<<<<<< HEAD
-=======
-
->>>>>>> 28fad610
 
   // -------------------------------------------------------------------
   // MORISON COMPOSITE FORCE MODEL
@@ -605,30 +559,4 @@
 
   }
 
-  void FrMorisonCompositeElement::ComputeForceAddedMass() {
-
-    //##CC
-    std::cout << "debug : FrMorisonCompositeElement : ComputeForceAddedMass ..." << std::endl;
-    //##CC
-
-    // Added mass force and torque
-    m_force_added_mass.SetNull();
-    m_torque_added_mass.SetNull();
-
-    for (auto& element: m_morison) {
-      if (element->IsExtendedModel()) {
-        element->ComputeForceAddedMass();
-        m_force_added_mass += element->GetForceAddedMassInWorld(NWU);
-        m_torque_added_mass += element->GetTorqueAddedMassInWorld();
-      }
-    }
-
-    //##CC
-    std::cout << "debug: FrMorisonCompositeElement : force "
-              << m_force_added_mass.GetFx() << " ; " << m_force_added_mass.GetFy()
-              << " ; " << m_force_added_mass.GetFz() << std::endl;
-    //##CC
-
-  }
-
 }  // end namespace frydom