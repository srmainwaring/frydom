--- conflicted
+++ resolved
@@ -84,20 +84,6 @@
     return DOFMask&&BEMBody->GetForceMask();
   }
 
-<<<<<<< HEAD
-  void FrHydroDB::GetImpulseResponseSize(double timeStep, double &Te, double &dt) const {
-
-    // FIXME : check this
-    auto frequencies = m_HDB->GetFrequencyDiscretization();
-    auto freqStep = frequencies[1] - frequencies[0];
-
-    Te = 0.5 * MU_2PI / freqStep;
-
-    auto N = (unsigned int) floor(Te / timeStep);
-
-    dt = Te / double(N - 1);
-  }
-
   bool FrHydroDB::GetIsXDerivative() const {
 
     // This method gives the boolean to known if x-derivatives of the added mass and damping coefficients are present.
@@ -106,8 +92,6 @@
 
   }
 
-=======
->>>>>>> ca5b8ea6
   std::shared_ptr<FrHydroDB> make_hydrodynamic_database(std::string h5file) {
     return std::make_shared<FrHydroDB>(h5file);
   }
