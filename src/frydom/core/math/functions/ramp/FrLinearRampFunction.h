// ==========================================================================
// FRyDoM - frydom-ce.org
//
// Copyright (c) Ecole Centrale de Nantes (LHEEA lab.) and D-ICE Engineering.
// All rights reserved.
//
// Use of this source code is governed by a GPLv3 license that can be found
// in the LICENSE file of FRyDoM.
//
// ==========================================================================

#ifndef FRYDOM_FRRAMP_H
#define FRYDOM_FRRAMP_H

#include "frydom/core/math/functions/FrFunctionBase.h"


namespace frydom {


    /// Class for representing a ramp
    ///
    ///             --------
    ///            /
    ///           /
    ///          /
    /// --------
    ///
    ///
    class FrLinearRampFunction : public FrFunctionBase {

    private:

//        double m_slope = 1.;
//        double m_intercept = 0.;
//
//        double m_x0 = 0.; // TODO : plutot reposer sur l'offset de la fonction de base !
//        double m_x1 = 1.;

<<<<<<< HEAD
        double m_x0 = 0., m_x1 = 10., m_y0 = 0., m_y1 = 1.;
=======
        double m_x0 = 0., m_x1 = 1., m_y0 = 0., m_y1 = 1.;
>>>>>>> c2c3145d

    public:

        FrLinearRampFunction();

        FrLinearRampFunction(double x0, double y0, double x1, double y1);

        FrLinearRampFunction(const FrLinearRampFunction& other);

        FrLinearRampFunction* Clone() const override;

//        void SetY0(double intercept);
//
//        double GetY0() const;
//
//        void SetSlope(double slope);
//
//        double GetSlope() const;
//
//        void SetInterceptAndSlope(double intercept, double slope);
//
//        void SetXWindow(double x0, double x1);
//
        void SetByTwoPoints(double x0, double y0, double x1, double y1);
        
        void GetByTwoPoints(double& x0, double& y0, double& x1, double& y1 );

        void Initialize() override;

        std::string GetRepr() const override;

        std::string GetTypeName() const override { return "LinearRampFunction"; }

    protected:
        void Eval(double x) const override;



    };


}  // end namespace frydom

#endif //FRYDOM_FRRAMP_H<|MERGE_RESOLUTION|>--- conflicted
+++ resolved
@@ -37,11 +37,7 @@
 //        double m_x0 = 0.; // TODO : plutot reposer sur l'offset de la fonction de base !
 //        double m_x1 = 1.;
 
-<<<<<<< HEAD
-        double m_x0 = 0., m_x1 = 10., m_y0 = 0., m_y1 = 1.;
-=======
         double m_x0 = 0., m_x1 = 1., m_y0 = 0., m_y1 = 1.;
->>>>>>> c2c3145d
 
     public:
 
