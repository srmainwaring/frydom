--- conflicted
+++ resolved
@@ -8,40 +8,6 @@
 
 namespace frydom {
 
-<<<<<<< HEAD
-//  FrFoilForce::FrFoilForce(const std::string &name, FrBody *body, const std::string &fileCoefficients) :
-//      FrForce(name, "FrFoilForce", body),
-//      m_projectedLateralArea(1.0), c_fluidDensity(1025.) {
-//    ReadCoefficientsFile(fileCoefficients);
-//  }
-//
-//  void FrFoilForce::SetProjectedLateralArea(double area) {
-//    m_projectedLateralArea = area;
-//  }
-//
-//  double FrFoilForce::GetProjectedLateralArea() const {
-//    return m_projectedLateralArea;
-//  }
-//
-//  void FrFoilForce::Compute(double time) {
-//
-//    auto foilRelativeVelocityInWorld = GetInflowVelocityInWorld();
-//
-//    auto foilGeneralizedForceInWorld = ComputeGeneralizedForceInBody(foilRelativeVelocityInWorld);
-//
-//    SetForceTorqueInWorldAtPointInBody(foilGeneralizedForceInWorld.GetForce(),
-//                                       foilGeneralizedForceInWorld.GetTorque(),
-//                                       GetPositionInBody(), NWU);
-//
-//  }
-//
-//  mathutils::Vector3d<double> FrFoilForce::GetCoefficients(double attackAngle) const {
-//    return m_coefficients.Eval("coefficients", attackAngle);
-//  }
-//
-
-=======
->>>>>>> 51f01566
   FrRudderForce::FrRudderForce(const std::string &name, FrBody *body, const std::shared_ptr<FrNode> &node,
                                const std::string &fileCoefficients)
       : FrPropulsionActuator(name, "FrRudderForce", body),
