//
// Created by lletourn on 08/06/2021.
//

#include "FrPropellerRudder.h"
#include "frydom/propulsion/FrPropulsionInc.h"

namespace frydom {

  FrPropellerRudder::FrPropellerRudder(const std::string &name, frydom::FrBody *body) :
<<<<<<< HEAD
      FrActuatorForceBase(name, "FrPropellerRudder", body), is_interactions(true),
=======
      FrPropulsionActuator(name, "FrPropellerRudder", body), has_interactions(true),
>>>>>>> a6dd769a
      c_propellerForceInBody(Force(), Torque(), Position(), NWU),
      c_rudderForceInWorld(Force(), Torque(), Position(), NWU) {

  }

  FrFirstQuadrantPropellerForce *
  FrPropellerRudder::Add_FirstQuadrantPropeller(const std::string &name,
                                                Position propellerPositionInBody,
                                                const std::string &filename,
                                                FRAME_CONVENTION fc) {

    m_propellerForce = std::make_shared<FrFirstQuadrantPropellerForce>(name,
                                                                       GetBody(),
                                                                       propellerPositionInBody,
                                                                       filename,
                                                                       fc);
    return dynamic_cast<FrFirstQuadrantPropellerForce *>(m_propellerForce.get());

  }

  FrFourQuadrantPropellerForce *
  FrPropellerRudder::Add_FourQuadrantPropeller(const std::string &name,
                                               Position propellerPositionInBody,
                                               const std::string &filename,
                                               FRAME_CONVENTION fc) {

    m_propellerForce = std::make_shared<FrFourQuadrantPropellerForce>(name,
                                                                      GetBody(),
                                                                      propellerPositionInBody,
                                                                      filename,
                                                                      fc);
    return dynamic_cast<FrFourQuadrantPropellerForce *>(m_propellerForce.get());

  }

  FrCPPForce *
  FrPropellerRudder::Add_ControllablePitchPropeller(const std::string &name,
                                                    Position propellerPositionInBody,
                                                    const std::string &filename,
                                                    FRAME_CONVENTION fc) {

    m_propellerForce = std::make_shared<FrCPPForce>(name,
                                                    GetBody(),
                                                    propellerPositionInBody,
                                                    filename,
                                                    fc);
    return dynamic_cast<FrCPPForce *>(m_propellerForce.get());

  }

  FrRudderForce *FrPropellerRudder::Add_Rudder(const std::string &name,
                                               const std::shared_ptr<FrNode> &node,
                                               const std::string &filename) {

    m_rudderForce = std::make_shared<FrRudderForce>(name, GetBody(), node, filename);
    return m_rudderForce.get();

  }

  FrFlapRudderForce *FrPropellerRudder::Add_FlapRudder(const std::string &name,
                                                       const std::shared_ptr<FrNode> &node,
                                                       const std::string &filename) {

    m_rudderForce = std::make_shared<FrFlapRudderForce>(name, GetBody(), node, filename);
    return dynamic_cast<FrFlapRudderForce *>(m_rudderForce.get());

  }

  void FrPropellerRudder::Compute(double time) {

    // Propeller force
    auto propellerForce = m_propellerForce->ComputeGeneralizedForceInBody();
    c_propellerForceInBody = {propellerForce, m_propellerForce->GetPositionInBody(), NWU};
    SetForceTorqueInBodyAtPointInBody(propellerForce.GetForce(), propellerForce.GetTorque(),
                                      m_propellerForce->GetPositionInBody(), NWU);
    c_uPA = m_propellerForce->ComputeLongitudinalVelocity();

    // Rudder force
    const auto rudderRelativeVelocityInWorld = m_rudderForce->GetRudderRelativeVelocityInWorld();
    auto rudderForceInWorld = m_rudderForce->ComputeGeneralizedForceInWorld(rudderRelativeVelocityInWorld);

    auto rudderRelativeVelocityInBody = GetBody()->ProjectVectorInBody(rudderRelativeVelocityInWorld, NWU);
    c_uRA = rudderRelativeVelocityInBody.GetVx();
    c_vRA = rudderRelativeVelocityInBody.GetVy();
    // Propeller - Rudder interactions
    if (c_uPA != 0. and has_interactions) {
      auto body = GetBody();
      auto environment = GetSystem()->GetEnvironment();
      auto rudderVelocityInWorld = body->GetVelocityInWorldAtPointInBody(m_rudderForce->GetPositionInBody(), NWU);
      auto u_0 = -environment->GetRelativeVelocityInFrame(GetBody()->GetHeadingFrame(), rudderVelocityInWorld, WATER, NWU).GetVx();

      c_vRP = c_vRA;
      ComputeVelocityInSlipStream(u_0, c_uRA, c_uPA, m_propellerForce->GetThrust(), c_uRP, c_A_RP, c_kd);
      double area_ratio = c_A_RP / m_rudderForce->GetProjectedLateralArea();

      // Inside slipstream rudder force
      auto propellerVelocityInSlipstream = GetBody()->ProjectVectorInWorld(Velocity(c_uRP, c_vRP, 0.), NWU);
      auto insideSlipstreamRudderForce = m_rudderForce->ComputeGeneralizedForceInWorld(propellerVelocityInSlipstream);

      rudderForceInWorld *= (1. - area_ratio);
      rudderForceInWorld += area_ratio * c_kd * insideSlipstreamRudderForce;
    }

    c_rudderForceInWorld = {rudderForceInWorld, m_rudderForce->GetPositionInBody(), NWU};

    Force totalForce = GetForceInWorld(NWU) + rudderForceInWorld.GetForce();
    Torque totalTorqueAtRudder = GetTorqueInWorldAtPointInBody(m_rudderForce->GetPositionInBody(), NWU) +
                                 rudderForceInWorld.GetTorque();

    SetForceTorqueInWorldAtPointInBody(totalForce, totalTorqueAtRudder, m_rudderForce->GetPositionInBody(), NWU);

  }


  void
  FrPropellerRudder::ComputeVelocityInSlipStream(double u_0, double u_ra, double u_pa, double thrust, double &u_rp,
                                                 double &A_rp, double &kd) {

    auto rho = GetSystem()->GetEnvironment()->GetFluidDensity(WATER);
    auto Dp = m_propellerForce->GetDiameter();
    auto A0 = 0.25 * MU_PI * Dp * Dp;
    auto xrp = m_longitudinalDistancePropellerRudder;
    auto br = m_rudderForce->GetRootChord();
    auto propellerLoading = 2 * std::abs(thrust) / (rho * u_pa * u_pa * A0);

    auto w_ainf = u_pa * (std::sqrt(1 + propellerLoading) - 1);
    auto Kappa = [](double T, double xrp) { if (xrp * T >= 0) return 1.; else return 0.7; };
    auto w_a = 0.34 * (1 + xrp / std::sqrt(1 + xrp * xrp) * Kappa(thrust, xrp)) * mathutils::sgn(thrust) * w_ainf;
    u_rp = u_pa + w_a;

    auto r_rp = 0.5 * Dp * std::sqrt(std::abs(0.5 * u_0 / u_rp));

    kd = std::pow(std::abs(u_ra / u_rp), 2. * std::pow(2. / (2. + std::sqrt(MU_PI) * r_rp / (2 * br)), 8));

    A_rp = 2. * r_rp / m_rudderForce->GetHeight() * m_rudderForce->GetProjectedLateralArea();

  }

  void FrPropellerRudder::Initialize() {
    FrForce::Initialize();
    m_propellerForce->Initialize();
    m_rudderForce->Initialize();
    m_rudderForce->ActivateHullRudderInteraction(IsInteractions());

    m_longitudinalDistancePropellerRudder =
        m_propellerForce->GetPositionInBody().GetX() - m_rudderForce->GetPositionInBody().GetX();
  }

  void FrPropellerRudder::SetRudderAngle(double angle, ANGLE_UNIT unit) {
    m_rudderForce->SetRudderAngle(angle, unit);
  }

  void FrPropellerRudder::SetPropellerRotationalVelocity(double omega, mathutils::FREQUENCY_UNIT unit) {
    m_propellerForce->SetRotationalVelocity(omega * m_propellerForce->GetScrewDirectionSign(), unit);

  }

  void FrPropellerRudder::ActivateInteractions(bool val) {
    has_interactions = val;
  }

  bool FrPropellerRudder::IsInteractions() const {
    return has_interactions;
  }

  void FrPropellerRudder::DefineLogMessages() {

    // Propeller logs
    auto prop_msg = NewMessage("_propeller", "propeller force message");

    prop_msg->AddField<double>("Time", "s", "Current time of the simulation",
                               [this]() { return m_chronoForce->GetChTime(); });

    prop_msg->AddField<double>("Thrust", "N", "Thrust delivered by the propeller",
                               [this]() { return m_propellerForce->GetThrust(); });

    prop_msg->AddField<double>("Torque", "Nm", "Torque delivered by the propeller",
                               [this]() { return m_propellerForce->GetTorque(); });

    prop_msg->AddField<double>("Power", "W", "Power delivered by the propeller",
                               [this]() { return m_propellerForce->GetPower(); });

    prop_msg->AddField<double>("uPA", "m/s", "Longitudinal velocity at the rudder position, in body reference frame",
                               [this]() { return c_uPA; });

    prop_msg->AddField<double>("RotationalVelocity", "rad/s", "Rotational velocity",
                               [this]() { return m_propellerForce->GetRotationalVelocity(RADS); });

    prop_msg->AddField<Eigen::Matrix<double, 3, 1>>
        ("ForceInBody", "N", fmt::format("force in body reference frame in {}", GetLogFC()),
         [this]() { return GetPropellerForceInBody(GetLogFC()); });

    prop_msg->AddField<Eigen::Matrix<double, 3, 1>>
        ("TorqueInBodyAtCOG", "Nm", fmt::format("torque in body reference frame, at COG, in {}", GetLogFC()),
         [this]() { return GetPropellerTorqueInBodyAtCOG(GetLogFC()); });

//    prop_msg->AddField<Eigen::Matrix<double, 3, 1>>
//        ("TorqueInBodyAtProp", "Nm", fmt::format("torque in body reference frame, at prop, in {}", GetLogFC()),
//         [this]() { return GetPropellerTorqueInBodyAtPropeller(GetLogFC()); });

    prop_msg->AddField<Eigen::Matrix<double, 3, 1>>
        ("ForceInWorld", "N", fmt::format("force in world reference frame in {}", GetLogFC()),
         [this]() { return GetPropellerForceInWorld(GetLogFC()); });

    prop_msg->AddField<Eigen::Matrix<double, 3, 1>>
        ("TorqueInWorldAtCOG", "Nm", fmt::format("torque in world reference frame, at COG, in {}", GetLogFC()),
         [this]() { return GetPropellerTorqueInWorldAtCOG(GetLogFC()); });

//    prop_msg->AddField<Eigen::Matrix<double, 3, 1>>
//        ("TorqueInWorldAtProp", "Nm", fmt::format("torque in world reference frame, at prop, in {}", GetLogFC()),
//         [this]() { return GetPropellerTorqueInWorldAtPropeller(GetLogFC()); });


    // Rudder logs
    auto rudder_msg = NewMessage("_rudder", "rudder force message");

    rudder_msg->AddField<double>("Time", "s", "Current time of the simulation",
                                 [this]() { return m_chronoForce->GetChTime(); });

    rudder_msg->AddField<double>("RudderAngle", "rad", "Rudder angle",
                                 [this]() { return m_rudderForce->GetRudderAngle(RAD); });

    rudder_msg->AddField<double>("DriftAngle_RA", "rad", "Drift angle",
                                 [this]() {
                                   return m_rudderForce->GetDriftAngle(
                                       GetBody()->ProjectVectorInWorld(Velocity(c_uRA, c_vRA, 0.), NWU));
                                 });

    rudder_msg->AddField<double>("DriftAngle_RP", "rad", "Drift angle",
                                 [this]() {
                                   return m_rudderForce->GetDriftAngle(
                                       GetBody()->ProjectVectorInWorld(Velocity(c_uRP, c_vRP, 0.), NWU));
                                 });

    rudder_msg->AddField<double>("AttackAngle", "rad", "Attack angle",
                                 [this]() {
                                   return m_rudderForce->GetAttackAngle(
                                       m_rudderForce->GetRudderRelativeVelocityInWorld());
                                 });

    rudder_msg->AddField<double>("uRA", "m/s", "Longitudinal velocity",
                                 [this]() { return c_uRA; });

    rudder_msg->AddField<double>("vRA", "m/s", "transversal velocity",
                                 [this]() { return c_vRA; });

    rudder_msg->AddField<double>("uRP", "m/s", "Longitudinal velocity",
                                 [this]() { return c_uRP; });

    rudder_msg->AddField<double>("vRP", "m/s", "transversal velocity",
                                 [this]() { return c_vRP; });

    rudder_msg->AddField<double>("kd", "", "",
                                 [this]() { return c_kd; });

    rudder_msg->AddField<double>("slipstream_area_ratio", "", "Area ratio",
                                 [this]() { return c_A_RP/m_rudderForce->GetProjectedLateralArea(); });

    rudder_msg->AddField<double>("Drag", "N", "Drag delivered by the rudder",
                                 [this]() { return m_rudderForce->GetDrag(); });

    rudder_msg->AddField<double>("Lift", "N", "Lift delivered by the rudder",
                                 [this]() { return m_rudderForce->GetLift(); });

    rudder_msg->AddField<double>("Torque", "Nm", "Torque delivered by the rudder",
                                 [this]() { return m_rudderForce->GetTorque(); });

    rudder_msg->AddField<Eigen::Matrix<double, 3, 1>>
        ("InflowVelocityInWorld", "m/s", fmt::format("Inflow velocity in World reference frame in {}", GetLogFC()),
         [this]() { return m_rudderForce->GetRudderRelativeVelocityInWorld(); });

    rudder_msg->AddField<Eigen::Matrix<double, 3, 1>>
        ("ForceInBody", "N", fmt::format("force in body reference frame in {}", GetLogFC()),
         [this]() { return GetRudderForceInBody(GetLogFC()); });

    rudder_msg->AddField<Eigen::Matrix<double, 3, 1>>
        ("TorqueInBodyAtCOG", "Nm", fmt::format("torque in body reference frame, at COG, in {}", GetLogFC()),
         [this]() { return GetRudderTorqueInBodyAtCOG(GetLogFC()); });

//    rudder_msg->AddField<Eigen::Matrix<double, 3, 1>>
//        ("TorqueInBodyAtRudder", "Nm", fmt::format("torque in body reference frame, at rudder, in {}", GetLogFC()),
//         [this]() { return GetRudderTorqueInBodyAtRudder(GetLogFC()); });

    rudder_msg->AddField<Eigen::Matrix<double, 3, 1>>
        ("ForceInWorld", "N", fmt::format("force in world reference frame in {}", GetLogFC()),
         [this]() { return GetRudderForceInWorld(GetLogFC()); });

    rudder_msg->AddField<Eigen::Matrix<double, 3, 1>>
        ("TorqueInWorldAtCOG", "Nm", fmt::format("torque in world reference frame, at COG, in {}", GetLogFC()),
         [this]() { return GetRudderTorqueInWorldAtCOG(GetLogFC()); });

//    rudder_msg->AddField<Eigen::Matrix<double, 3, 1>>
//        ("TorqueInWorldAtRudder", "Nm", fmt::format("torque in world reference frame, at rudder, in {}", GetLogFC()),
//         [this]() { return GetRudderTorqueInWorldAtRudder(GetLogFC()); });


  }

  //Propeller

  Force FrPropellerRudder::GetPropellerForceInWorld(FRAME_CONVENTION fc) const {
    return GetBody()->ProjectVectorInWorld(GetPropellerForceInBody(fc), fc);
  }

  Force FrPropellerRudder::GetPropellerForceInBody(FRAME_CONVENTION fc) const {
    Force force = c_propellerForceInBody.GetForce();
    if (IsNED(fc)) internal::SwapFrameConvention(force);
    return force;
  }

  Torque FrPropellerRudder::GetPropellerTorqueInWorldAtPropeller(FRAME_CONVENTION fc) const {
    return GetBody()->ProjectVectorInWorld(GetPropellerTorqueInBodyAtPropeller(fc), fc);
  }

  Torque FrPropellerRudder::GetPropellerTorqueInBodyAtPropeller(FRAME_CONVENTION fc) const {
    return c_propellerForceInBody.GetTorqueAtPoint(m_propellerForce->GetPositionInBody(), fc);
  }

  Torque FrPropellerRudder::GetPropellerTorqueInWorldAtCOG(FRAME_CONVENTION fc) const {
    return GetBody()->ProjectVectorInWorld(GetPropellerTorqueInBodyAtCOG(fc), fc);
  }

  Torque FrPropellerRudder::GetPropellerTorqueInBodyAtCOG(FRAME_CONVENTION fc) const {
    return c_propellerForceInBody.GetTorqueAtPoint(GetBody()->GetCOG(fc), fc);
  }

  // Rudder

  Force FrPropellerRudder::GetRudderForceInWorld(FRAME_CONVENTION fc) const {
    Force force = c_rudderForceInWorld.GetForce();
    if (IsNED(fc)) internal::SwapFrameConvention(force);
    return force;
  }

  Force FrPropellerRudder::GetRudderForceInBody(FRAME_CONVENTION fc) const {
    return GetBody()->ProjectVectorInBody(GetRudderForceInWorld(fc), fc);
  }

  Torque FrPropellerRudder::GetRudderTorqueInWorldAtRudder(FRAME_CONVENTION fc) const {
    auto rudderPositionInWorld = GetBody()->GetPointPositionInWorld(m_rudderForce->GetPositionInBody(), fc);
    return c_rudderForceInWorld.GetTorqueAtPoint(rudderPositionInWorld, fc);
  }

  Torque FrPropellerRudder::GetRudderTorqueInBodyAtRudder(FRAME_CONVENTION fc) const {
    return GetBody()->ProjectVectorInBody(GetRudderTorqueInWorldAtRudder(fc), fc);
  }

  Torque FrPropellerRudder::GetRudderTorqueInWorldAtCOG(FRAME_CONVENTION fc) const {
    return c_propellerForceInBody.GetTorqueAtPoint(GetBody()->GetCOGPositionInWorld(fc), fc);
  }

  Torque FrPropellerRudder::GetRudderTorqueInBodyAtCOG(FRAME_CONVENTION fc) const {
    return GetBody()->ProjectVectorInBody(GetRudderTorqueInWorldAtCOG(fc), fc);
  }

  std::shared_ptr<FrPropellerRudder>
  make_propeller_rudder(const std::string &name, const std::shared_ptr<FrBody> &body) {
    auto force = std::make_shared<FrPropellerRudder>(name, body.get());
    body->AddExternalForce(force);
    return force;
  }

} // end namespace frydom<|MERGE_RESOLUTION|>--- conflicted
+++ resolved
@@ -8,11 +8,7 @@
 namespace frydom {
 
   FrPropellerRudder::FrPropellerRudder(const std::string &name, frydom::FrBody *body) :
-<<<<<<< HEAD
-      FrActuatorForceBase(name, "FrPropellerRudder", body), is_interactions(true),
-=======
-      FrPropulsionActuator(name, "FrPropellerRudder", body), has_interactions(true),
->>>>>>> a6dd769a
+      FrActuatorForceBase(name, "FrPropellerRudder", body), has_interactions(true),
       c_propellerForceInBody(Force(), Torque(), Position(), NWU),
       c_rudderForceInWorld(Force(), Torque(), Position(), NWU) {
 
