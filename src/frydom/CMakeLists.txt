--- conflicted
+++ resolved
@@ -72,12 +72,8 @@
         cppfs
         tz
         hermes
-<<<<<<< HEAD
 	OpenMeshCore
 	nlohmann_json
-=======
-	    OpenMeshCore
->>>>>>> 5aa8b816
         )
 
 target_include_directories(FRyDoM_Engine PUBLIC
