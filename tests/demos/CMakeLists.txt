--- conflicted
+++ resolved
@@ -14,16 +14,13 @@
         demo_Cable
         demo_DynamicCable
         demo_Hub_installation
-        demo_WNL_and_NL_hydrostatics
-        demo_Cylinder
+	demo_WNL_and_NL_hydrostatics
+	demo_Cylinder
         bench_SphereDecay
         bench_SphereRegular
         bench_DTMB5512_captive
-<<<<<<< HEAD
-        bench_Ellipsoid_OMAE2014
-=======
         bench_Cables
->>>>>>> d48dfe38
+	bench_Ellipsoid_OMAE2014
         )
 
 
