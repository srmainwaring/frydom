// ==========================================================================
// FRyDoM - frydom-ce.org
//
// Copyright (c) Ecole Centrale de Nantes (LHEEA lab.) and D-ICE Engineering.
// All rights reserved.
//
// Use of this source code is governed by a GPLv3 license that can be found
// in the LICENSE file of FRyDoM.
//
// ==========================================================================


#include "FrLink.h"

#include "chrono/solver/ChSystemDescriptor.h"
#include "chrono/physics/ChLinkMasked.h"

#include "frydom/core/common/FrNode.h"
#include "frydom/core/body/FrBody.h"
#include "actuators/FrActuator.h"
#include "FrDOFMaskLink.h"

#include "frydom/core/link/FrLinkMaskBase.h"
#include "frydom/core/link/constraint/FrConstraintTwoBodiesBase.h"

#include "frydom/logging/FrLogManager.h"


namespace frydom {

  namespace internal {

    FrLinkLockBase::FrLinkLockBase(frydom::FrLink *frydomLink) : m_frydomLink(frydomLink), chrono::ChLinkLock() {}

    void FrLinkLockBase::SetLinkType(LINK_TYPE lt) {
      switch (lt) {
        case CYLINDRICAL:
          ChangeLinkType(ChronoLinkType::CYLINDRICAL);
          break;
        case FIXED_LINK:
          ChangeLinkType(ChronoLinkType::LOCK);
          break;
        case FREE_LINK:
          ChangeLinkType(ChronoLinkType::FREE);
          break;
        case PRISMATIC:
          ChangeLinkType(ChronoLinkType::PRISMATIC);
          break;
        case REVOLUTE:
          ChangeLinkType(ChronoLinkType::REVOLUTE);
          break;
        case SPHERICAL:
          ChangeLinkType(ChronoLinkType::SPHERICAL);
          break;
        case PRISMATICREVOLUTE:
          ChangeLinkType(ChronoLinkType::REVOLUTEPRISMATIC);
          break;
        case CUSTOM:

          break;
//                    case SCREW:
//                        ChangeLinkType(ChronoLinkType::CYLINDRICAL);
//                        break;
//                case PERPENDICULAR:
//                    ChangeLinkType(ChronoLinkType::PERPEND);
//                    break;
//                case PARALLEL:
//                    ChangeLinkType(ChronoLinkType::PARALLEL);
//                    break;
//                case PLANEONPLANE:
//                    ChangeLinkType(ChronoLinkType::PLANEPLANE);
//                    break;
//                case DISTANCETOAXIS:
//                    ChangeLinkType(ChronoLinkType::);
//                    break;
//                case POINTONLINE:
//                    ChangeLinkType(ChronoLinkType::POINTLINE);
//                    break;
//                case POINTONPLANE:
//                    ChangeLinkType(ChronoLinkType::POINTPLANE);
//                    break;
//                case POINTONSPLINE:
//                    ChangeLinkType(ChronoLinkType::);
//                    break;
<<<<<<< HEAD
      }
=======
            }
        }

        void FrLinkLockBase::SetupInitial() {

        }

        void FrLinkLockBase::Update(double time, bool update_assets) {

            chrono::ChLinkLock::Update(time, update_assets);

            GenerateCache();

            m_frydomLink->Update(time);

        }

        void FrLinkLockBase::GenerateCache() {
            // 1 - Relative Frames
            c_frame2WRT1 = internal::ChCoordsys2FrFrame(GetRelM());
            c_frame1WRT2 = c_frame2WRT1.GetInverse();

            // 2 - Relative velocities
            c_generalizedVelocity2WRT1.SetVelocity(internal::ChVectorToVector3d<Velocity>(GetRelM_dt().pos));
            c_generalizedVelocity2WRT1.SetAngularVelocity(internal::ChVectorToVector3d<AngularVelocity>(GetRelWvel()));

            c_generalizedVelocity1WRT2.SetVelocity(
                    - c_frame1WRT2.ProjectVectorFrameInParent<Velocity>(c_generalizedVelocity2WRT1.GetVelocity(), NWU));
            c_generalizedVelocity1WRT2.SetAngularVelocity(
                    - c_frame1WRT2.ProjectVectorFrameInParent<AngularVelocity>(c_generalizedVelocity2WRT1.GetAngularVelocity(), NWU));

            // 2 - Relative accelerations
            c_generalizedAcceleration2WRT1.SetAcceleration(internal::ChVectorToVector3d<Acceleration>(GetRelM_dtdt().pos));
            c_generalizedAcceleration2WRT1.SetAngularAcceleration(internal::ChVectorToVector3d<AngularAcceleration>(GetRelWacc()));

            c_generalizedAcceleration1WRT2.SetAcceleration(
                    - c_frame1WRT2.ProjectVectorFrameInParent<Acceleration>(c_generalizedAcceleration2WRT1.GetAcceleration(), NWU));
            c_generalizedAcceleration1WRT2.SetAngularAcceleration(
                    - c_frame1WRT2.ProjectVectorFrameInParent<AngularAcceleration>(c_generalizedAcceleration2WRT1.GetAngularAcceleration(), NWU));

            // 3 - Link forces
            c_generalizedForceOnNode1.SetForce(internal::ChVectorToVector3d<Force>(Get_react_force()));
            c_generalizedForceOnNode1.SetTorque(internal::ChVectorToVector3d<Torque>(Get_react_torque()));

            c_generalizedForceOnNode2.SetForce(
                    - c_frame1WRT2.ProjectVectorFrameInParent<Force>(c_generalizedForceOnNode1.GetForce(), NWU));
            c_generalizedForceOnNode2.SetTorque(
                    - c_frame1WRT2.ProjectVectorFrameInParent(c_generalizedForceOnNode1.GetTorque(), NWU)
                    + c_frame1WRT2.GetPosition(NWU).cross(c_generalizedForceOnNode2.GetForce())
                    );

//            c_generalizedForceTorsorOnNode1.Set(internal::ChVectorToVector3d<Force>(Get_react_force()),
//                                                internal::ChVectorToVector3d<Torque>(Get_react_torque()),
//                                                internal::ChVectorToVector3d<Position>(GetLinkAbsoluteCoords().pos), NWU);

        }

        void FrLinkLockBase::SetMask(FrDOFMask* vmask) {

            if (vmask->GetLinkType() == LINK_TYPE::CUSTOM) {
                FrLinkMaskBase chronoMask;
                chronoMask.SetLockMask(
                    vmask->GetLock_X(),  // x
                    vmask->GetLock_Y(),  // y
                    vmask->GetLock_Z(),  // z
                    false,              // e0
                    vmask->GetLock_Rx(), // e1
                    vmask->GetLock_Ry(), // e2
                    vmask->GetLock_Rz()  // e3
                );
                BuildLink(&chronoMask);
            } else {
                this->SetLinkType(vmask->GetLinkType());
            }

        }

        void FrLinkLockBase::SetLinkForceOnBody1InFrame2AtOrigin1(const Force &force) {
            C_force = internal::Vector3dToChVector(force);
        }

        void FrLinkLockBase::SetLinkTorqueOnBody1InFrame2AtOrigin1(const Torque& torque) {
            C_torque = internal::Vector3dToChVector(torque);
        }

        Force FrLinkLockBase::GetLinkForceOnBody1InFrame2AtOrigin1() {
            return internal::ChVectorToVector3d<Force>(C_force);
        }

        Torque FrLinkLockBase::GetLinkTorqueOnBody1InFrame2AtOrigin1() {
            return internal::ChVectorToVector3d<Torque>(C_torque);
        }

      Force FrLinkLockBase::GetLinkForceOnNode1() const {
        return -GetLinkForceOnNode2();
      }

      Torque FrLinkLockBase::GetLinkTorqueOnNode1() const {
        return -GetLinkTorqueOnNode2();
      }

      Force FrLinkLockBase::GetLinkForceOnNode2() const {
        return internal::ChVectorToVector3d<Force>(C_force);
      }

      Torque FrLinkLockBase::GetLinkTorqueOnNode2() const {
        return internal::ChVectorToVector3d<Torque>(C_torque);
      }

        FrFrame FrLinkLockBase::GetConstraintViolation() { // TODO : voir si c'est bien la violation de 2 par rapport a 1, dans 1 !! sinon, renvoyer l'inverse
            return internal::ChCoordsys2FrFrame(GetRelC());
        }

        void FrLinkLockBase::BuildLinkType(chrono::ChLinkLock::LinkType link_type) {

            type = link_type;

            FrLinkMaskBase m_mask;

            // SetLockMask() sets the constraints for the link coordinates: (X,Y,Z, E0,E1,E2,E3)
            switch (type) {
                case LinkType::FREE:
                    m_mask.SetLockMask(false, false, false, false, false, false, false);
                    break;
                case LinkType::LOCK:
                    m_mask.SetLockMask(true, true, true, false, true, true, true);
                    break;
                case LinkType::SPHERICAL:
                    m_mask.SetLockMask(true, true, true, false, false, false, false);
                    break;
                case LinkType::POINTPLANE:
                    m_mask.SetLockMask(false, false, true, false, false, false, false);
                    break;
                case LinkType::POINTLINE:
                    m_mask.SetLockMask(false, true, true, false, false, false, false);
                    break;
                case LinkType::REVOLUTE:
                    m_mask.SetLockMask(true, true, true, false, true, true, false);
                    break;
                case LinkType::CYLINDRICAL:
                    m_mask.SetLockMask(true, true, false, false, true, true, false);
                    break;
                case LinkType::PRISMATIC:
                    m_mask.SetLockMask(true, true, false, false, true, true, true);
                    break;
                case LinkType::PLANEPLANE:
                    m_mask.SetLockMask(false, false, true, false, true, true, false);
                    break;
                case LinkType::OLDHAM:
                    m_mask.SetLockMask(false, false, true, false, true, true, true);
                    break;
                case LinkType::ALIGN:
                    m_mask.SetLockMask(false, false, false, false, true, true, true);
                case LinkType::PARALLEL:
                    m_mask.SetLockMask(false, false, false, false, true, true, false);
                    break;
                case LinkType::PERPEND:
                    m_mask.SetLockMask(false, false, false, false, true, false, true);
                    break;
                case LinkType::REVOLUTEPRISMATIC:
                    m_mask.SetLockMask(false, true, true, false, true, true, false);
                    break;
                default:
                    m_mask.SetLockMask(false, false, false, false, false, false, false);
                    break;
            }

            BuildLink(&m_mask);
        }


    }  // end namespace frydom::internal


    /*
     * FrLink method definitions
     *
     */

    FrLink::FrLink(const std::shared_ptr<FrNode>& node1, const std::shared_ptr<FrNode>& node2,
                     FrOffshoreSystem *system) :
                     FrLinkBase(node1, node2, system),
                     m_frame2WRT1_reference() {
        m_chronoLink = std::make_shared<internal::FrLinkLockBase>(this);
        SetLogged(true);
        m_actuator = nullptr;
    }


    void FrLink::SetNodes(FrNode* node1, FrNode* node2) {
        // IMPORTANT : in FRyDoM the first node is the master and the second one the slave, as opposed to Chrono !!!
        m_chronoLink->ReferenceMarkers(node2->m_chronoMarker.get(), node1->m_chronoMarker.get());
    }

    std::shared_ptr<chrono::ChLink> FrLink::GetChronoLink() {
        return m_chronoLink;
    }

    internal::FrLinkLockBase *FrLink::GetChronoItem_ptr() const {
        return m_chronoLink.get();
    }


    bool FrLink::IsDisabled() const {
        return m_chronoLink->IsDisabled();
    }

    void FrLink::SetDisabled(bool disabled) {
        m_chronoLink->SetDisabled(disabled);
        if (IsMotorized()) {
            m_actuator->SetDisabled(disabled);
        }
    }

    void FrLink::SetBreakable(bool breakable) {
        m_breakable = breakable;
    }

    bool FrLink::IsBreakable() const {
        return m_breakable;
    }

    bool FrLink::IsBroken() const {
        return m_chronoLink->IsBroken();
    }

    void FrLink::SetBroken(bool broken) {
        if (!IsBreakable()) return;

        m_chronoLink->SetBroken(broken);
        if (IsMotorized()) {
            m_actuator->SetDisabled(broken);
        }
    }

    bool FrLink::IsActive() const {
        return m_chronoLink->IsActive();
    }

    bool FrLink::IsMotorized() const {
        return (m_actuator && m_actuator->IsActive());
    }

    void FrLink::SetThisConfigurationAsReference() {
        m_frame2WRT1_reference = m_chronoLink->c_frame2WRT1;  // FIXME : cette methode devrait trigger l'update des caches de classes derivees
        UpdateCache();
    }

    // Must be reimplemented in
//    bool FrLink::IsMotorized() const { return false; }

    const FrFrame FrLink::GetNode2FrameWRTNode1Frame() const {
        return m_chronoLink->c_frame2WRT1;
    }

    const FrFrame FrLink::GetNode1FrameWRTNode2Frame() const {
        return m_chronoLink->c_frame1WRT2;
>>>>>>> f7fb785e
    }

    void FrLinkLockBase::SetupInitial() {

    }

    void FrLinkLockBase::Update(double time, bool update_assets) {

      chrono::ChLinkLock::Update(time, update_assets);

      GenerateCache();

      m_frydomLink->Update(time);

    }

    void FrLinkLockBase::GenerateCache() {
      // 1 - Relative Frames
      c_frame1WRT2 = internal::ChCoordsys2FrFrame(GetRelM());
      c_frame2WRT1 = c_frame1WRT2.GetInverse();

      // 2 - Relative velocities
      c_generalizedVelocity1WRT2.SetVelocity(internal::ChVectorToVector3d<Velocity>(GetRelM_dt().pos));
      c_generalizedVelocity1WRT2.SetAngularVelocity(internal::ChVectorToVector3d<AngularVelocity>(GetRelWvel()));

      c_generalizedVelocity2WRT1.SetVelocity(
          -c_frame2WRT1.ProjectVectorFrameInParent<Velocity>(c_generalizedVelocity1WRT2.GetVelocity(), NWU));
      c_generalizedVelocity2WRT1.SetAngularVelocity(
          -c_frame2WRT1.ProjectVectorFrameInParent<AngularVelocity>(c_generalizedVelocity1WRT2.GetAngularVelocity(),
                                                                    NWU));

      // 2 - Relative accelerations
      c_generalizedAcceleration1WRT2.SetAcceleration(
          internal::ChVectorToVector3d<Acceleration>(GetRelM_dtdt().pos));
      c_generalizedAcceleration1WRT2.SetAngularAcceleration(
          internal::ChVectorToVector3d<AngularAcceleration>(GetRelWacc()));

      c_generalizedAcceleration2WRT1.SetAcceleration(
          -c_frame2WRT1.ProjectVectorFrameInParent<Acceleration>(c_generalizedAcceleration1WRT2.GetAcceleration(),
                                                                 NWU));
      c_generalizedAcceleration2WRT1.SetAngularAcceleration(
          -c_frame2WRT1.ProjectVectorFrameInParent<AngularAcceleration>(
              c_generalizedAcceleration1WRT2.GetAngularAcceleration(), NWU));

      // 3 - Link forces
      c_generalizedForceOnNode2.SetForce(internal::ChVectorToVector3d<Force>(Get_react_force()));
      c_generalizedForceOnNode2.SetTorque(internal::ChVectorToVector3d<Torque>(Get_react_torque()));

      c_generalizedForceOnNode1.SetForce(
          -c_frame2WRT1.ProjectVectorFrameInParent<Force>(c_generalizedForceOnNode2.GetForce(), NWU));
      c_generalizedForceOnNode1.SetTorque(
          -c_frame2WRT1.ProjectVectorFrameInParent(c_generalizedForceOnNode2.GetTorque(), NWU)
          + c_frame2WRT1.GetPosition(NWU).cross(c_generalizedForceOnNode1.GetForce())
      );

    }

    void FrLinkLockBase::SetMask(FrDOFMask *vmask) {

<<<<<<< HEAD
      if (vmask->GetLinkType() == LINK_TYPE::CUSTOM) {
        FrLinkMaskBase chronoMask;
        chronoMask.SetLockMask(
            vmask->GetLock_X(),  // x
            vmask->GetLock_Y(),  // y
            vmask->GetLock_Z(),  // z
            false,              // e0
            vmask->GetLock_Rx(), // e1
            vmask->GetLock_Ry(), // e2
            vmask->GetLock_Rz()  // e3
        );
        BuildLink(&chronoMask);
      } else {
        this->SetLinkType(vmask->GetLinkType());
      }

    }

    void FrLinkLockBase::SetLinkForceOnBody1InFrame2AtOrigin1(const Force &force) {
      C_force = internal::Vector3dToChVector(force);
    }

    void FrLinkLockBase::SetLinkTorqueOnBody1InFrame2AtOrigin1(const Torque &torque) {
      C_torque = internal::Vector3dToChVector(torque);
    }

    Force FrLinkLockBase::GetLinkForceOnBody1InFrame2AtOrigin1() {
      return internal::ChVectorToVector3d<Force>(C_force);
    }

    Torque FrLinkLockBase::GetLinkTorqueOnBody1InFrame2ArOrigin1() {
      return internal::ChVectorToVector3d<Torque>(C_torque);
    }

    FrFrame
    FrLinkLockBase::GetConstraintViolation() { // TODO : voir si c'est bien la violation de 2 par rapport a 1, dans 1 !! sinon, renvoyer l'inverse
      return internal::ChCoordsys2FrFrame(GetRelC());
=======
    const Force FrLink::GetLinkReactionForceOnNode1(FRAME_CONVENTION fc) const {
        auto force = m_chronoLink->c_generalizedForceOnNode1.GetForce();
        if (IsNED(fc)) internal::SwapFrameConvention<Force>(force);
        return force;
    }

    const Force FrLink::GetLinkReactionForceOnNode2(FRAME_CONVENTION fc) const {
        auto force = m_chronoLink->c_generalizedForceOnNode2.GetForce();
        if (IsNED(fc)) internal::SwapFrameConvention<Force>(force);
        return force;
    }

    const Force FrLink::GetLinkReactionForceOnBody1(FRAME_CONVENTION fc) const {
        auto forceOnNode1 = GetLinkReactionForceOnNode1(fc);
        return m_node1->GetFrameWRT_COG_InBody().ProjectVectorFrameInParent(forceOnNode1, fc);
    }

    const Force FrLink::GetLinkReactionForceOnBody2(FRAME_CONVENTION fc) const {
        auto forceOnNode2 = GetLinkReactionForceOnNode2(fc);
        return m_node2->GetFrameWRT_COG_InBody().ProjectVectorFrameInParent(forceOnNode2, fc);
    }

    const Torque FrLink::GetLinkReactionTorqueOnNode1(FRAME_CONVENTION fc) const {
        auto torque = m_chronoLink->c_generalizedForceOnNode1.GetTorque();
        if (IsNED(fc)) internal::SwapFrameConvention<Torque>(torque);
        return torque;
    }

    const Torque FrLink::GetLinkReactionTorqueOnNode2(FRAME_CONVENTION fc) const {
        auto torque = m_chronoLink->c_generalizedForceOnNode2.GetTorque();
        if (IsNED(fc)) internal::SwapFrameConvention<Torque>(torque);
        return torque;
    }

    const Torque FrLink::GetLinkReactionTorqueOnBody1AtCOG(FRAME_CONVENTION fc) const {
        auto nodeFrame_WRT_COG = m_node1->GetFrameWRT_COG_InBody();

        auto torqueAtNode1_ref = nodeFrame_WRT_COG.ProjectVectorFrameInParent<Torque>(GetLinkReactionTorqueOnNode1(fc), fc);
        auto COG_M1_ref = nodeFrame_WRT_COG.GetPosition(fc);
        auto force_ref = nodeFrame_WRT_COG.ProjectVectorFrameInParent<Force>(GetLinkReactionForceOnNode1(fc), fc);

        return torqueAtNode1_ref + COG_M1_ref.cross(force_ref);
    }

    const Torque FrLink::GetLinkReactionTorqueOnBody2AtCOG(FRAME_CONVENTION fc) const {
        auto nodeFrame_WRT_COG = m_node2->GetFrameWRT_COG_InBody();

        auto torqueAtNode2_ref = nodeFrame_WRT_COG.ProjectVectorFrameInParent<Torque>(GetLinkReactionTorqueOnNode2(fc), fc);
        auto COG_M2_ref = nodeFrame_WRT_COG.GetPosition(fc);
        auto force_ref = nodeFrame_WRT_COG.ProjectVectorFrameInParent<Force>(GetLinkReactionForceOnNode2(fc), fc);

        return torqueAtNode2_ref + COG_M2_ref.cross(force_ref);
>>>>>>> f7fb785e
    }

    void FrLinkLockBase::BuildLinkType(chrono::ChLinkLock::LinkType link_type) {

      type = link_type;

      FrLinkMaskBase m_mask;

      // SetLockMask() sets the constraints for the link coordinates: (X,Y,Z, E0,E1,E2,E3)
      switch (type) {
        case LinkType::FREE:
          m_mask.SetLockMask(false, false, false, false, false, false, false);
          break;
        case LinkType::LOCK:
          m_mask.SetLockMask(true, true, true, false, true, true, true);
          break;
        case LinkType::SPHERICAL:
          m_mask.SetLockMask(true, true, true, false, false, false, false);
          break;
        case LinkType::POINTPLANE:
          m_mask.SetLockMask(false, false, true, false, false, false, false);
          break;
        case LinkType::POINTLINE:
          m_mask.SetLockMask(false, true, true, false, false, false, false);
          break;
        case LinkType::REVOLUTE:
          m_mask.SetLockMask(true, true, true, false, true, true, false);
          break;
        case LinkType::CYLINDRICAL:
          m_mask.SetLockMask(true, true, false, false, true, true, false);
          break;
        case LinkType::PRISMATIC:
          m_mask.SetLockMask(true, true, false, false, true, true, true);
          break;
        case LinkType::PLANEPLANE:
          m_mask.SetLockMask(false, false, true, false, true, true, false);
          break;
        case LinkType::OLDHAM:
          m_mask.SetLockMask(false, false, true, false, true, true, true);
          break;
        case LinkType::ALIGN:
          m_mask.SetLockMask(false, false, false, false, true, true, true);
        case LinkType::PARALLEL:
          m_mask.SetLockMask(false, false, false, false, true, true, false);
          break;
        case LinkType::PERPEND:
          m_mask.SetLockMask(false, false, false, false, true, false, true);
          break;
        case LinkType::REVOLUTEPRISMATIC:
          m_mask.SetLockMask(false, true, true, false, true, true, false);
          break;
        default:
          m_mask.SetLockMask(false, false, false, false, false, false, false);
          break;
      }

      BuildLink(&m_mask);
    }


  }  // end namespace frydom::internal


  /*
   * FrLink method definitions
   *
   */

  FrLink::FrLink(const std::string &name,
                 const std::string &type_name,
                 FrOffshoreSystem *system,
                 const std::shared_ptr<FrNode> &node1,
                 const std::shared_ptr<FrNode> &node2) :
      FrLinkBase(name, type_name, system, node1, node2),
      m_frame2WRT1_reference() {

    m_chronoLink = std::make_shared<internal::FrLinkLockBase>(this);
//        SetLogged(true);
    m_actuator = nullptr;
  }


  void FrLink::SetNodes(FrNode *node1, FrNode *node2) {
    // IMPORTANT : in FRyDoM the first node is the master and the second one the slave, as opposed to Chrono !!!
    m_chronoLink->ReferenceMarkers(node2->m_chronoMarker.get(), node1->m_chronoMarker.get());
  }

  std::shared_ptr<chrono::ChLink> FrLink::GetChronoLink() {
    return m_chronoLink;
  }

  internal::FrLinkLockBase *FrLink::GetChronoItem_ptr() const {
    return m_chronoLink.get();
  }


  bool FrLink::IsDisabled() const {
    return m_chronoLink->IsDisabled();
  }

  void FrLink::SetDisabled(bool disabled) {
    m_chronoLink->SetDisabled(disabled);
    if (IsMotorized()) {
      m_actuator->SetDisabled(disabled);
    }
  }

  void FrLink::SetBreakable(bool breakable) {
    m_breakable = breakable;
  }

  bool FrLink::IsBreakable() const {
    return m_breakable;
  }

  bool FrLink::IsBroken() const {
    return m_chronoLink->IsBroken();
  }

  void FrLink::SetBroken(bool broken) {
    if (!IsBreakable()) return;

    m_chronoLink->SetBroken(broken);
    if (IsMotorized()) {
      m_actuator->SetDisabled(broken);
    }
  }

  bool FrLink::IsActive() const {
    return m_chronoLink->IsActive();
  }

  bool FrLink::IsMotorized() const {
    return (m_actuator && m_actuator->IsActive());
  }

  void FrLink::SetThisConfigurationAsReference() {
    m_frame2WRT1_reference = m_chronoLink->c_frame2WRT1;  // FIXME : cette methode devrait trigger l'update des caches de classes derivees
    UpdateCache();
  }

  void FrLink::DefineLogMessages() {
    std::cout << "FrLink Log Messages not defined" << std::endl;
  }

  const FrFrame FrLink::GetNode2FrameWRTNode1Frame() const {
    return m_chronoLink->c_frame2WRT1;
  }

<<<<<<< HEAD
  const FrFrame FrLink::GetNode1FrameWRTNode2Frame() const {
    return m_chronoLink->c_frame1WRT2;
  }

  const Position FrLink::GetNode2PositionWRTNode1(FRAME_CONVENTION fc) const {
    return m_chronoLink->c_frame2WRT1.GetPosition(fc);
  }

  const Position FrLink::GetNode1PositionWRTNode2(FRAME_CONVENTION fc) const {
    return m_chronoLink->c_frame1WRT2.GetPosition(fc);
  }

  const FrRotation FrLink::GetNode2OrientationWRTNode1() const {
    return m_chronoLink->c_frame2WRT1.GetRotation();
  }

  const FrRotation FrLink::GetNode1OrientationWRTNode2() const {
    return m_chronoLink->c_frame1WRT2.GetRotation();
  }

  const GeneralizedVelocity FrLink::GetGeneralizedVelocityOfNode2WRTNode1(FRAME_CONVENTION fc) const {
    return m_chronoLink->c_generalizedVelocity2WRT1;
  }

  const GeneralizedVelocity FrLink::GetGeneralizedVelocityOfNode1WRTNode2(FRAME_CONVENTION fc) const {
    return m_chronoLink->c_generalizedVelocity1WRT2;
  }

  const Velocity FrLink::GetVelocityOfNode2WRTNode1(FRAME_CONVENTION fc) const {
    return m_chronoLink->c_generalizedVelocity2WRT1.GetVelocity();
  }

  const Velocity FrLink::GetVelocityOfNode1WRTNode2(FRAME_CONVENTION fc) const {
    return m_chronoLink->c_generalizedVelocity1WRT2.GetVelocity();
  }

  const AngularVelocity FrLink::GetAngularVelocityOfNode2WRTNode1(FRAME_CONVENTION fc) const {
    return m_chronoLink->c_generalizedVelocity2WRT1.GetAngularVelocity();
  }

  const AngularVelocity FrLink::GetAngularVelocityOfNode1WRTNode2(FRAME_CONVENTION fc) const {
    return m_chronoLink->c_generalizedVelocity1WRT2.GetAngularVelocity();
  }

  const GeneralizedAcceleration FrLink::GetGeneralizedAccelerationOfNode2WRTNode1(FRAME_CONVENTION fc) const {
    return m_chronoLink->c_generalizedAcceleration2WRT1;
  }

  const GeneralizedAcceleration FrLink::GetGeneralizedAccelerationOfNode1WRTNode2(FRAME_CONVENTION fc) const {
    return m_chronoLink->c_generalizedAcceleration1WRT2;
  }

  const Acceleration FrLink::GetAccelerationOfNode1WRTNode2(FRAME_CONVENTION fc) const {
    return m_chronoLink->c_generalizedAcceleration1WRT2.GetAcceleration();
  }
=======

    double FrLink::GetLinkPower() const {
        return GetSpringDamperForceOnNode2(NWU).dot(GetVelocityOfNode2WRTNode1(NWU))
             + GetSpringDamperTorqueOnNode2(NWU).dot(GetAngularVelocityOfNode2WRTNode1(NWU));
    }

    void FrLink::AddFields() {
        m_message->AddField<double>("time", "s", "Current time of the simulation",
                                    [this]() { return m_system->GetTime(); });

        // Node Position
        m_message->AddField<Eigen::Matrix<double, 3, 1>>
                ("PositionOfNode2WRTNode1","m", fmt::format("Node 2 position relatively to Node 1, in Node 1 reference frame in {}", GetLogFrameConvention()),
                 [this]() {return GetNode2PositionWRTNode1(GetLogFrameConvention());});
        // Node Velocity
        m_message->AddField<Eigen::Matrix<double, 3, 1>>
                ("VelocityOfNode2WRTNode1","m/s", fmt::format("Node 2 velocity relatively to Node 1, in Node 1 reference frame in {}", GetLogFrameConvention()),
                 [this]() {return GetVelocityOfNode2WRTNode1(GetLogFrameConvention());});
        // Node Acceleration
        m_message->AddField<Eigen::Matrix<double, 3, 1>>
                ("AccelerationOfNode2WRTNode1","m/s^2", fmt::format("Node 2 acceleration relatively to Node 1, in Marker 1 reference frame in {}", GetLogFrameConvention()),
                 [this]() {return GetAccelerationOfNode2WRTNode1(GetLogFrameConvention());});

        // Node Orientation
        m_message->AddField<Eigen::Matrix<double, 3, 1>>
                ("OrientationOfNode2WRTNode1","rad", fmt::format("Node 2 orientation relatively to Node 1, in Node 1 reference frame in {}", GetLogFrameConvention()),
                 [this]() {double phi, theta, psi; GetNode2OrientationWRTNode1().GetCardanAngles_RADIANS(phi, theta, psi, GetLogFrameConvention());
                    return Position(phi, theta, psi);});
        // Node Angular Velocity
        m_message->AddField<Eigen::Matrix<double, 3, 1>>
                ("AngularVelocityOfNode2WRTNode1","rad/s", fmt::format("Node 2 angular velocity relatively to Node 1, in Node 1 reference frame in {}", GetLogFrameConvention()),
                 [this]() {return GetAngularVelocityOfNode2WRTNode1(GetLogFrameConvention());});
        // Node Angular Acceleration
        m_message->AddField<Eigen::Matrix<double, 3, 1>>
                ("AngularAccelerationOfNode2WRTNode1","m/s^2", fmt::format("Node 2 angular acceleration relatively to Node 1, in Node 1 reference frame in {}", GetLogFrameConvention()),
                 [this]() {return GetAngularAccelerationOfNode2WRTNode1(GetLogFrameConvention());});


        // Force
        m_message->AddField<Eigen::Matrix<double, 3, 1>>
                ("LinkReactionForceOnBody1","N", fmt::format("link reaction force applied at marker 1, expressed in body 1 reference frame in {}", GetLogFrameConvention()),
                 [this]() {return GetLinkReactionForceOnBody1(GetLogFrameConvention());});
        m_message->AddField<Eigen::Matrix<double, 3, 1>>
                ("LinkReactionForceOnBody2","N", fmt::format("link reaction force applied at marker 2, expressed in body 2 reference frame in {}", GetLogFrameConvention()),
                 [this]() {return GetLinkReactionForceOnBody2(GetLogFrameConvention());});
        // Torque
        m_message->AddField<Eigen::Matrix<double, 3, 1>>
                ("LinkReactionTorqueOnBody1","Nm", fmt::format("link reaction torque at Node 1, expressed in Node 1 reference frame in {}", GetLogFrameConvention()),
                 [this]() {return GetLinkReactionTorqueOnNode1(GetLogFrameConvention());});
        m_message->AddField<Eigen::Matrix<double, 3, 1>>
                ("LinkReactionTorqueOnBody2","Nm", fmt::format("link reaction torque at Node 2, expressed in Node 2 reference frame in {}", GetLogFrameConvention()),
                 [this]() {return GetLinkReactionTorqueOnNode2(GetLogFrameConvention());});

        m_message->AddField<Eigen::Matrix<double, 3, 1>>
                ("LinkReactionTorqueOnBody1AtCOG","Nm", fmt::format("link reaction torque at CoG applied at marker 1, expressed in body 1 reference frame in {}", GetLogFrameConvention()),
                 [this]() {return GetLinkReactionTorqueOnBody1AtCOG(GetLogFrameConvention());});
        m_message->AddField<Eigen::Matrix<double, 3, 1>>
                ("LinkReactionTorqueOnBody2AtCOG","Nm", fmt::format("link reaction torque at CoG applied at marker 2, expressed in body 2 reference frame in {}", GetLogFrameConvention()),
                 [this]() {return GetLinkReactionTorqueOnBody2AtCOG(GetLogFrameConvention());});

        // Power
        m_message->AddField<double>
                ("LinkPower","kW", "power delivered in a FrLink", [this]() {return 0.001*GetLinkPower();});

        // Motor
        if (m_actuator) {
            m_message->AddField<double>
                    ("MotorPower","kW", "power delivered by the motor", [this]() {return m_actuator->GetMotorPower();});
            m_message->AddField<Eigen::Matrix<double, 3, 1>>
                    ("MotorForceInBody1","N", fmt::format("Force applied by the motor on body 1, in body 1 reference frame {}", GetLogFrameConvention()),
                     [this]() {return m_actuator->GetMotorForceInBody1(GetLogFrameConvention());});
            m_message->AddField<Eigen::Matrix<double, 3, 1>>
                    ("MotorForceInBody2","N", fmt::format("Force applied by the motor on body 1, in body 2 reference frame {}", GetLogFrameConvention()),
                     [this]() {return m_actuator->GetMotorForceInBody2(GetLogFrameConvention());});
            m_message->AddField<Eigen::Matrix<double, 3, 1>>
                    ("MotorTorqueInBody1(","Nm", fmt::format("Torque applied by the motor on body 1, in body 1 reference frame {}", GetLogFrameConvention()),
                     [this]() {return m_actuator->GetMotorTorqueInBody1(GetLogFrameConvention());});
            m_message->AddField<Eigen::Matrix<double, 3, 1>>
                    ("MotorTorqueInBody2(","Nm", fmt::format("Torque applied by the motor on body 2, in body 2 reference frame {}", GetLogFrameConvention()),
                     [this]() {return m_actuator->GetMotorTorqueInBody2(GetLogFrameConvention());});
            m_message->AddField<Eigen::Matrix<double, 3, 1>>
                    ("MotorTorqueAtCOGInBody1(","Nm", fmt::format("Torque applied by the motor at COG on body 1, in body 1 reference frame {}", GetLogFrameConvention()),
                     [this]() {return m_actuator->GetMotorTorqueAtCOGInBody1(GetLogFrameConvention());});
            m_message->AddField<Eigen::Matrix<double, 3, 1>>
                    ("MotorTorqueAtCOGInBody2(","Nm", fmt::format("Torque applied by the motor at COG on body 2, in body 2 reference frame {}", GetLogFrameConvention()),
                     [this]() {return m_actuator->GetMotorTorqueAtCOGInBody2(GetLogFrameConvention());});

        }
>>>>>>> f7fb785e

  const Acceleration FrLink::GetAccelerationOfNode2WRTNode1(FRAME_CONVENTION fc) const {
    return m_chronoLink->c_generalizedAcceleration2WRT1.GetAcceleration();
  }

  const AngularAcceleration FrLink::GetAngularAccelerationOfNode2WRTNode1(FRAME_CONVENTION fc) const {
    return m_chronoLink->c_generalizedAcceleration2WRT1.GetAngularAcceleration();
  }

  const AngularAcceleration FrLink::GetAngularAccelerationOfNode1WRTNode2(FRAME_CONVENTION fc) const {
    return m_chronoLink->c_generalizedAcceleration1WRT2.GetAngularAcceleration();
  }

  const Force FrLink::GetLinkReactionForceOnNode1(FRAME_CONVENTION fc) const { // TODO : tester
    auto force = m_chronoLink->c_generalizedForceOnNode1.GetForce();
    if (IsNED(fc)) internal::SwapFrameConvention<Force>(force);
    return force;
  }

  const Force FrLink::GetLinkReactionForceOnNode2(FRAME_CONVENTION fc) const { // TODO : tester
    auto force = m_chronoLink->c_generalizedForceOnNode2.GetForce();
    if (IsNED(fc)) internal::SwapFrameConvention<Force>(force);
    return force;
  }

  const Force FrLink::GetLinkReactionForceOnBody1(FRAME_CONVENTION fc) const { // TODO : tester
    auto forceOnNode1 = GetLinkReactionForceOnNode1(fc);
    return m_node1->GetFrameWRT_COG_InBody().ProjectVectorFrameInParent(forceOnNode1, fc);
  }

  const Force FrLink::GetLinkReactionForceOnBody2(FRAME_CONVENTION fc) const { // TODO : tester
    auto forceOnNode2 = GetLinkReactionForceOnNode2(fc);
    return m_node2->GetFrameWRT_COG_InBody().ProjectVectorFrameInParent(forceOnNode2, fc);
  }

  const Torque FrLink::GetLinkReactionTorqueOnNode1(FRAME_CONVENTION fc) const { // TODO : tester
    auto torque = m_chronoLink->c_generalizedForceOnNode1.GetTorque();
    if (IsNED(fc)) internal::SwapFrameConvention<Torque>(torque);
    return torque;
  }

  const Torque FrLink::GetLinkReactionTorqueOnNode2(FRAME_CONVENTION fc) const { // TODO : tester
    auto torque = m_chronoLink->c_generalizedForceOnNode2.GetTorque();
    if (IsNED(fc)) internal::SwapFrameConvention<Torque>(torque);
    return torque;
  }

  const Torque FrLink::GetLinkReactionTorqueOnBody1AtCOG(FRAME_CONVENTION fc) const { // TODO : tester
    auto nodeFrame_WRT_COG = m_node1->GetFrameWRT_COG_InBody();

    auto torqueAtNode1_ref =
        nodeFrame_WRT_COG.ProjectVectorFrameInParent<Torque>(GetLinkReactionTorqueOnNode1(fc), fc);
    auto COG_M1_ref = nodeFrame_WRT_COG.GetPosition(fc);
    auto force_ref = nodeFrame_WRT_COG.ProjectVectorFrameInParent<Force>(GetLinkReactionForceOnNode1(fc), fc);

    return torqueAtNode1_ref + COG_M1_ref.cross(force_ref);
  }

  const Torque FrLink::GetLinkReactionTorqueOnBody2AtCOG(FRAME_CONVENTION fc) const { // TODO : tester
    auto nodeFrame_WRT_COG = m_node2->GetFrameWRT_COG_InBody();

    auto torqueAtNode2_ref =
        nodeFrame_WRT_COG.ProjectVectorFrameInParent<Torque>(GetLinkReactionTorqueOnNode2(fc), fc);
    auto COG_M2_ref = nodeFrame_WRT_COG.GetPosition(fc);
    auto force_ref = nodeFrame_WRT_COG.ProjectVectorFrameInParent<Force>(GetLinkReactionForceOnNode2(fc), fc);

    return torqueAtNode2_ref + COG_M2_ref.cross(force_ref);
  }

  void FrLink::Initialize() {

    SetNodes(m_node1.get(), m_node2.get());
    m_chronoLink->SetupInitial();

//    GetSystem()->GetLogManager()->Add(this);
  }

  void FrLink::Update(double time) {
    // TODO : Ici, on met en cache les differentes quantites utiles a FrLink mise en convention frydom ie
    // les donnes de la liaison sont relatives a un mouvement du node 2 par rapport au node 1
    // On fait appel aux methodes de FrLinkLockBase pour faciliter
    // Du coup, l'update de l'objet Chrono doit etre fait avant l'objet frydom

  }

  void FrLink::SetLinkForceTorqueOnBody2InFrame2AtOrigin2(const Force &force, const Torque &torque) {
    /* From Chrono comments in ChLinkMasked::UpdateForces :
     * C_force and C_torque   are considered in the reference coordsystem
     * of marker2  (the MAIN marker), and their application point is considered the
     * origin of marker1 (the SLAVE marker)
     */

    // Force
    m_chronoLink->SetLinkForceOnBody1InFrame2AtOrigin1(
        -force); // The minus signe is to get the force applied on body 1

    // Torque transport
    auto O1O2 = -m_chronoLink->c_frame1WRT2.GetPosition(NWU);

    Torque torque_M1 = -torque + O1O2.cross(-force);
    m_chronoLink->SetLinkTorqueOnBody1InFrame2AtOrigin1(torque_M1);
  }

  const Force FrLink::GetLinkForceOnBody1InFrame1AtOrigin1(FRAME_CONVENTION fc) const {
    auto force = m_chronoLink->GetLinkForceOnBody1InFrame2AtOrigin1();
    return m_chronoLink->c_frame2WRT1.ProjectVectorFrameInParent<Force>(force, fc);
  }

  const Force FrLink::GetLinkForceOnBody2InFrame2AtOrigin2(FRAME_CONVENTION fc) const {
    return -m_chronoLink->GetLinkForceOnBody1InFrame2AtOrigin1();
  }

  const Torque FrLink::GetLinkTorqueOnBody1InFrame1AtOrigin1(FRAME_CONVENTION fc) const {
    auto torque = m_chronoLink->GetLinkTorqueOnBody1InFrame2ArOrigin1();
    return m_chronoLink->c_frame2WRT1.ProjectVectorFrameInParent<Force>(torque, fc);
  }

  const Torque FrLink::GetLinkTorqueOnBody2InFrame2AtOrigin2(FRAME_CONVENTION fc) const {
    auto torque_O1_2 = m_chronoLink->GetLinkTorqueOnBody1InFrame2ArOrigin1();
    auto force_2 = m_chronoLink->GetLinkForceOnBody1InFrame2AtOrigin1();
    auto O2O1_2 = m_chronoLink->c_frame1WRT2.GetPosition(NWU);
    return -(torque_O1_2 + O2O1_2.cross(force_2));
  }

  const Force FrLink::GetLinkForceOnBody1InFrame2AtOrigin1(FRAME_CONVENTION fc) const {
    return m_chronoLink->GetLinkForceOnBody1InFrame2AtOrigin1();
  }

  const Force FrLink::GetLinkForceOnBody2InFrame1AtOrigin2(FRAME_CONVENTION fc) const {
    return m_chronoLink->c_frame2WRT1.ProjectVectorFrameInParent<Force>(GetLinkForceOnBody2InFrame2AtOrigin2(fc), fc);
  }

  const Torque FrLink::GetLinkTorqueOnBody1InFrame2AtOrigin1(FRAME_CONVENTION fc) const {
    return m_chronoLink->GetLinkTorqueOnBody1InFrame2ArOrigin1();
  }

  const Torque FrLink::GetLinkTorqueOnBody2InFrame1AtOrigin2(FRAME_CONVENTION fc) const {
    return m_chronoLink->c_frame2WRT1.ProjectVectorFrameInParent<Torque>(GetLinkTorqueOnBody2InFrame2AtOrigin2(fc),
                                                                         fc);
  }


  double FrLink::GetLinkPower() const {
    return GetLinkForceOnBody2InFrame1AtOrigin2(NWU).dot(GetVelocityOfNode2WRTNode1(NWU))
           + GetLinkTorqueOnBody2InFrame1AtOrigin2(NWU).dot(GetAngularVelocityOfNode2WRTNode1(NWU));
  }

//    void FrLink::AddFields() {
////        m_message->AddField<double>("time", "s", "Current time of the simulation",
////                                    [this]() { return m_system->GetTime(); });
////
////        // Node Position
////        m_message->AddField<Eigen::Matrix<double, 3, 1>>
////                ("PositionOfNode2WRTNode1","m", fmt::format("Node 2 position relatively to Node 1, in Node 1 reference frame in {}", GetLogFrameConvention()),
////                 [this]() {return GetNode2PositionWRTNode1(GetLogFrameConvention());});
////        // Node Velocity
////        m_message->AddField<Eigen::Matrix<double, 3, 1>>
////                ("VelocityOfNode2WRTNode1","m/s", fmt::format("Node 2 velocity relatively to Node 1, in Node 1 reference frame in {}", GetLogFrameConvention()),
////                 [this]() {return GetVelocityOfNode2WRTNode1(GetLogFrameConvention());});
////        // Node Acceleration
////        m_message->AddField<Eigen::Matrix<double, 3, 1>>
////                ("AccelerationOfNode2WRTNode1","m/s^2", fmt::format("Node 2 acceleration relatively to Node 1, in Marker 1 reference frame in {}", GetLogFrameConvention()),
////                 [this]() {return GetAccelerationOfNode2WRTNode1(GetLogFrameConvention());});
////
////        // Node Orientation
////        m_message->AddField<Eigen::Matrix<double, 3, 1>>
////                ("OrientationOfNode2WRTNode1","rad", fmt::format("Node 2 orientation relatively to Node 1, in Node 1 reference frame in {}", GetLogFrameConvention()),
////                 [this]() {double phi, theta, psi; GetNode2OrientationWRTNode1().GetCardanAngles_RADIANS(phi, theta, psi, GetLogFrameConvention());
////                    return Position(phi, theta, psi);});
////        // Node Angular Velocity
////        m_message->AddField<Eigen::Matrix<double, 3, 1>>
////                ("AngularVelocityOfNode2WRTNode1","rad/s", fmt::format("Node 2 angular velocity relatively to Node 1, in Node 1 reference frame in {}", GetLogFrameConvention()),
////                 [this]() {return GetAngularVelocityOfNode2WRTNode1(GetLogFrameConvention());});
////        // Node Angular Acceleration
////        m_message->AddField<Eigen::Matrix<double, 3, 1>>
////                ("AngularAccelerationOfNode2WRTNode1","m/s^2", fmt::format("Node 2 angular acceleration relatively to Node 1, in Node 1 reference frame in {}", GetLogFrameConvention()),
////                 [this]() {return GetAngularAccelerationOfNode2WRTNode1(GetLogFrameConvention());});
////
////
////        // Force
////        m_message->AddField<Eigen::Matrix<double, 3, 1>>
////                ("LinkReactionForceOnBody1","N", fmt::format("link reaction force applied at marker 1, expressed in body 1 reference frame in {}", GetLogFrameConvention()),
////                 [this]() {return GetLinkReactionForceOnBody1(GetLogFrameConvention());});
////        m_message->AddField<Eigen::Matrix<double, 3, 1>>
////                ("LinkReactionForceOnBody2","N", fmt::format("link reaction force applied at marker 2, expressed in body 2 reference frame in {}", GetLogFrameConvention()),
////                 [this]() {return GetLinkReactionForceOnBody2(GetLogFrameConvention());});
////        // Torque
////        m_message->AddField<Eigen::Matrix<double, 3, 1>>
////                ("LinkReactionTorqueOnBody1","Nm", fmt::format("link reaction torque at Node 1, expressed in Node 1 reference frame in {}", GetLogFrameConvention()),
////                 [this]() {return GetLinkReactionTorqueOnNode1(GetLogFrameConvention());});
////        m_message->AddField<Eigen::Matrix<double, 3, 1>>
////                ("LinkReactionTorqueOnBody2","Nm", fmt::format("link reaction torque at Node 2, expressed in Node 2 reference frame in {}", GetLogFrameConvention()),
////                 [this]() {return GetLinkReactionTorqueOnNode2(GetLogFrameConvention());});
////
////        m_message->AddField<Eigen::Matrix<double, 3, 1>>
////                ("LinkReactionTorqueOnBody1AtCOG","Nm", fmt::format("link reaction torque at CoG applied at marker 1, expressed in body 1 reference frame in {}", GetLogFrameConvention()),
////                 [this]() {return GetLinkReactionTorqueOnBody1AtCOG(GetLogFrameConvention());});
////        m_message->AddField<Eigen::Matrix<double, 3, 1>>
////                ("LinkReactionTorqueOnBody2AtCOG","Nm", fmt::format("link reaction torque at CoG applied at marker 2, expressed in body 2 reference frame in {}", GetLogFrameConvention()),
////                 [this]() {return GetLinkReactionTorqueOnBody2AtCOG(GetLogFrameConvention());});
////
////        // Power
////        m_message->AddField<double>
////                ("LinkPower","kW", "power delivered in a FrLink", [this]() {return 0.001*GetLinkPower();});
////
////        // Motor
////        if (m_actuator) {
////            m_message->AddField<double>
////                    ("MotorPower","kW", "power delivered by the motor", [this]() {return m_actuator->GetMotorPower();});
////            m_message->AddField<Eigen::Matrix<double, 3, 1>>
////                    ("MotorForceInBody1","N", fmt::format("Force applied by the motor on body 1, in body 1 reference frame {}", GetLogFrameConvention()),
////                     [this]() {return m_actuator->GetMotorForceInBody1(GetLogFrameConvention());});
////            m_message->AddField<Eigen::Matrix<double, 3, 1>>
////                    ("MotorForceInBody2","N", fmt::format("Force applied by the motor on body 1, in body 2 reference frame {}", GetLogFrameConvention()),
////                     [this]() {return m_actuator->GetMotorForceInBody2(GetLogFrameConvention());});
////            m_message->AddField<Eigen::Matrix<double, 3, 1>>
////                    ("MotorTorqueInBody1(","Nm", fmt::format("Torque applied by the motor on body 1, in body 1 reference frame {}", GetLogFrameConvention()),
////                     [this]() {return m_actuator->GetMotorTorqueInBody1(GetLogFrameConvention());});
////            m_message->AddField<Eigen::Matrix<double, 3, 1>>
////                    ("MotorTorqueInBody2(","Nm", fmt::format("Torque applied by the motor on body 2, in body 2 reference frame {}", GetLogFrameConvention()),
////                     [this]() {return m_actuator->GetMotorTorqueInBody2(GetLogFrameConvention());});
////            m_message->AddField<Eigen::Matrix<double, 3, 1>>
////                    ("MotorTorqueAtCOGInBody1(","Nm", fmt::format("Torque applied by the motor at COG on body 1, in body 1 reference frame {}", GetLogFrameConvention()),
////                     [this]() {return m_actuator->GetMotorTorqueAtCOGInBody1(GetLogFrameConvention());});
////            m_message->AddField<Eigen::Matrix<double, 3, 1>>
////                    ("MotorTorqueAtCOGInBody2(","Nm", fmt::format("Torque applied by the motor at COG on body 2, in body 2 reference frame {}", GetLogFrameConvention()),
////                     [this]() {return m_actuator->GetMotorTorqueAtCOGInBody2(GetLogFrameConvention());});
////
////        }
//
//    }

  FrFrame FrLink::GetConstraintViolation() const {
    return m_chronoLink->GetConstraintViolation();
  }

<<<<<<< HEAD
  void FrLink::UpdateCache() {}
=======
  const Force FrLink::GetSpringDamperForceOnNode1(FRAME_CONVENTION fc) const {
    auto force = m_chronoLink->GetLinkForceOnNode1();
    if (IsNED(fc)) {internal::SwapFrameConvention(force);}
    return force;
  }

  const Torque FrLink::GetSpringDamperTorqueOnNode1(FRAME_CONVENTION fc) const {
    auto torque = m_chronoLink->GetLinkTorqueOnNode1();
    if (IsNED(fc)) {internal::SwapFrameConvention(torque);}
    return torque;
  }

  const Force FrLink::GetSpringDamperForceOnNode2(FRAME_CONVENTION fc) const {
    auto force = m_chronoLink->GetLinkForceOnNode2();
    if (IsNED(fc)) {internal::SwapFrameConvention(force);}
    return force;
  }

  const Torque FrLink::GetSpringDamperTorqueOnNode2(FRAME_CONVENTION fc) const {
    auto torque = m_chronoLink->GetLinkTorqueOnNode2();
    if (IsNED(fc)) {internal::SwapFrameConvention(torque);}
    return torque;
  }

  const Force FrLink::GetSpringDamperForceOnBody1(FRAME_CONVENTION fc) const {
    auto force = GetSpringDamperForceOnNode1(fc);
    return m_node1->GetFrameWRT_COG_InBody().ProjectVectorFrameInParent(force, fc);
  }

  const Force FrLink::GetSpringDamperForceOnBody2(FRAME_CONVENTION fc) const {
      auto force = GetSpringDamperForceOnNode2(fc);
      return m_node2->GetFrameWRT_COG_InBody().ProjectVectorFrameInParent(force, fc);

  }

  const Torque FrLink::GetSpringDamperTorqueOnBody1AtCOG(FRAME_CONVENTION fc) const {
      auto nodeFrame_WRT_COG = m_node1->GetFrameWRT_COG_InBody();

      auto torqueAtNode1_ref = nodeFrame_WRT_COG.ProjectVectorFrameInParent<Torque>(GetSpringDamperTorqueOnNode1(fc), fc);
      auto COG_M1_ref = nodeFrame_WRT_COG.GetPosition(fc);
      auto force_ref = nodeFrame_WRT_COG.ProjectVectorFrameInParent<Force>(GetSpringDamperForceOnNode1(fc), fc);

      return torqueAtNode1_ref + COG_M1_ref.cross(force_ref);
    }

  const Torque FrLink::GetSpringDamperTorqueOnBody2AtCOG(FRAME_CONVENTION fc) const {
      auto nodeFrame_WRT_COG = m_node2->GetFrameWRT_COG_InBody();

      auto torqueAtNode2_ref = nodeFrame_WRT_COG.ProjectVectorFrameInParent<Torque>(GetSpringDamperTorqueOnNode2(fc), fc);
      auto COG_M2_ref = nodeFrame_WRT_COG.GetPosition(fc);
      auto force_ref = nodeFrame_WRT_COG.ProjectVectorFrameInParent<Force>(GetSpringDamperForceOnNode2(fc), fc);

      return torqueAtNode2_ref + COG_M2_ref.cross(force_ref);
    }

//  const GeneralizedForceTorsor FrLink::GetLinkReactionForceOnNode1_(FRAME_CONVENTION fc) const {
//      return GeneralizedForceTorsor(frydom::Force(), frydom::Torque(), frydom::Position(), NWU);
//  }
>>>>>>> f7fb785e


}  // end namespace frydom<|MERGE_RESOLUTION|>--- conflicted
+++ resolved
@@ -82,32 +82,29 @@
 //                case POINTONSPLINE:
 //                    ChangeLinkType(ChronoLinkType::);
 //                    break;
-<<<<<<< HEAD
       }
-=======
-            }
-        }
-
-        void FrLinkLockBase::SetupInitial() {
-
-        }
-
-        void FrLinkLockBase::Update(double time, bool update_assets) {
-
-            chrono::ChLinkLock::Update(time, update_assets);
-
-            GenerateCache();
-
-            m_frydomLink->Update(time);
-
-        }
-
-        void FrLinkLockBase::GenerateCache() {
-            // 1 - Relative Frames
+    }
+
+    void FrLinkLockBase::SetupInitial() {
+
+    }
+
+    void FrLinkLockBase::Update(double time, bool update_assets) {
+
+      chrono::ChLinkLock::Update(time, update_assets);
+
+      GenerateCache();
+
+      m_frydomLink->Update(time);
+
+    }
+
+    void FrLinkLockBase::GenerateCache() {
+      // 1 - Relative Frames
             c_frame2WRT1 = internal::ChCoordsys2FrFrame(GetRelM());
             c_frame1WRT2 = c_frame2WRT1.GetInverse();
 
-            // 2 - Relative velocities
+      // 2 - Relative velocities
             c_generalizedVelocity2WRT1.SetVelocity(internal::ChVectorToVector3d<Velocity>(GetRelM_dt().pos));
             c_generalizedVelocity2WRT1.SetAngularVelocity(internal::ChVectorToVector3d<AngularVelocity>(GetRelWvel()));
 
@@ -116,7 +113,7 @@
             c_generalizedVelocity1WRT2.SetAngularVelocity(
                     - c_frame1WRT2.ProjectVectorFrameInParent<AngularVelocity>(c_generalizedVelocity2WRT1.GetAngularVelocity(), NWU));
 
-            // 2 - Relative accelerations
+      // 2 - Relative accelerations
             c_generalizedAcceleration2WRT1.SetAcceleration(internal::ChVectorToVector3d<Acceleration>(GetRelM_dtdt().pos));
             c_generalizedAcceleration2WRT1.SetAngularAcceleration(internal::ChVectorToVector3d<AngularAcceleration>(GetRelWacc()));
 
@@ -125,7 +122,7 @@
             c_generalizedAcceleration1WRT2.SetAngularAcceleration(
                     - c_frame1WRT2.ProjectVectorFrameInParent<AngularAcceleration>(c_generalizedAcceleration2WRT1.GetAngularAcceleration(), NWU));
 
-            // 3 - Link forces
+      // 3 - Link forces
             c_generalizedForceOnNode1.SetForce(internal::ChVectorToVector3d<Force>(Get_react_force()));
             c_generalizedForceOnNode1.SetTorque(internal::ChVectorToVector3d<Torque>(Get_react_torque()));
 
@@ -134,275 +131,12 @@
             c_generalizedForceOnNode2.SetTorque(
                     - c_frame1WRT2.ProjectVectorFrameInParent(c_generalizedForceOnNode1.GetTorque(), NWU)
                     + c_frame1WRT2.GetPosition(NWU).cross(c_generalizedForceOnNode2.GetForce())
-                    );
-
-//            c_generalizedForceTorsorOnNode1.Set(internal::ChVectorToVector3d<Force>(Get_react_force()),
-//                                                internal::ChVectorToVector3d<Torque>(Get_react_torque()),
-//                                                internal::ChVectorToVector3d<Position>(GetLinkAbsoluteCoords().pos), NWU);
-
-        }
-
-        void FrLinkLockBase::SetMask(FrDOFMask* vmask) {
-
-            if (vmask->GetLinkType() == LINK_TYPE::CUSTOM) {
-                FrLinkMaskBase chronoMask;
-                chronoMask.SetLockMask(
-                    vmask->GetLock_X(),  // x
-                    vmask->GetLock_Y(),  // y
-                    vmask->GetLock_Z(),  // z
-                    false,              // e0
-                    vmask->GetLock_Rx(), // e1
-                    vmask->GetLock_Ry(), // e2
-                    vmask->GetLock_Rz()  // e3
-                );
-                BuildLink(&chronoMask);
-            } else {
-                this->SetLinkType(vmask->GetLinkType());
-            }
-
-        }
-
-        void FrLinkLockBase::SetLinkForceOnBody1InFrame2AtOrigin1(const Force &force) {
-            C_force = internal::Vector3dToChVector(force);
-        }
-
-        void FrLinkLockBase::SetLinkTorqueOnBody1InFrame2AtOrigin1(const Torque& torque) {
-            C_torque = internal::Vector3dToChVector(torque);
-        }
-
-        Force FrLinkLockBase::GetLinkForceOnBody1InFrame2AtOrigin1() {
-            return internal::ChVectorToVector3d<Force>(C_force);
-        }
-
-        Torque FrLinkLockBase::GetLinkTorqueOnBody1InFrame2AtOrigin1() {
-            return internal::ChVectorToVector3d<Torque>(C_torque);
-        }
-
-      Force FrLinkLockBase::GetLinkForceOnNode1() const {
-        return -GetLinkForceOnNode2();
-      }
-
-      Torque FrLinkLockBase::GetLinkTorqueOnNode1() const {
-        return -GetLinkTorqueOnNode2();
-      }
-
-      Force FrLinkLockBase::GetLinkForceOnNode2() const {
-        return internal::ChVectorToVector3d<Force>(C_force);
-      }
-
-      Torque FrLinkLockBase::GetLinkTorqueOnNode2() const {
-        return internal::ChVectorToVector3d<Torque>(C_torque);
-      }
-
-        FrFrame FrLinkLockBase::GetConstraintViolation() { // TODO : voir si c'est bien la violation de 2 par rapport a 1, dans 1 !! sinon, renvoyer l'inverse
-            return internal::ChCoordsys2FrFrame(GetRelC());
-        }
-
-        void FrLinkLockBase::BuildLinkType(chrono::ChLinkLock::LinkType link_type) {
-
-            type = link_type;
-
-            FrLinkMaskBase m_mask;
-
-            // SetLockMask() sets the constraints for the link coordinates: (X,Y,Z, E0,E1,E2,E3)
-            switch (type) {
-                case LinkType::FREE:
-                    m_mask.SetLockMask(false, false, false, false, false, false, false);
-                    break;
-                case LinkType::LOCK:
-                    m_mask.SetLockMask(true, true, true, false, true, true, true);
-                    break;
-                case LinkType::SPHERICAL:
-                    m_mask.SetLockMask(true, true, true, false, false, false, false);
-                    break;
-                case LinkType::POINTPLANE:
-                    m_mask.SetLockMask(false, false, true, false, false, false, false);
-                    break;
-                case LinkType::POINTLINE:
-                    m_mask.SetLockMask(false, true, true, false, false, false, false);
-                    break;
-                case LinkType::REVOLUTE:
-                    m_mask.SetLockMask(true, true, true, false, true, true, false);
-                    break;
-                case LinkType::CYLINDRICAL:
-                    m_mask.SetLockMask(true, true, false, false, true, true, false);
-                    break;
-                case LinkType::PRISMATIC:
-                    m_mask.SetLockMask(true, true, false, false, true, true, true);
-                    break;
-                case LinkType::PLANEPLANE:
-                    m_mask.SetLockMask(false, false, true, false, true, true, false);
-                    break;
-                case LinkType::OLDHAM:
-                    m_mask.SetLockMask(false, false, true, false, true, true, true);
-                    break;
-                case LinkType::ALIGN:
-                    m_mask.SetLockMask(false, false, false, false, true, true, true);
-                case LinkType::PARALLEL:
-                    m_mask.SetLockMask(false, false, false, false, true, true, false);
-                    break;
-                case LinkType::PERPEND:
-                    m_mask.SetLockMask(false, false, false, false, true, false, true);
-                    break;
-                case LinkType::REVOLUTEPRISMATIC:
-                    m_mask.SetLockMask(false, true, true, false, true, true, false);
-                    break;
-                default:
-                    m_mask.SetLockMask(false, false, false, false, false, false, false);
-                    break;
-            }
-
-            BuildLink(&m_mask);
-        }
-
-
-    }  // end namespace frydom::internal
-
-
-    /*
-     * FrLink method definitions
-     *
-     */
-
-    FrLink::FrLink(const std::shared_ptr<FrNode>& node1, const std::shared_ptr<FrNode>& node2,
-                     FrOffshoreSystem *system) :
-                     FrLinkBase(node1, node2, system),
-                     m_frame2WRT1_reference() {
-        m_chronoLink = std::make_shared<internal::FrLinkLockBase>(this);
-        SetLogged(true);
-        m_actuator = nullptr;
-    }
-
-
-    void FrLink::SetNodes(FrNode* node1, FrNode* node2) {
-        // IMPORTANT : in FRyDoM the first node is the master and the second one the slave, as opposed to Chrono !!!
-        m_chronoLink->ReferenceMarkers(node2->m_chronoMarker.get(), node1->m_chronoMarker.get());
-    }
-
-    std::shared_ptr<chrono::ChLink> FrLink::GetChronoLink() {
-        return m_chronoLink;
-    }
-
-    internal::FrLinkLockBase *FrLink::GetChronoItem_ptr() const {
-        return m_chronoLink.get();
-    }
-
-
-    bool FrLink::IsDisabled() const {
-        return m_chronoLink->IsDisabled();
-    }
-
-    void FrLink::SetDisabled(bool disabled) {
-        m_chronoLink->SetDisabled(disabled);
-        if (IsMotorized()) {
-            m_actuator->SetDisabled(disabled);
-        }
-    }
-
-    void FrLink::SetBreakable(bool breakable) {
-        m_breakable = breakable;
-    }
-
-    bool FrLink::IsBreakable() const {
-        return m_breakable;
-    }
-
-    bool FrLink::IsBroken() const {
-        return m_chronoLink->IsBroken();
-    }
-
-    void FrLink::SetBroken(bool broken) {
-        if (!IsBreakable()) return;
-
-        m_chronoLink->SetBroken(broken);
-        if (IsMotorized()) {
-            m_actuator->SetDisabled(broken);
-        }
-    }
-
-    bool FrLink::IsActive() const {
-        return m_chronoLink->IsActive();
-    }
-
-    bool FrLink::IsMotorized() const {
-        return (m_actuator && m_actuator->IsActive());
-    }
-
-    void FrLink::SetThisConfigurationAsReference() {
-        m_frame2WRT1_reference = m_chronoLink->c_frame2WRT1;  // FIXME : cette methode devrait trigger l'update des caches de classes derivees
-        UpdateCache();
-    }
-
-    // Must be reimplemented in
-//    bool FrLink::IsMotorized() const { return false; }
-
-    const FrFrame FrLink::GetNode2FrameWRTNode1Frame() const {
-        return m_chronoLink->c_frame2WRT1;
-    }
-
-    const FrFrame FrLink::GetNode1FrameWRTNode2Frame() const {
-        return m_chronoLink->c_frame1WRT2;
->>>>>>> f7fb785e
-    }
-
-    void FrLinkLockBase::SetupInitial() {
-
-    }
-
-    void FrLinkLockBase::Update(double time, bool update_assets) {
-
-      chrono::ChLinkLock::Update(time, update_assets);
-
-      GenerateCache();
-
-      m_frydomLink->Update(time);
-
-    }
-
-    void FrLinkLockBase::GenerateCache() {
-      // 1 - Relative Frames
-      c_frame1WRT2 = internal::ChCoordsys2FrFrame(GetRelM());
-      c_frame2WRT1 = c_frame1WRT2.GetInverse();
-
-      // 2 - Relative velocities
-      c_generalizedVelocity1WRT2.SetVelocity(internal::ChVectorToVector3d<Velocity>(GetRelM_dt().pos));
-      c_generalizedVelocity1WRT2.SetAngularVelocity(internal::ChVectorToVector3d<AngularVelocity>(GetRelWvel()));
-
-      c_generalizedVelocity2WRT1.SetVelocity(
-          -c_frame2WRT1.ProjectVectorFrameInParent<Velocity>(c_generalizedVelocity1WRT2.GetVelocity(), NWU));
-      c_generalizedVelocity2WRT1.SetAngularVelocity(
-          -c_frame2WRT1.ProjectVectorFrameInParent<AngularVelocity>(c_generalizedVelocity1WRT2.GetAngularVelocity(),
-                                                                    NWU));
-
-      // 2 - Relative accelerations
-      c_generalizedAcceleration1WRT2.SetAcceleration(
-          internal::ChVectorToVector3d<Acceleration>(GetRelM_dtdt().pos));
-      c_generalizedAcceleration1WRT2.SetAngularAcceleration(
-          internal::ChVectorToVector3d<AngularAcceleration>(GetRelWacc()));
-
-      c_generalizedAcceleration2WRT1.SetAcceleration(
-          -c_frame2WRT1.ProjectVectorFrameInParent<Acceleration>(c_generalizedAcceleration1WRT2.GetAcceleration(),
-                                                                 NWU));
-      c_generalizedAcceleration2WRT1.SetAngularAcceleration(
-          -c_frame2WRT1.ProjectVectorFrameInParent<AngularAcceleration>(
-              c_generalizedAcceleration1WRT2.GetAngularAcceleration(), NWU));
-
-      // 3 - Link forces
-      c_generalizedForceOnNode2.SetForce(internal::ChVectorToVector3d<Force>(Get_react_force()));
-      c_generalizedForceOnNode2.SetTorque(internal::ChVectorToVector3d<Torque>(Get_react_torque()));
-
-      c_generalizedForceOnNode1.SetForce(
-          -c_frame2WRT1.ProjectVectorFrameInParent<Force>(c_generalizedForceOnNode2.GetForce(), NWU));
-      c_generalizedForceOnNode1.SetTorque(
-          -c_frame2WRT1.ProjectVectorFrameInParent(c_generalizedForceOnNode2.GetTorque(), NWU)
-          + c_frame2WRT1.GetPosition(NWU).cross(c_generalizedForceOnNode1.GetForce())
       );
 
     }
 
     void FrLinkLockBase::SetMask(FrDOFMask *vmask) {
 
-<<<<<<< HEAD
       if (vmask->GetLinkType() == LINK_TYPE::CUSTOM) {
         FrLinkMaskBase chronoMask;
         chronoMask.SetLockMask(
@@ -433,67 +167,28 @@
       return internal::ChVectorToVector3d<Force>(C_force);
     }
 
-    Torque FrLinkLockBase::GetLinkTorqueOnBody1InFrame2ArOrigin1() {
+        Torque FrLinkLockBase::GetLinkTorqueOnBody1InFrame2AtOrigin1() {
       return internal::ChVectorToVector3d<Torque>(C_torque);
     }
 
-    FrFrame
-    FrLinkLockBase::GetConstraintViolation() { // TODO : voir si c'est bien la violation de 2 par rapport a 1, dans 1 !! sinon, renvoyer l'inverse
+      Force FrLinkLockBase::GetLinkForceOnNode1() const {
+        return -GetLinkForceOnNode2();
+      }
+
+      Torque FrLinkLockBase::GetLinkTorqueOnNode1() const {
+        return -GetLinkTorqueOnNode2();
+      }
+
+      Force FrLinkLockBase::GetLinkForceOnNode2() const {
+        return internal::ChVectorToVector3d<Force>(C_force);
+      }
+
+      Torque FrLinkLockBase::GetLinkTorqueOnNode2() const {
+            return internal::ChVectorToVector3d<Torque>(C_torque);
+        }
+
+        FrFrame FrLinkLockBase::GetConstraintViolation() { // TODO : voir si c'est bien la violation de 2 par rapport a 1, dans 1 !! sinon, renvoyer l'inverse
       return internal::ChCoordsys2FrFrame(GetRelC());
-=======
-    const Force FrLink::GetLinkReactionForceOnNode1(FRAME_CONVENTION fc) const {
-        auto force = m_chronoLink->c_generalizedForceOnNode1.GetForce();
-        if (IsNED(fc)) internal::SwapFrameConvention<Force>(force);
-        return force;
-    }
-
-    const Force FrLink::GetLinkReactionForceOnNode2(FRAME_CONVENTION fc) const {
-        auto force = m_chronoLink->c_generalizedForceOnNode2.GetForce();
-        if (IsNED(fc)) internal::SwapFrameConvention<Force>(force);
-        return force;
-    }
-
-    const Force FrLink::GetLinkReactionForceOnBody1(FRAME_CONVENTION fc) const {
-        auto forceOnNode1 = GetLinkReactionForceOnNode1(fc);
-        return m_node1->GetFrameWRT_COG_InBody().ProjectVectorFrameInParent(forceOnNode1, fc);
-    }
-
-    const Force FrLink::GetLinkReactionForceOnBody2(FRAME_CONVENTION fc) const {
-        auto forceOnNode2 = GetLinkReactionForceOnNode2(fc);
-        return m_node2->GetFrameWRT_COG_InBody().ProjectVectorFrameInParent(forceOnNode2, fc);
-    }
-
-    const Torque FrLink::GetLinkReactionTorqueOnNode1(FRAME_CONVENTION fc) const {
-        auto torque = m_chronoLink->c_generalizedForceOnNode1.GetTorque();
-        if (IsNED(fc)) internal::SwapFrameConvention<Torque>(torque);
-        return torque;
-    }
-
-    const Torque FrLink::GetLinkReactionTorqueOnNode2(FRAME_CONVENTION fc) const {
-        auto torque = m_chronoLink->c_generalizedForceOnNode2.GetTorque();
-        if (IsNED(fc)) internal::SwapFrameConvention<Torque>(torque);
-        return torque;
-    }
-
-    const Torque FrLink::GetLinkReactionTorqueOnBody1AtCOG(FRAME_CONVENTION fc) const {
-        auto nodeFrame_WRT_COG = m_node1->GetFrameWRT_COG_InBody();
-
-        auto torqueAtNode1_ref = nodeFrame_WRT_COG.ProjectVectorFrameInParent<Torque>(GetLinkReactionTorqueOnNode1(fc), fc);
-        auto COG_M1_ref = nodeFrame_WRT_COG.GetPosition(fc);
-        auto force_ref = nodeFrame_WRT_COG.ProjectVectorFrameInParent<Force>(GetLinkReactionForceOnNode1(fc), fc);
-
-        return torqueAtNode1_ref + COG_M1_ref.cross(force_ref);
-    }
-
-    const Torque FrLink::GetLinkReactionTorqueOnBody2AtCOG(FRAME_CONVENTION fc) const {
-        auto nodeFrame_WRT_COG = m_node2->GetFrameWRT_COG_InBody();
-
-        auto torqueAtNode2_ref = nodeFrame_WRT_COG.ProjectVectorFrameInParent<Torque>(GetLinkReactionTorqueOnNode2(fc), fc);
-        auto COG_M2_ref = nodeFrame_WRT_COG.GetPosition(fc);
-        auto force_ref = nodeFrame_WRT_COG.ProjectVectorFrameInParent<Force>(GetLinkReactionForceOnNode2(fc), fc);
-
-        return torqueAtNode2_ref + COG_M2_ref.cross(force_ref);
->>>>>>> f7fb785e
     }
 
     void FrLinkLockBase::BuildLinkType(chrono::ChLinkLock::LinkType link_type) {
@@ -643,7 +338,6 @@
     return m_chronoLink->c_frame2WRT1;
   }
 
-<<<<<<< HEAD
   const FrFrame FrLink::GetNode1FrameWRTNode2Frame() const {
     return m_chronoLink->c_frame1WRT2;
   }
@@ -699,96 +393,6 @@
   const Acceleration FrLink::GetAccelerationOfNode1WRTNode2(FRAME_CONVENTION fc) const {
     return m_chronoLink->c_generalizedAcceleration1WRT2.GetAcceleration();
   }
-=======
-
-    double FrLink::GetLinkPower() const {
-        return GetSpringDamperForceOnNode2(NWU).dot(GetVelocityOfNode2WRTNode1(NWU))
-             + GetSpringDamperTorqueOnNode2(NWU).dot(GetAngularVelocityOfNode2WRTNode1(NWU));
-    }
-
-    void FrLink::AddFields() {
-        m_message->AddField<double>("time", "s", "Current time of the simulation",
-                                    [this]() { return m_system->GetTime(); });
-
-        // Node Position
-        m_message->AddField<Eigen::Matrix<double, 3, 1>>
-                ("PositionOfNode2WRTNode1","m", fmt::format("Node 2 position relatively to Node 1, in Node 1 reference frame in {}", GetLogFrameConvention()),
-                 [this]() {return GetNode2PositionWRTNode1(GetLogFrameConvention());});
-        // Node Velocity
-        m_message->AddField<Eigen::Matrix<double, 3, 1>>
-                ("VelocityOfNode2WRTNode1","m/s", fmt::format("Node 2 velocity relatively to Node 1, in Node 1 reference frame in {}", GetLogFrameConvention()),
-                 [this]() {return GetVelocityOfNode2WRTNode1(GetLogFrameConvention());});
-        // Node Acceleration
-        m_message->AddField<Eigen::Matrix<double, 3, 1>>
-                ("AccelerationOfNode2WRTNode1","m/s^2", fmt::format("Node 2 acceleration relatively to Node 1, in Marker 1 reference frame in {}", GetLogFrameConvention()),
-                 [this]() {return GetAccelerationOfNode2WRTNode1(GetLogFrameConvention());});
-
-        // Node Orientation
-        m_message->AddField<Eigen::Matrix<double, 3, 1>>
-                ("OrientationOfNode2WRTNode1","rad", fmt::format("Node 2 orientation relatively to Node 1, in Node 1 reference frame in {}", GetLogFrameConvention()),
-                 [this]() {double phi, theta, psi; GetNode2OrientationWRTNode1().GetCardanAngles_RADIANS(phi, theta, psi, GetLogFrameConvention());
-                    return Position(phi, theta, psi);});
-        // Node Angular Velocity
-        m_message->AddField<Eigen::Matrix<double, 3, 1>>
-                ("AngularVelocityOfNode2WRTNode1","rad/s", fmt::format("Node 2 angular velocity relatively to Node 1, in Node 1 reference frame in {}", GetLogFrameConvention()),
-                 [this]() {return GetAngularVelocityOfNode2WRTNode1(GetLogFrameConvention());});
-        // Node Angular Acceleration
-        m_message->AddField<Eigen::Matrix<double, 3, 1>>
-                ("AngularAccelerationOfNode2WRTNode1","m/s^2", fmt::format("Node 2 angular acceleration relatively to Node 1, in Node 1 reference frame in {}", GetLogFrameConvention()),
-                 [this]() {return GetAngularAccelerationOfNode2WRTNode1(GetLogFrameConvention());});
-
-
-        // Force
-        m_message->AddField<Eigen::Matrix<double, 3, 1>>
-                ("LinkReactionForceOnBody1","N", fmt::format("link reaction force applied at marker 1, expressed in body 1 reference frame in {}", GetLogFrameConvention()),
-                 [this]() {return GetLinkReactionForceOnBody1(GetLogFrameConvention());});
-        m_message->AddField<Eigen::Matrix<double, 3, 1>>
-                ("LinkReactionForceOnBody2","N", fmt::format("link reaction force applied at marker 2, expressed in body 2 reference frame in {}", GetLogFrameConvention()),
-                 [this]() {return GetLinkReactionForceOnBody2(GetLogFrameConvention());});
-        // Torque
-        m_message->AddField<Eigen::Matrix<double, 3, 1>>
-                ("LinkReactionTorqueOnBody1","Nm", fmt::format("link reaction torque at Node 1, expressed in Node 1 reference frame in {}", GetLogFrameConvention()),
-                 [this]() {return GetLinkReactionTorqueOnNode1(GetLogFrameConvention());});
-        m_message->AddField<Eigen::Matrix<double, 3, 1>>
-                ("LinkReactionTorqueOnBody2","Nm", fmt::format("link reaction torque at Node 2, expressed in Node 2 reference frame in {}", GetLogFrameConvention()),
-                 [this]() {return GetLinkReactionTorqueOnNode2(GetLogFrameConvention());});
-
-        m_message->AddField<Eigen::Matrix<double, 3, 1>>
-                ("LinkReactionTorqueOnBody1AtCOG","Nm", fmt::format("link reaction torque at CoG applied at marker 1, expressed in body 1 reference frame in {}", GetLogFrameConvention()),
-                 [this]() {return GetLinkReactionTorqueOnBody1AtCOG(GetLogFrameConvention());});
-        m_message->AddField<Eigen::Matrix<double, 3, 1>>
-                ("LinkReactionTorqueOnBody2AtCOG","Nm", fmt::format("link reaction torque at CoG applied at marker 2, expressed in body 2 reference frame in {}", GetLogFrameConvention()),
-                 [this]() {return GetLinkReactionTorqueOnBody2AtCOG(GetLogFrameConvention());});
-
-        // Power
-        m_message->AddField<double>
-                ("LinkPower","kW", "power delivered in a FrLink", [this]() {return 0.001*GetLinkPower();});
-
-        // Motor
-        if (m_actuator) {
-            m_message->AddField<double>
-                    ("MotorPower","kW", "power delivered by the motor", [this]() {return m_actuator->GetMotorPower();});
-            m_message->AddField<Eigen::Matrix<double, 3, 1>>
-                    ("MotorForceInBody1","N", fmt::format("Force applied by the motor on body 1, in body 1 reference frame {}", GetLogFrameConvention()),
-                     [this]() {return m_actuator->GetMotorForceInBody1(GetLogFrameConvention());});
-            m_message->AddField<Eigen::Matrix<double, 3, 1>>
-                    ("MotorForceInBody2","N", fmt::format("Force applied by the motor on body 1, in body 2 reference frame {}", GetLogFrameConvention()),
-                     [this]() {return m_actuator->GetMotorForceInBody2(GetLogFrameConvention());});
-            m_message->AddField<Eigen::Matrix<double, 3, 1>>
-                    ("MotorTorqueInBody1(","Nm", fmt::format("Torque applied by the motor on body 1, in body 1 reference frame {}", GetLogFrameConvention()),
-                     [this]() {return m_actuator->GetMotorTorqueInBody1(GetLogFrameConvention());});
-            m_message->AddField<Eigen::Matrix<double, 3, 1>>
-                    ("MotorTorqueInBody2(","Nm", fmt::format("Torque applied by the motor on body 2, in body 2 reference frame {}", GetLogFrameConvention()),
-                     [this]() {return m_actuator->GetMotorTorqueInBody2(GetLogFrameConvention());});
-            m_message->AddField<Eigen::Matrix<double, 3, 1>>
-                    ("MotorTorqueAtCOGInBody1(","Nm", fmt::format("Torque applied by the motor at COG on body 1, in body 1 reference frame {}", GetLogFrameConvention()),
-                     [this]() {return m_actuator->GetMotorTorqueAtCOGInBody1(GetLogFrameConvention());});
-            m_message->AddField<Eigen::Matrix<double, 3, 1>>
-                    ("MotorTorqueAtCOGInBody2(","Nm", fmt::format("Torque applied by the motor at COG on body 2, in body 2 reference frame {}", GetLogFrameConvention()),
-                     [this]() {return m_actuator->GetMotorTorqueAtCOGInBody2(GetLogFrameConvention());});
-
-        }
->>>>>>> f7fb785e
 
   const Acceleration FrLink::GetAccelerationOfNode2WRTNode1(FRAME_CONVENTION fc) const {
     return m_chronoLink->c_generalizedAcceleration2WRT1.GetAcceleration();
@@ -802,41 +406,41 @@
     return m_chronoLink->c_generalizedAcceleration1WRT2.GetAngularAcceleration();
   }
 
-  const Force FrLink::GetLinkReactionForceOnNode1(FRAME_CONVENTION fc) const { // TODO : tester
+    const Force FrLink::GetLinkReactionForceOnNode1(FRAME_CONVENTION fc) const {
     auto force = m_chronoLink->c_generalizedForceOnNode1.GetForce();
     if (IsNED(fc)) internal::SwapFrameConvention<Force>(force);
     return force;
   }
 
-  const Force FrLink::GetLinkReactionForceOnNode2(FRAME_CONVENTION fc) const { // TODO : tester
+    const Force FrLink::GetLinkReactionForceOnNode2(FRAME_CONVENTION fc) const {
     auto force = m_chronoLink->c_generalizedForceOnNode2.GetForce();
     if (IsNED(fc)) internal::SwapFrameConvention<Force>(force);
     return force;
   }
 
-  const Force FrLink::GetLinkReactionForceOnBody1(FRAME_CONVENTION fc) const { // TODO : tester
+    const Force FrLink::GetLinkReactionForceOnBody1(FRAME_CONVENTION fc) const {
     auto forceOnNode1 = GetLinkReactionForceOnNode1(fc);
     return m_node1->GetFrameWRT_COG_InBody().ProjectVectorFrameInParent(forceOnNode1, fc);
   }
 
-  const Force FrLink::GetLinkReactionForceOnBody2(FRAME_CONVENTION fc) const { // TODO : tester
+    const Force FrLink::GetLinkReactionForceOnBody2(FRAME_CONVENTION fc) const {
     auto forceOnNode2 = GetLinkReactionForceOnNode2(fc);
     return m_node2->GetFrameWRT_COG_InBody().ProjectVectorFrameInParent(forceOnNode2, fc);
   }
 
-  const Torque FrLink::GetLinkReactionTorqueOnNode1(FRAME_CONVENTION fc) const { // TODO : tester
+    const Torque FrLink::GetLinkReactionTorqueOnNode1(FRAME_CONVENTION fc) const {
     auto torque = m_chronoLink->c_generalizedForceOnNode1.GetTorque();
     if (IsNED(fc)) internal::SwapFrameConvention<Torque>(torque);
     return torque;
   }
 
-  const Torque FrLink::GetLinkReactionTorqueOnNode2(FRAME_CONVENTION fc) const { // TODO : tester
+    const Torque FrLink::GetLinkReactionTorqueOnNode2(FRAME_CONVENTION fc) const {
     auto torque = m_chronoLink->c_generalizedForceOnNode2.GetTorque();
     if (IsNED(fc)) internal::SwapFrameConvention<Torque>(torque);
     return torque;
   }
 
-  const Torque FrLink::GetLinkReactionTorqueOnBody1AtCOG(FRAME_CONVENTION fc) const { // TODO : tester
+    const Torque FrLink::GetLinkReactionTorqueOnBody1AtCOG(FRAME_CONVENTION fc) const {
     auto nodeFrame_WRT_COG = m_node1->GetFrameWRT_COG_InBody();
 
     auto torqueAtNode1_ref =
@@ -847,7 +451,7 @@
     return torqueAtNode1_ref + COG_M1_ref.cross(force_ref);
   }
 
-  const Torque FrLink::GetLinkReactionTorqueOnBody2AtCOG(FRAME_CONVENTION fc) const { // TODO : tester
+    const Torque FrLink::GetLinkReactionTorqueOnBody2AtCOG(FRAME_CONVENTION fc) const {
     auto nodeFrame_WRT_COG = m_node2->GetFrameWRT_COG_InBody();
 
     auto torqueAtNode2_ref =
@@ -892,48 +496,10 @@
     m_chronoLink->SetLinkTorqueOnBody1InFrame2AtOrigin1(torque_M1);
   }
 
-  const Force FrLink::GetLinkForceOnBody1InFrame1AtOrigin1(FRAME_CONVENTION fc) const {
-    auto force = m_chronoLink->GetLinkForceOnBody1InFrame2AtOrigin1();
-    return m_chronoLink->c_frame2WRT1.ProjectVectorFrameInParent<Force>(force, fc);
-  }
-
-  const Force FrLink::GetLinkForceOnBody2InFrame2AtOrigin2(FRAME_CONVENTION fc) const {
-    return -m_chronoLink->GetLinkForceOnBody1InFrame2AtOrigin1();
-  }
-
-  const Torque FrLink::GetLinkTorqueOnBody1InFrame1AtOrigin1(FRAME_CONVENTION fc) const {
-    auto torque = m_chronoLink->GetLinkTorqueOnBody1InFrame2ArOrigin1();
-    return m_chronoLink->c_frame2WRT1.ProjectVectorFrameInParent<Force>(torque, fc);
-  }
-
-  const Torque FrLink::GetLinkTorqueOnBody2InFrame2AtOrigin2(FRAME_CONVENTION fc) const {
-    auto torque_O1_2 = m_chronoLink->GetLinkTorqueOnBody1InFrame2ArOrigin1();
-    auto force_2 = m_chronoLink->GetLinkForceOnBody1InFrame2AtOrigin1();
-    auto O2O1_2 = m_chronoLink->c_frame1WRT2.GetPosition(NWU);
-    return -(torque_O1_2 + O2O1_2.cross(force_2));
-  }
-
-  const Force FrLink::GetLinkForceOnBody1InFrame2AtOrigin1(FRAME_CONVENTION fc) const {
-    return m_chronoLink->GetLinkForceOnBody1InFrame2AtOrigin1();
-  }
-
-  const Force FrLink::GetLinkForceOnBody2InFrame1AtOrigin2(FRAME_CONVENTION fc) const {
-    return m_chronoLink->c_frame2WRT1.ProjectVectorFrameInParent<Force>(GetLinkForceOnBody2InFrame2AtOrigin2(fc), fc);
-  }
-
-  const Torque FrLink::GetLinkTorqueOnBody1InFrame2AtOrigin1(FRAME_CONVENTION fc) const {
-    return m_chronoLink->GetLinkTorqueOnBody1InFrame2ArOrigin1();
-  }
-
-  const Torque FrLink::GetLinkTorqueOnBody2InFrame1AtOrigin2(FRAME_CONVENTION fc) const {
-    return m_chronoLink->c_frame2WRT1.ProjectVectorFrameInParent<Torque>(GetLinkTorqueOnBody2InFrame2AtOrigin2(fc),
-                                                                         fc);
-  }
-
 
   double FrLink::GetLinkPower() const {
-    return GetLinkForceOnBody2InFrame1AtOrigin2(NWU).dot(GetVelocityOfNode2WRTNode1(NWU))
-           + GetLinkTorqueOnBody2InFrame1AtOrigin2(NWU).dot(GetAngularVelocityOfNode2WRTNode1(NWU));
+        return GetSpringDamperForceOnNode2(NWU).dot(GetVelocityOfNode2WRTNode1(NWU))
+             + GetSpringDamperTorqueOnNode2(NWU).dot(GetAngularVelocityOfNode2WRTNode1(NWU));
   }
 
 //    void FrLink::AddFields() {
@@ -1025,9 +591,7 @@
     return m_chronoLink->GetConstraintViolation();
   }
 
-<<<<<<< HEAD
   void FrLink::UpdateCache() {}
-=======
   const Force FrLink::GetSpringDamperForceOnNode1(FRAME_CONVENTION fc) const {
     auto force = m_chronoLink->GetLinkForceOnNode1();
     if (IsNED(fc)) {internal::SwapFrameConvention(force);}
@@ -1086,7 +650,6 @@
 //  const GeneralizedForceTorsor FrLink::GetLinkReactionForceOnNode1_(FRAME_CONVENTION fc) const {
 //      return GeneralizedForceTorsor(frydom::Force(), frydom::Torque(), frydom::Position(), NWU);
 //  }
->>>>>>> f7fb785e
 
 
 }  // end namespace frydom