//
// Created by frongere on 03/12/2019.
//

#include "FrPathPolicies.h"


namespace frydom {

  class FrOffshoreSystem;
  TYPE_TO_NORMALIZED_PATH_PREFIX(FrOffshoreSystem, "FRYDOM_");

  class FrBody;
  TYPE_TO_NORMALIZED_PATH_PREFIX(FrBody, "BODIES/BODY_");

  class FrForce;
  TYPE_TO_NORMALIZED_PATH_PREFIX(FrForce, "FORCES/FORCE_");

  class FrNode;
  TYPE_TO_NORMALIZED_PATH_PREFIX(FrNode, "NODES/NODE_");

<<<<<<< HEAD
//  class FrLinkBase;
//  TYPE_TO_NORMALIZED_PATH_PREFIX(FrLinkBase, "LINKS/LINK_"); // TODO: voir aussi avec les actuateurs...

  class FrLink;
  TYPE_TO_NORMALIZED_PATH_PREFIX(FrLink, "LINKS/LINK_");

  class FrConstraint;
  TYPE_TO_NORMALIZED_PATH_PREFIX(FrConstraint, "CONSTRAINTS/CONSTRAINT_");

  class FrActuator;
  TYPE_TO_NORMALIZED_PATH_PREFIX(FrActuator, "ACTUATORS/ACTUATOR_");
=======
  // LINKS

  class FrLinkBase;
  TYPE_TO_NORMALIZED_PATH_PREFIX(FrLinkBase, "LINKS/LINK_"); // TODO: voir aussi avec les actuateurs...
>>>>>>> 4e88d3ba

  class FrRevoluteLink;
  TYPE_TO_NORMALIZED_PATH_PREFIX(FrRevoluteLink, "LINKS/LINK_");

  class FrCylindricalLink;
  TYPE_TO_NORMALIZED_PATH_PREFIX(FrCylindricalLink, "LINKS/LINK_");

  class FrDOFMaskLink;
  TYPE_TO_NORMALIZED_PATH_PREFIX(FrDOFMaskLink, "LINKS/LINK_");

  class FrFixedLink;
  TYPE_TO_NORMALIZED_PATH_PREFIX(FrFixedLink, "LINKS/LINK_");

  class FrFreeLink;
  TYPE_TO_NORMALIZED_PATH_PREFIX(FrFreeLink, "LINKS/LINK_");

  class FrLink;
  TYPE_TO_NORMALIZED_PATH_PREFIX(FrLink, "LINKS/LINK_");

  class FrPrismaticLink;
  TYPE_TO_NORMALIZED_PATH_PREFIX(FrPrismaticLink, "LINKS/LINK_");

  class FrPrismaticRevoluteLink;
  TYPE_TO_NORMALIZED_PATH_PREFIX(FrPrismaticRevoluteLink, "LINKS/LINK_");

  class FrSphericalLink;
  TYPE_TO_NORMALIZED_PATH_PREFIX(FrSphericalLink, "LINKS/LINK_");

  // NODES

  class FrRootNode;
  TYPE_TO_NORMALIZED_PATH_PREFIX(FrRootNode, "ROOT_");

  class FrDynamicCable;
  TYPE_TO_NORMALIZED_PATH_PREFIX(FrDynamicCable, "CABLES/CAT_CABLE_");

  class FrCatenaryLine;
  TYPE_TO_NORMALIZED_PATH_PREFIX(FrCatenaryLine, "CABLES/DYN_CABLE_");

}  // end namespace frydom<|MERGE_RESOLUTION|>--- conflicted
+++ resolved
@@ -19,7 +19,7 @@
   class FrNode;
   TYPE_TO_NORMALIZED_PATH_PREFIX(FrNode, "NODES/NODE_");
 
-<<<<<<< HEAD
+//<<<<<<< HEAD
 //  class FrLinkBase;
 //  TYPE_TO_NORMALIZED_PATH_PREFIX(FrLinkBase, "LINKS/LINK_"); // TODO: voir aussi avec les actuateurs...
 
@@ -31,39 +31,39 @@
 
   class FrActuator;
   TYPE_TO_NORMALIZED_PATH_PREFIX(FrActuator, "ACTUATORS/ACTUATOR_");
-=======
-  // LINKS
+//=======
+//  // LINKS
+//
+//  class FrLinkBase;
+//  TYPE_TO_NORMALIZED_PATH_PREFIX(FrLinkBase, "LINKS/LINK_"); // TODO: voir aussi avec les actuateurs...
+//>>>>>>> develop
 
-  class FrLinkBase;
-  TYPE_TO_NORMALIZED_PATH_PREFIX(FrLinkBase, "LINKS/LINK_"); // TODO: voir aussi avec les actuateurs...
->>>>>>> 4e88d3ba
-
-  class FrRevoluteLink;
-  TYPE_TO_NORMALIZED_PATH_PREFIX(FrRevoluteLink, "LINKS/LINK_");
-
-  class FrCylindricalLink;
-  TYPE_TO_NORMALIZED_PATH_PREFIX(FrCylindricalLink, "LINKS/LINK_");
-
-  class FrDOFMaskLink;
-  TYPE_TO_NORMALIZED_PATH_PREFIX(FrDOFMaskLink, "LINKS/LINK_");
-
-  class FrFixedLink;
-  TYPE_TO_NORMALIZED_PATH_PREFIX(FrFixedLink, "LINKS/LINK_");
-
-  class FrFreeLink;
-  TYPE_TO_NORMALIZED_PATH_PREFIX(FrFreeLink, "LINKS/LINK_");
-
-  class FrLink;
-  TYPE_TO_NORMALIZED_PATH_PREFIX(FrLink, "LINKS/LINK_");
-
-  class FrPrismaticLink;
-  TYPE_TO_NORMALIZED_PATH_PREFIX(FrPrismaticLink, "LINKS/LINK_");
-
-  class FrPrismaticRevoluteLink;
-  TYPE_TO_NORMALIZED_PATH_PREFIX(FrPrismaticRevoluteLink, "LINKS/LINK_");
-
-  class FrSphericalLink;
-  TYPE_TO_NORMALIZED_PATH_PREFIX(FrSphericalLink, "LINKS/LINK_");
+//  class FrRevoluteLink;
+//  TYPE_TO_NORMALIZED_PATH_PREFIX(FrRevoluteLink, "LINKS/LINK_");
+//
+//  class FrCylindricalLink;
+//  TYPE_TO_NORMALIZED_PATH_PREFIX(FrCylindricalLink, "LINKS/LINK_");
+//
+//  class FrDOFMaskLink;
+//  TYPE_TO_NORMALIZED_PATH_PREFIX(FrDOFMaskLink, "LINKS/LINK_");
+//
+//  class FrFixedLink;
+//  TYPE_TO_NORMALIZED_PATH_PREFIX(FrFixedLink, "LINKS/LINK_");
+//
+//  class FrFreeLink;
+//  TYPE_TO_NORMALIZED_PATH_PREFIX(FrFreeLink, "LINKS/LINK_");
+//
+////  class FrLink;
+////  TYPE_TO_NORMALIZED_PATH_PREFIX(FrLink, "LINKS/LINK_");
+//
+//  class FrPrismaticLink;
+//  TYPE_TO_NORMALIZED_PATH_PREFIX(FrPrismaticLink, "LINKS/LINK_");
+//
+//  class FrPrismaticRevoluteLink;
+//  TYPE_TO_NORMALIZED_PATH_PREFIX(FrPrismaticRevoluteLink, "LINKS/LINK_");
+//
+//  class FrSphericalLink;
+//  TYPE_TO_NORMALIZED_PATH_PREFIX(FrSphericalLink, "LINKS/LINK_");
 
   // NODES
 
