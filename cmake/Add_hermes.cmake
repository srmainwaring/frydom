--- conflicted
+++ resolved
@@ -5,16 +5,9 @@
     include(FetchContent)
 
 
-<<<<<<< HEAD
-    set(hermes_URL git@frydom-ce.org:ce/hermes.git)
     FetchContent_Declare(hermes
             GIT_REPOSITORY ${hermes_URL}
-            GIT_TAG v1.0
-=======
-    FetchContent_Declare(hermes
-            GIT_REPOSITORY ${hermes_URL}
-            GIT_TAG ${hermes_TAG}
->>>>>>> 724dcdb7
+            GIT_TAG master
             )
 
     FetchContent_GetProperties(hermes)
