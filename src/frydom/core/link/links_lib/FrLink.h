// ==========================================================================
// FRyDoM - frydom-ce.org
//
// Copyright (c) Ecole Centrale de Nantes (LHEEA lab.) and D-ICE Engineering.
// All rights reserved.
//
// Use of this source code is governed by a GPLv3 license that can be found
// in the LICENSE file of FRyDoM.
//
// ==========================================================================

#ifndef FRYDOM_FRLINK_H
#define FRYDOM_FRLINK_H


#include "frydom/core/link/FrLinkBase.h"

#include <memory>


// Forward declarations
namespace chrono {
  class ChLinkLock;

  class ChLinkMotor;
}


namespace frydom {

  /// Different types of link implemented in FRyDoM
  enum LINK_TYPE {
    CYLINDRICAL,
    FIXED_LINK,
    FREE_LINK,
    PRISMATIC,
    REVOLUTE,
    SPHERICAL,
    PRISMATICREVOLUTE,
    CUSTOM
//        PERPENDICULAR,
//        PARALLEL,
//        PLANEONPLANE,
//        POINTONLINE,
//        POINTONPLANE,
//        SCREW,
//        POINTONSPLINE,
//        DISTANCETOAXIS,
  };


  // Forward declaration
  class FrLink;

  class FrDOFMask;

  namespace internal {

    /**
     * \class FrLinkLockBase
     * \brief Class for defining a link, derived from ChLinkLock.
     */
    struct FrLinkLockBase : public chrono::ChLinkLock {

      using ChronoLinkType = chrono::ChLinkLock::LinkType;

      FrLink *m_frydomLink; ///> Pointer to frydom link object container

      /*
       * Cache data for performance
       */
      FrFrame c_frame1WRT2; ///> the current relative frame of node 1 WRT node 2
      FrFrame c_frame2WRT1; ///> the current relative frame of node 2 WRT node 1

      GeneralizedVelocity c_generalizedVelocity1WRT2;
      GeneralizedVelocity c_generalizedVelocity2WRT1;

      GeneralizedAcceleration c_generalizedAcceleration1WRT2;
      GeneralizedAcceleration c_generalizedAcceleration2WRT1;

<<<<<<< HEAD
      GeneralizedForce c_generalizedForceOnNode2;
      GeneralizedForce c_generalizedForceOnNode1;
=======
//            GeneralizedForceTorsor c_generalizedForceTorsorOnNode1;
//            GeneralizedForceTorsor c_generalizedForceTorsorOnNode2;

>>>>>>> f7fb785e


      /// Constructor
      explicit FrLinkLockBase(FrLink *frydomLink);

      /// Set the link type based on LINK_TYPE enum
      void SetLinkType(LINK_TYPE lt);

      /// Initialize the link (calls the Initialize method of FrLink
      void SetupInitial() override;

      /// Update (calls the ChLinkLock Update method then the FrLinkUpdate method
      void Update(double time, bool update_assets) override;

      /// Generates the cache variables to speedup further requests on inner link state (frame, velocity, forces...)
      void GenerateCache();

      /// Set a mask. Mainly used in the case of body constraints with the world where we use a FrDOFMaskLink
      void SetMask(FrDOFMask *mask);

      /// Set the link force applying on Body 1 (as external) expressed in node 2 frame and on node 1 origin
      void SetLinkForceOnBody1InFrame2AtOrigin1(const Force &force);

      /// Set the link torque applying on Body 1 (as external) expressed in node 2 frame and on node 1 origin
      void SetLinkTorqueOnBody1InFrame2AtOrigin1(const Torque &torque);

<<<<<<< HEAD
      /// Get the link force applying on Body 1 (as external) expressed in node 2 frame and on node 1 origin
      Force GetLinkForceOnBody1InFrame2AtOrigin1();
=======
            /// Get the link torque applying on Body 1 (as external) expressed in node 2 frame and on node 1 origin
            Torque GetLinkTorqueOnBody1InFrame2AtOrigin1();

          /// Get the link force applying on node 1 by the spring damper addon
          Force GetLinkForceOnNode1() const;

          /// Get the link torque applying on node 1 by the spring damper addon
          Torque GetLinkTorqueOnNode1() const;

          /// Get the link force applying on node 2 by the spring damper addon
          Force GetLinkForceOnNode2() const;

          /// Get the link torque applying on node 2 by the spring damper addon
          Torque GetLinkTorqueOnNode2() const;
>>>>>>> f7fb785e

      /// Get the link torque applying on Body 1 (as external) expressed in node 2 frame and on node 1 origin
      Torque GetLinkTorqueOnBody1InFrame2ArOrigin1();

      FrFrame GetConstraintViolation();

      void BuildLinkType(chrono::ChLinkLock::LinkType link_type) override;

    };

  }  // end namespace frydom::internal


  /*
   * FrLink
   */

  // Forward declaration
  class FrNode;

  class FrOffshoreSystem;

  class FrActuator;

  /**
   * \class FrLink
   * \brief Class to deal with links, derived from FrLinkBase, instantiate a FrLinkLockBase. Children of FrLink are
   * to set the linkType LINK_TYPE for the instance of the FrLinkLockBase.
   * For one DOF links (REVOLUTE, PRISMATIC ,etc.), a motorisation of the DOF is possible.
   */
  class FrLink : public FrLinkBase {

   protected:

    std::shared_ptr<internal::FrLinkLockBase> m_chronoLink;

    FrFrame m_frame2WRT1_reference;
    bool m_breakable = false; // TODO : utiliser et permettre de declencher la cassure de la liaison

    // Actuator
    std::shared_ptr<FrActuator> m_actuator;

   public:

    /// Constructor taking the nodes attached to the two bodies implied in the link and the system
    FrLink(const std::string &name,
           const std::string &type_name,
           FrOffshoreSystem *system,
           const std::shared_ptr<FrNode> &node1,
           const std::shared_ptr<FrNode> &node2);

    /// Tells if all constraints of this link are currently turned on or off by the user.
    bool IsDisabled() const override;

    /// User can use this to enable/disable all the constraint of the link as desired.
    void SetDisabled(bool disabled) override;

    /// Make the link breakable
    void SetBreakable(bool breakable);

    /// Is this link breakable ?
    bool IsBreakable() const;

    /// Tells if the link is broken, for excess of pulling/pushing. // TODO : implementer de quoi 'casser' les liaisons si trop d'effort -> foncteurs ?
    bool IsBroken() const;

    /// Set the 'broken' status vof this link.
    void SetBroken(bool broken);

    /// Tells if the link is currently active, in general,
    /// that is tells if it must be included into the system solver or not.
    /// This method cumulates the effect of various flags (so a link may
    /// be not active either because disabled, or broken, or not valid)
    bool IsActive() const override;

    /// Does this link is motorized ?
    bool IsMotorized() const;

    /// Freezes the current configuration as being the reference configuration from which the generalized
    /// position measurement are given (ie. length from the rest length for a prismatic link)
    virtual void SetThisConfigurationAsReference();


    /*
     * Position related methods
     */

    /// Get the Marker 2 frame relatively to node 1 frame
    const FrFrame GetNode2FrameWRTNode1Frame() const;

<<<<<<< HEAD
    /// Get the Marker 1 frame relatively to node 2 frame
    const FrFrame GetNode1FrameWRTNode2Frame() const;

    /// Get the Marker 2 position relatively to node 1, expressed in node 1 frame
    const Position GetNode2PositionWRTNode1(FRAME_CONVENTION fc) const;

    /// Get the Marker 1 position relatively to node 2, expressed in node 2 frame
    const Position GetNode1PositionWRTNode2(FRAME_CONVENTION fc) const;

    /// Get the Marker 2 orientation relatively to node 1
    const FrRotation GetNode2OrientationWRTNode1() const;

    /// Get the Marker 1 orientation relatively to node 2
    const FrRotation GetNode1OrientationWRTNode2() const;

    /*
     * Velocity related methods
     */
=======
        /// Get the Marker 2 frame relatively to node 1 frame
        const FrFrame GetNode2FrameWRTNode1Frame() const; // tested

        /// Get the Marker 1 frame relatively to node 2 frame
        const FrFrame GetNode1FrameWRTNode2Frame() const; // tested

        /// Get the Marker 2 position relatively to node 1, expressed in node 1 frame
        const Position GetNode2PositionWRTNode1(FRAME_CONVENTION fc) const; // tested

        /// Get the Marker 1 position relatively to node 2, expressed in node 2 frame
        const Position GetNode1PositionWRTNode2(FRAME_CONVENTION fc) const; // tested

        /// Get the Marker 2 orientation relatively to node 1
        const FrRotation GetNode2OrientationWRTNode1() const; // tested

        /// Get the Marker 1 orientation relatively to node 2
        const FrRotation GetNode1OrientationWRTNode2() const; // tested
>>>>>>> f7fb785e

    /// Get the Marker 2 generalized velocity with respect to node 1, expressed in node 1 frame
    const GeneralizedVelocity GetGeneralizedVelocityOfNode2WRTNode1(FRAME_CONVENTION fc) const;

<<<<<<< HEAD
    /// Get the Marker 1 generalized velocity with respect to node 2, expressed in node 2 frame
    const GeneralizedVelocity GetGeneralizedVelocityOfNode1WRTNode2(FRAME_CONVENTION fc) const;

    /// Get the Marker 2 velocity with respect to node 1, expressed in node 1 frame
    const Velocity GetVelocityOfNode2WRTNode1(FRAME_CONVENTION fc) const;

    /// Get the Marker 1 velocity with respect to node 2, expressed in node 2 frame
    const Velocity GetVelocityOfNode1WRTNode2(FRAME_CONVENTION fc) const;

    /// Get the Marker 2 angular velocity with respect to node 1, expressed in node 1 frame
    const AngularVelocity GetAngularVelocityOfNode2WRTNode1(FRAME_CONVENTION fc) const;

    /// Get the Marker 1 angular velocity with respect to node 2, expressed in node 2 frame
    const AngularVelocity GetAngularVelocityOfNode1WRTNode2(FRAME_CONVENTION fc) const;

    /*
     * Acceleration related methods
     */
=======
        /// Get the Marker 2 generalized velocity with respect to node 1, expressed in node 1 frame
        const GeneralizedVelocity GetGeneralizedVelocityOfNode2WRTNode1(FRAME_CONVENTION fc) const; // tested

        /// Get the Marker 1 generalized velocity with respect to node 2, expressed in node 2 frame
        const GeneralizedVelocity GetGeneralizedVelocityOfNode1WRTNode2(FRAME_CONVENTION fc) const; // tested

        /// Get the Marker 2 velocity with respect to node 1, expressed in node 1 frame
        const Velocity GetVelocityOfNode2WRTNode1(FRAME_CONVENTION fc) const; // tested

        /// Get the Marker 1 velocity with respect to node 2, expressed in node 2 frame
        const Velocity GetVelocityOfNode1WRTNode2(FRAME_CONVENTION fc) const; // tested

        /// Get the Marker 2 angular velocity with respect to node 1, expressed in node 1 frame
        const AngularVelocity GetAngularVelocityOfNode2WRTNode1(FRAME_CONVENTION fc) const; // tested

        /// Get the Marker 1 angular velocity with respect to node 2, expressed in node 2 frame
        const AngularVelocity GetAngularVelocityOfNode1WRTNode2(FRAME_CONVENTION fc) const; // tested
>>>>>>> f7fb785e

    /// Get the Marker 2 generalized acceleration with respect to node 1, expressed in node 1 frame
    const GeneralizedAcceleration GetGeneralizedAccelerationOfNode2WRTNode1(FRAME_CONVENTION fc) const;

    /// Get the Marker 1 generalized acceleration with respect to node 2, expressed in node 2 frame
    const GeneralizedAcceleration GetGeneralizedAccelerationOfNode1WRTNode2(FRAME_CONVENTION fc) const;

    /// Get the Marker 2 acceleration with respect to node 1, expressed in node 1 frame
    const Acceleration GetAccelerationOfNode1WRTNode2(FRAME_CONVENTION fc) const;

    /// Get the Marker 1 acceleration with respect to node 2, expressed in node 2 frame
    const Acceleration GetAccelerationOfNode2WRTNode1(FRAME_CONVENTION fc) const;

    /// Get the Marker 2 angular acceleration with respect to node 1, expressed in node 1 frame
    const AngularAcceleration GetAngularAccelerationOfNode2WRTNode1(FRAME_CONVENTION fc) const;

    /// Get the Marker 1 angular acceleration with respect to node 2, expressed in node 2 frame
    const AngularAcceleration GetAngularAccelerationOfNode1WRTNode2(FRAME_CONVENTION fc) const;

    /*
     * Force related methods
     */

    /// Get the link reaction force applied at node 1, expressed in node 1 frame.
    /// Note this is the force applied on the body
    const Force GetLinkReactionForceOnNode1(FRAME_CONVENTION fc) const;

<<<<<<< HEAD
    /// Get the link reaction force applied at node 2, expressed in node 2 frame
    /// Note this is the force applied on the body
    const Force GetLinkReactionForceOnNode2(FRAME_CONVENTION fc) const;

    /// Get the link reaction force applied at node 1, expressed in body 1 frame.
    /// Note this is the force applied on the body
    const Force GetLinkReactionForceOnBody1(FRAME_CONVENTION fc) const;

    /// Get the link reaction force applied at node 2, expressed in body 2 frame
    /// Note this is the force applied on the body
    const Force GetLinkReactionForceOnBody2(FRAME_CONVENTION fc) const;

    /// Get the link reaction torque applied at node 1, expressed in node 1 frame.
    /// Note this is the torque applied on the body
    const Torque GetLinkReactionTorqueOnNode1(FRAME_CONVENTION fc) const;

    /// Get the link reaction torque applied at node 2, expressed in node 2 frame.
    /// Note this is the torque applied on the body
    const Torque GetLinkReactionTorqueOnNode2(FRAME_CONVENTION fc) const;

    /// Get the link reaction torque applied at body 1 COG, expressed in body 1 reference frame
    /// Note this is the torque applied on the body
    const Torque GetLinkReactionTorqueOnBody1AtCOG(FRAME_CONVENTION fc) const;

    /// Get the link reaction torque applied at body 2 COG, expressed in body 2 reference frame
    /// Note this is the torque applied on the body
    const Torque GetLinkReactionTorqueOnBody2AtCOG(FRAME_CONVENTION fc) const;

    /*
     * Link force in free degree of freedom (ie spring damping)
     */
=======
//        const GeneralizedForceTorsor GetLinkReactionForceOnNode1_(FRAME_CONVENTION fc) const;

        /// Get the link reaction force applied at node 1, expressed in node 1 frame.
        /// Note this is the force applied on the body
        const Force GetLinkReactionForceOnNode1(FRAME_CONVENTION fc) const; // tested

        /// Get the link reaction force applied at node 2, expressed in node 2 frame
        /// Note this is the force applied on the body
        const Force GetLinkReactionForceOnNode2(FRAME_CONVENTION fc) const; // tested

        /// Get the link reaction force applied at node 1, expressed in body 1 frame.
        /// Note this is the force applied on the body
        const Force GetLinkReactionForceOnBody1(FRAME_CONVENTION fc) const; // tested

        /// Get the link reaction force applied at node 2, expressed in body 2 frame
        /// Note this is the force applied on the body
        const Force GetLinkReactionForceOnBody2(FRAME_CONVENTION fc) const; // tested

        /// Get the link reaction torque applied at node 1, expressed in node 1 frame.
        /// Note this is the torque applied on the body
        const Torque GetLinkReactionTorqueOnNode1(FRAME_CONVENTION fc) const; // tested

        /// Get the link reaction torque applied at node 2, expressed in node 2 frame.
        /// Note this is the torque applied on the body
        const Torque GetLinkReactionTorqueOnNode2(FRAME_CONVENTION fc) const; // tested

        /// Get the link reaction torque applied at body 1 COG, expressed in body 1 reference frame
        /// Note this is the torque applied on the body
        const Torque GetLinkReactionTorqueOnBody1AtCOG(FRAME_CONVENTION fc) const; // tested

        /// Get the link reaction torque applied at body 2 COG, expressed in body 2 reference frame
        /// Note this is the torque applied on the body
        const Torque GetLinkReactionTorqueOnBody2AtCOG(FRAME_CONVENTION fc) const; // tested
>>>>>>> f7fb785e

    /// Get the force in link applying on body 1 at node 1 origin, expressed in frame 1
    const Force GetLinkForceOnBody1InFrame1AtOrigin1(FRAME_CONVENTION fc) const;

<<<<<<< HEAD
    /// Get the force in link applying on body 2 at node 2 origin, expressed in frame 2
    const Force GetLinkForceOnBody2InFrame2AtOrigin2(FRAME_CONVENTION fc) const;

    /// Get the torque in link applying on body 1 at node 1 origin, expressed in frame 1
    const Torque GetLinkTorqueOnBody1InFrame1AtOrigin1(FRAME_CONVENTION fc) const;

    /// Get the torque in link applying on body 2 at node 2 origin, expressed in frame 2
    const Torque GetLinkTorqueOnBody2InFrame2AtOrigin2(FRAME_CONVENTION fc) const;

    /// Get the force in link applying on body 1 at node 1 origin, expressed in frame 2
    const Force GetLinkForceOnBody1InFrame2AtOrigin1(FRAME_CONVENTION fc) const;

    /// Get the force in link applying on body 2 at node 2 origin, expressed in frame 1
    const Force GetLinkForceOnBody2InFrame1AtOrigin2(FRAME_CONVENTION fc) const;

    /// Get the torque in link applying on body 1 at node 1 origin, expressed in frame 2
    const Torque GetLinkTorqueOnBody1InFrame2AtOrigin1(FRAME_CONVENTION fc) const;

    /// Get the torque in link applying on body 2 at node 2 origin, expressed in frame 1
    const Torque GetLinkTorqueOnBody2InFrame1AtOrigin2(FRAME_CONVENTION fc) const;

=======
      /// Get the force of the spring damper applied at node 1, expressed in node 1 reference frame
      const Force GetSpringDamperForceOnNode1(FRAME_CONVENTION fc) const; // tested

      /// Get the force of the spring damper applied at node 2, expressed in node 2 reference frame
      const Force GetSpringDamperForceOnNode2(FRAME_CONVENTION fc) const; // tested

      /// Get the force of the spring damper applied at body 1, expressed in body 1 reference frame
      const Force GetSpringDamperForceOnBody1(FRAME_CONVENTION fc) const; // tested

      /// Get the force of the spring damper applied at body 2, expressed in body 2 reference frame
      const Force GetSpringDamperForceOnBody2(FRAME_CONVENTION fc) const; // tested

      /// Get the torque of the spring damper applied at node 1, expressed in node 1 reference frame
      const Torque GetSpringDamperTorqueOnNode1(FRAME_CONVENTION fc) const; // tested

      /// Get the torque of the spring damper applied at node 2, expressed in node 2 reference frame
      const Torque GetSpringDamperTorqueOnNode2(FRAME_CONVENTION fc) const; // tested

      /// Get the torque of the spring damper applied at body 1 COG, expressed in body 1 reference frame
      const Torque GetSpringDamperTorqueOnBody1AtCOG(FRAME_CONVENTION fc) const; // tested

      /// Get the torque of the spring damper applied at body 2 COG, expressed in body 2 reference frame
      const Torque GetSpringDamperTorqueOnBody2AtCOG(FRAME_CONVENTION fc) const; // tested
>>>>>>> f7fb785e

    /// Generic computation of the power delivered in a FrLink
    virtual double GetLinkPower() const;

<<<<<<< HEAD
    /// Get the constraint violation of the link (ie the
    FrFrame
    GetConstraintViolation() const;  // FIXME : verifier que cette violation ne prend pas en compte la position relative normale de la liaison
=======
        /// Generic computation of the power delivered in a FrLink by the spring damper
        virtual double GetLinkPower() const; // tested
>>>>>>> f7fb785e

    /// Initialize the link by setting the markers
    void Initialize() override;

    /// Update the link
    /// \param time time of the simulation
    virtual void Update(double time);


   protected:
    friend class FrNode; // To make possible to declare SetMarkers friend in FrNode

    /// Set the markers of the link. This method must be used during the Initialization of the link
    void SetNodes(FrNode *node1, FrNode *node2);

    /// Get the embedded Chrono object
    std::shared_ptr<chrono::ChLink> GetChronoLink() override;

    /// Get the internal item, as internal::FrLinkLockBase
    /// \return internal item, as internal::FrLinkLockBase
    internal::FrLinkLockBase *GetChronoItem_ptr() const override;

    void DefineLogMessages() override;

    /*
     * Methods allowing child classes to access chrono link forces
     */

    /// Set the link force expressed in marker 1 frame
    void SetLinkForceTorqueOnBody2InFrame2AtOrigin2(const Force &force, const Torque &torque);

//        /// Set the link torque expressed in marker 1 frame and applied at marker 1
//        void SetLinkTorqueOtMarker2InFrame2AtOrigin2(const Torque &torque);

    /// Update the cached values
    virtual void UpdateCache();

//      /// Add the fields to the Hermes message
//      void AddFields() override;

  };

}  // end namespace frydom


#endif //FRYDOM_FRLINK_H<|MERGE_RESOLUTION|>--- conflicted
+++ resolved
@@ -78,14 +78,8 @@
       GeneralizedAcceleration c_generalizedAcceleration1WRT2;
       GeneralizedAcceleration c_generalizedAcceleration2WRT1;
 
-<<<<<<< HEAD
       GeneralizedForce c_generalizedForceOnNode2;
       GeneralizedForce c_generalizedForceOnNode1;
-=======
-//            GeneralizedForceTorsor c_generalizedForceTorsorOnNode1;
-//            GeneralizedForceTorsor c_generalizedForceTorsorOnNode2;
-
->>>>>>> f7fb785e
 
 
       /// Constructor
@@ -112,11 +106,10 @@
       /// Set the link torque applying on Body 1 (as external) expressed in node 2 frame and on node 1 origin
       void SetLinkTorqueOnBody1InFrame2AtOrigin1(const Torque &torque);
 
-<<<<<<< HEAD
       /// Get the link force applying on Body 1 (as external) expressed in node 2 frame and on node 1 origin
       Force GetLinkForceOnBody1InFrame2AtOrigin1();
-=======
-            /// Get the link torque applying on Body 1 (as external) expressed in node 2 frame and on node 1 origin
+
+      /// Get the link torque applying on Body 1 (as external) expressed in node 2 frame and on node 1 origin
             Torque GetLinkTorqueOnBody1InFrame2AtOrigin1();
 
           /// Get the link force applying on node 1 by the spring damper addon
@@ -130,10 +123,6 @@
 
           /// Get the link torque applying on node 2 by the spring damper addon
           Torque GetLinkTorqueOnNode2() const;
->>>>>>> f7fb785e
-
-      /// Get the link torque applying on Body 1 (as external) expressed in node 2 frame and on node 1 origin
-      Torque GetLinkTorqueOnBody1InFrame2ArOrigin1();
 
       FrFrame GetConstraintViolation();
 
@@ -219,88 +208,48 @@
      */
 
     /// Get the Marker 2 frame relatively to node 1 frame
-    const FrFrame GetNode2FrameWRTNode1Frame() const;
-
-<<<<<<< HEAD
+        const FrFrame GetNode2FrameWRTNode1Frame() const; // tested
+
     /// Get the Marker 1 frame relatively to node 2 frame
-    const FrFrame GetNode1FrameWRTNode2Frame() const;
+        const FrFrame GetNode1FrameWRTNode2Frame() const; // tested
 
     /// Get the Marker 2 position relatively to node 1, expressed in node 1 frame
-    const Position GetNode2PositionWRTNode1(FRAME_CONVENTION fc) const;
+        const Position GetNode2PositionWRTNode1(FRAME_CONVENTION fc) const; // tested
 
     /// Get the Marker 1 position relatively to node 2, expressed in node 2 frame
-    const Position GetNode1PositionWRTNode2(FRAME_CONVENTION fc) const;
+        const Position GetNode1PositionWRTNode2(FRAME_CONVENTION fc) const; // tested
 
     /// Get the Marker 2 orientation relatively to node 1
-    const FrRotation GetNode2OrientationWRTNode1() const;
+        const FrRotation GetNode2OrientationWRTNode1() const; // tested
 
     /// Get the Marker 1 orientation relatively to node 2
-    const FrRotation GetNode1OrientationWRTNode2() const;
+        const FrRotation GetNode1OrientationWRTNode2() const; // tested
 
     /*
      * Velocity related methods
      */
-=======
-        /// Get the Marker 2 frame relatively to node 1 frame
-        const FrFrame GetNode2FrameWRTNode1Frame() const; // tested
-
-        /// Get the Marker 1 frame relatively to node 2 frame
-        const FrFrame GetNode1FrameWRTNode2Frame() const; // tested
-
-        /// Get the Marker 2 position relatively to node 1, expressed in node 1 frame
-        const Position GetNode2PositionWRTNode1(FRAME_CONVENTION fc) const; // tested
-
-        /// Get the Marker 1 position relatively to node 2, expressed in node 2 frame
-        const Position GetNode1PositionWRTNode2(FRAME_CONVENTION fc) const; // tested
-
-        /// Get the Marker 2 orientation relatively to node 1
-        const FrRotation GetNode2OrientationWRTNode1() const; // tested
-
-        /// Get the Marker 1 orientation relatively to node 2
-        const FrRotation GetNode1OrientationWRTNode2() const; // tested
->>>>>>> f7fb785e
 
     /// Get the Marker 2 generalized velocity with respect to node 1, expressed in node 1 frame
-    const GeneralizedVelocity GetGeneralizedVelocityOfNode2WRTNode1(FRAME_CONVENTION fc) const;
-
-<<<<<<< HEAD
+        const GeneralizedVelocity GetGeneralizedVelocityOfNode2WRTNode1(FRAME_CONVENTION fc) const; // tested
+
     /// Get the Marker 1 generalized velocity with respect to node 2, expressed in node 2 frame
-    const GeneralizedVelocity GetGeneralizedVelocityOfNode1WRTNode2(FRAME_CONVENTION fc) const;
+        const GeneralizedVelocity GetGeneralizedVelocityOfNode1WRTNode2(FRAME_CONVENTION fc) const; // tested
 
     /// Get the Marker 2 velocity with respect to node 1, expressed in node 1 frame
-    const Velocity GetVelocityOfNode2WRTNode1(FRAME_CONVENTION fc) const;
+        const Velocity GetVelocityOfNode2WRTNode1(FRAME_CONVENTION fc) const; // tested
 
     /// Get the Marker 1 velocity with respect to node 2, expressed in node 2 frame
-    const Velocity GetVelocityOfNode1WRTNode2(FRAME_CONVENTION fc) const;
+        const Velocity GetVelocityOfNode1WRTNode2(FRAME_CONVENTION fc) const; // tested
 
     /// Get the Marker 2 angular velocity with respect to node 1, expressed in node 1 frame
-    const AngularVelocity GetAngularVelocityOfNode2WRTNode1(FRAME_CONVENTION fc) const;
+        const AngularVelocity GetAngularVelocityOfNode2WRTNode1(FRAME_CONVENTION fc) const; // tested
 
     /// Get the Marker 1 angular velocity with respect to node 2, expressed in node 2 frame
-    const AngularVelocity GetAngularVelocityOfNode1WRTNode2(FRAME_CONVENTION fc) const;
+        const AngularVelocity GetAngularVelocityOfNode1WRTNode2(FRAME_CONVENTION fc) const; // tested
 
     /*
      * Acceleration related methods
      */
-=======
-        /// Get the Marker 2 generalized velocity with respect to node 1, expressed in node 1 frame
-        const GeneralizedVelocity GetGeneralizedVelocityOfNode2WRTNode1(FRAME_CONVENTION fc) const; // tested
-
-        /// Get the Marker 1 generalized velocity with respect to node 2, expressed in node 2 frame
-        const GeneralizedVelocity GetGeneralizedVelocityOfNode1WRTNode2(FRAME_CONVENTION fc) const; // tested
-
-        /// Get the Marker 2 velocity with respect to node 1, expressed in node 1 frame
-        const Velocity GetVelocityOfNode2WRTNode1(FRAME_CONVENTION fc) const; // tested
-
-        /// Get the Marker 1 velocity with respect to node 2, expressed in node 2 frame
-        const Velocity GetVelocityOfNode1WRTNode2(FRAME_CONVENTION fc) const; // tested
-
-        /// Get the Marker 2 angular velocity with respect to node 1, expressed in node 1 frame
-        const AngularVelocity GetAngularVelocityOfNode2WRTNode1(FRAME_CONVENTION fc) const; // tested
-
-        /// Get the Marker 1 angular velocity with respect to node 2, expressed in node 2 frame
-        const AngularVelocity GetAngularVelocityOfNode1WRTNode2(FRAME_CONVENTION fc) const; // tested
->>>>>>> f7fb785e
 
     /// Get the Marker 2 generalized acceleration with respect to node 1, expressed in node 1 frame
     const GeneralizedAcceleration GetGeneralizedAccelerationOfNode2WRTNode1(FRAME_CONVENTION fc) const;
@@ -326,102 +275,40 @@
 
     /// Get the link reaction force applied at node 1, expressed in node 1 frame.
     /// Note this is the force applied on the body
-    const Force GetLinkReactionForceOnNode1(FRAME_CONVENTION fc) const;
-
-<<<<<<< HEAD
+        const Force GetLinkReactionForceOnNode1(FRAME_CONVENTION fc) const; // tested
+
     /// Get the link reaction force applied at node 2, expressed in node 2 frame
     /// Note this is the force applied on the body
-    const Force GetLinkReactionForceOnNode2(FRAME_CONVENTION fc) const;
+        const Force GetLinkReactionForceOnNode2(FRAME_CONVENTION fc) const; // tested
 
     /// Get the link reaction force applied at node 1, expressed in body 1 frame.
     /// Note this is the force applied on the body
-    const Force GetLinkReactionForceOnBody1(FRAME_CONVENTION fc) const;
+        const Force GetLinkReactionForceOnBody1(FRAME_CONVENTION fc) const; // tested
 
     /// Get the link reaction force applied at node 2, expressed in body 2 frame
     /// Note this is the force applied on the body
-    const Force GetLinkReactionForceOnBody2(FRAME_CONVENTION fc) const;
+        const Force GetLinkReactionForceOnBody2(FRAME_CONVENTION fc) const; // tested
 
     /// Get the link reaction torque applied at node 1, expressed in node 1 frame.
     /// Note this is the torque applied on the body
-    const Torque GetLinkReactionTorqueOnNode1(FRAME_CONVENTION fc) const;
+        const Torque GetLinkReactionTorqueOnNode1(FRAME_CONVENTION fc) const; // tested
 
     /// Get the link reaction torque applied at node 2, expressed in node 2 frame.
     /// Note this is the torque applied on the body
-    const Torque GetLinkReactionTorqueOnNode2(FRAME_CONVENTION fc) const;
+        const Torque GetLinkReactionTorqueOnNode2(FRAME_CONVENTION fc) const; // tested
 
     /// Get the link reaction torque applied at body 1 COG, expressed in body 1 reference frame
     /// Note this is the torque applied on the body
-    const Torque GetLinkReactionTorqueOnBody1AtCOG(FRAME_CONVENTION fc) const;
+        const Torque GetLinkReactionTorqueOnBody1AtCOG(FRAME_CONVENTION fc) const; // tested
 
     /// Get the link reaction torque applied at body 2 COG, expressed in body 2 reference frame
     /// Note this is the torque applied on the body
-    const Torque GetLinkReactionTorqueOnBody2AtCOG(FRAME_CONVENTION fc) const;
+        const Torque GetLinkReactionTorqueOnBody2AtCOG(FRAME_CONVENTION fc) const; // tested
 
     /*
      * Link force in free degree of freedom (ie spring damping)
      */
-=======
-//        const GeneralizedForceTorsor GetLinkReactionForceOnNode1_(FRAME_CONVENTION fc) const;
-
-        /// Get the link reaction force applied at node 1, expressed in node 1 frame.
-        /// Note this is the force applied on the body
-        const Force GetLinkReactionForceOnNode1(FRAME_CONVENTION fc) const; // tested
-
-        /// Get the link reaction force applied at node 2, expressed in node 2 frame
-        /// Note this is the force applied on the body
-        const Force GetLinkReactionForceOnNode2(FRAME_CONVENTION fc) const; // tested
-
-        /// Get the link reaction force applied at node 1, expressed in body 1 frame.
-        /// Note this is the force applied on the body
-        const Force GetLinkReactionForceOnBody1(FRAME_CONVENTION fc) const; // tested
-
-        /// Get the link reaction force applied at node 2, expressed in body 2 frame
-        /// Note this is the force applied on the body
-        const Force GetLinkReactionForceOnBody2(FRAME_CONVENTION fc) const; // tested
-
-        /// Get the link reaction torque applied at node 1, expressed in node 1 frame.
-        /// Note this is the torque applied on the body
-        const Torque GetLinkReactionTorqueOnNode1(FRAME_CONVENTION fc) const; // tested
-
-        /// Get the link reaction torque applied at node 2, expressed in node 2 frame.
-        /// Note this is the torque applied on the body
-        const Torque GetLinkReactionTorqueOnNode2(FRAME_CONVENTION fc) const; // tested
-
-        /// Get the link reaction torque applied at body 1 COG, expressed in body 1 reference frame
-        /// Note this is the torque applied on the body
-        const Torque GetLinkReactionTorqueOnBody1AtCOG(FRAME_CONVENTION fc) const; // tested
-
-        /// Get the link reaction torque applied at body 2 COG, expressed in body 2 reference frame
-        /// Note this is the torque applied on the body
-        const Torque GetLinkReactionTorqueOnBody2AtCOG(FRAME_CONVENTION fc) const; // tested
->>>>>>> f7fb785e
-
-    /// Get the force in link applying on body 1 at node 1 origin, expressed in frame 1
-    const Force GetLinkForceOnBody1InFrame1AtOrigin1(FRAME_CONVENTION fc) const;
-
-<<<<<<< HEAD
-    /// Get the force in link applying on body 2 at node 2 origin, expressed in frame 2
-    const Force GetLinkForceOnBody2InFrame2AtOrigin2(FRAME_CONVENTION fc) const;
-
-    /// Get the torque in link applying on body 1 at node 1 origin, expressed in frame 1
-    const Torque GetLinkTorqueOnBody1InFrame1AtOrigin1(FRAME_CONVENTION fc) const;
-
-    /// Get the torque in link applying on body 2 at node 2 origin, expressed in frame 2
-    const Torque GetLinkTorqueOnBody2InFrame2AtOrigin2(FRAME_CONVENTION fc) const;
-
-    /// Get the force in link applying on body 1 at node 1 origin, expressed in frame 2
-    const Force GetLinkForceOnBody1InFrame2AtOrigin1(FRAME_CONVENTION fc) const;
-
-    /// Get the force in link applying on body 2 at node 2 origin, expressed in frame 1
-    const Force GetLinkForceOnBody2InFrame1AtOrigin2(FRAME_CONVENTION fc) const;
-
-    /// Get the torque in link applying on body 1 at node 1 origin, expressed in frame 2
-    const Torque GetLinkTorqueOnBody1InFrame2AtOrigin1(FRAME_CONVENTION fc) const;
-
-    /// Get the torque in link applying on body 2 at node 2 origin, expressed in frame 1
-    const Torque GetLinkTorqueOnBody2InFrame1AtOrigin2(FRAME_CONVENTION fc) const;
-
-=======
+
       /// Get the force of the spring damper applied at node 1, expressed in node 1 reference frame
       const Force GetSpringDamperForceOnNode1(FRAME_CONVENTION fc) const; // tested
 
@@ -445,19 +332,13 @@
 
       /// Get the torque of the spring damper applied at body 2 COG, expressed in body 2 reference frame
       const Torque GetSpringDamperTorqueOnBody2AtCOG(FRAME_CONVENTION fc) const; // tested
->>>>>>> f7fb785e
-
-    /// Generic computation of the power delivered in a FrLink
-    virtual double GetLinkPower() const;
-
-<<<<<<< HEAD
-    /// Get the constraint violation of the link (ie the
-    FrFrame
-    GetConstraintViolation() const;  // FIXME : verifier que cette violation ne prend pas en compte la position relative normale de la liaison
-=======
+
+
         /// Generic computation of the power delivered in a FrLink by the spring damper
         virtual double GetLinkPower() const; // tested
->>>>>>> f7fb785e
+
+    /// Get the constraint violation of the link (ie the
+        FrFrame GetConstraintViolation() const;  // FIXME : verifier que cette violation ne prend pas en compte la position relative normale de la liaison
 
     /// Initialize the link by setting the markers
     void Initialize() override;
