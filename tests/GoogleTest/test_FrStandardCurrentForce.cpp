//
// Created by camille on 12/12/18.
//

#include "frydom/frydom.h"
#include "gtest/gtest.h"

using namespace frydom;

class TestFrStandardCurrentForce : public ::testing::Test {

protected:

    FrOffshoreSystem_ system;
    std::shared_ptr<FrBody_> body;
    std::shared_ptr<FrCurrentStandardForce_> force;

    double m_frontalArea;
    double m_lateralArea;
    double m_lengthBetweenPerpendicular;
    double m_lengthOverAll;
    double m_Xcenter;
    double m_currentSpeed;

    Eigen::Matrix<double, Eigen::Dynamic, Eigen::Dynamic> m_direction;
    Eigen::Matrix<double, Eigen::Dynamic, Eigen::Dynamic> m_dragCoefficient;

    double m_xadim;
    double m_yadim;
    double m_nadim;

    void SetUp() override;

    void LoadData(std::string filename);


};

void TestFrStandardCurrentForce::LoadData(std::string filename) {

    FrHDF5Reader reader;

    reader.SetFilename(filename);
    std::string group = "/standardDNV/current/";

    m_frontalArea = reader.ReadDouble(group + "FrontalArea");
    m_lateralArea = reader.ReadDouble(group + "LateralArea");
    m_lengthBetweenPerpendicular = reader.ReadDouble(group + "LengthBetweenPerpendicular");
    m_lengthOverAll = reader.ReadDouble(group + "LengthOverAll");
    m_Xcenter = reader.ReadDouble(group + "Xcenter");
    m_currentSpeed = reader.ReadDouble(group + "CurrentSpeed");
    m_direction = reader.ReadDoubleArray(group + "CurrentDirection");
    m_dragCoefficient = reader.ReadDoubleArray(group + "DragCoefficient");

}

void TestFrStandardCurrentForce::SetUp() {

    LoadData("TNR_database.h5");

    force = std::make_shared<FrCurrentStandardForce_>();
    force->SetLengthBetweenPerpendicular(m_lengthBetweenPerpendicular);
    force->SetLateralArea(m_lateralArea);
    force->SetTransverseArea(m_frontalArea);
    force->SetXCenter(m_Xcenter);

    body = system.NewBody();
<<<<<<< HEAD
    body->SetCOG(Position(0., 0., 0.), NWU);
=======

    FrInertiaTensor_ InertiaTensor(1.,1.,1.,1.,0.,0.,0.,FrFrame_(),NWU);
    body->SetInertiaTensor(InertiaTensor);

>>>>>>> d41bc4bb
    body->AddExternalForce(force);

    system.GetEnvironment()->GetOcean()->GetCurrent()->MakeFieldUniform();

    auto rho = system.GetEnvironment()->GetOcean()->GetDensity();
    m_xadim = 0.5*rho*m_currentSpeed*m_currentSpeed*m_frontalArea;
    m_yadim = 0.5*rho*m_currentSpeed*m_currentSpeed*m_lateralArea;
    m_nadim = 0.5*rho*m_currentSpeed*m_currentSpeed*m_lateralArea*m_lengthOverAll;

    system.Initialize();
}

TEST_F(TestFrStandardCurrentForce, TestForce) {

    for (int i=0; i<m_direction.size(); i++) {

        system.GetEnvironment()->GetOcean()->GetCurrent()->GetFieldUniform()
                ->Set(m_direction(i), m_currentSpeed, DEG, MS, NED, COMEFROM);

        force->Update(0.);

        EXPECT_NEAR(m_dragCoefficient(0, i), force->GetForceInWorld(NWU).GetFx() / m_xadim, 1.e-5);
        EXPECT_NEAR(m_dragCoefficient(1, i), force->GetForceInWorld(NWU).GetFy() / m_yadim, 1.e-5);
        EXPECT_NEAR(m_dragCoefficient(2, i), force->GetTorqueInWorldAtCOG(NWU).GetMz() / m_nadim, 1.e-5);
    }
}

TEST_F(TestFrStandardCurrentForce, TestTransport) {

    int i = 2;
    double xc = 0.5;

    system.GetEnvironment()->GetOcean()->GetCurrent()->GetFieldUniform()
            ->Set(m_direction(i), m_currentSpeed, DEG, MS, NED, COMEFROM);

<<<<<<< HEAD
    body->SetCOG(Position(0.1, 0., 0.), NWU);
=======
    FrInertiaTensor_ InertiaTensor(1.,1.,1.,1.,0.,0.,0.,FrFrame_(Position(0.1, 0., 0.),FrRotation_(),NWU),NWU);
    body->SetInertiaTensor(InertiaTensor);

>>>>>>> d41bc4bb
    body->Initialize();

    force->SetXCenter(xc);
    force->Initialize();
    force->Update(0.);

    double torqueRef = m_dragCoefficient(2, i) * m_nadim + (xc-0.1) * m_dragCoefficient(1, i) * m_yadim;
    EXPECT_NEAR(torqueRef / m_nadim, force->GetTorqueInWorldAtCOG(NWU).GetMz() / m_nadim, 1.e-5);
}<|MERGE_RESOLUTION|>--- conflicted
+++ resolved
@@ -65,14 +65,10 @@
     force->SetXCenter(m_Xcenter);
 
     body = system.NewBody();
-<<<<<<< HEAD
-    body->SetCOG(Position(0., 0., 0.), NWU);
-=======
 
     FrInertiaTensor_ InertiaTensor(1.,1.,1.,1.,0.,0.,0.,FrFrame_(),NWU);
     body->SetInertiaTensor(InertiaTensor);
 
->>>>>>> d41bc4bb
     body->AddExternalForce(force);
 
     system.GetEnvironment()->GetOcean()->GetCurrent()->MakeFieldUniform();
@@ -108,13 +104,9 @@
     system.GetEnvironment()->GetOcean()->GetCurrent()->GetFieldUniform()
             ->Set(m_direction(i), m_currentSpeed, DEG, MS, NED, COMEFROM);
 
-<<<<<<< HEAD
-    body->SetCOG(Position(0.1, 0., 0.), NWU);
-=======
     FrInertiaTensor_ InertiaTensor(1.,1.,1.,1.,0.,0.,0.,FrFrame_(Position(0.1, 0., 0.),FrRotation_(),NWU),NWU);
     body->SetInertiaTensor(InertiaTensor);
 
->>>>>>> d41bc4bb
     body->Initialize();
 
     force->SetXCenter(xc);
