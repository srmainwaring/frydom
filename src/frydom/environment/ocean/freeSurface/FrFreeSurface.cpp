--- conflicted
+++ resolved
@@ -32,66 +32,11 @@
 
   FrFreeSurface::~FrFreeSurface() = default;
 
-<<<<<<< HEAD
-    }
-
-    FrAtmosphere *FrFreeSurface::GetAtmosphere() const { return m_ocean->GetEnvironment()->GetAtmosphere(); }
-
-    FrOcean *FrFreeSurface::GetOcean() const { return m_ocean; }
-
-    FrTidal *FrFreeSurface::GetTidal() const { return m_tidal.get(); }
-
-    FrWaveField * FrFreeSurface::GetWaveField() const { return m_waveField.get(); }
-
-    double FrFreeSurface::GetElevation(double x, double y, FRAME_CONVENTION fc) const {
-        return m_waveField->GetElevation(x,y, fc);
-    }
-
-    FrFreeSurfaceGridAsset *FrFreeSurface::GetFreeSurfaceGridAsset() const {
-        return m_freeSurfaceGridAsset.get();
-    }
-
-    double FrFreeSurface::GetPosition(FRAME_CONVENTION fc) const {
-        return GetPosition(0.,0.,fc);
-    }
-
-    double FrFreeSurface::GetPosition(double x, double y, FRAME_CONVENTION fc) const {
-        return m_tidal->GetHeight(fc) + m_waveField->GetElevation(x, y, fc);
-    }
-
-    double FrFreeSurface::GetPosition(const Position worldPos, FRAME_CONVENTION fc) const {
-        return GetPosition(worldPos[0],worldPos[1],fc);
-    }
-
-    void FrFreeSurface::GetPosition(Position& worldPos, FRAME_CONVENTION fc) const {
-        worldPos[2] = GetPosition(worldPos[0],worldPos[1],fc);
-    }
-
-    double FrFreeSurface::GetPressure(double x, double y, double z, FRAME_CONVENTION fc) const {
-
-        // This function computes the pressure.
-
-        return m_waveField->GetPressure(x,y,z,fc);
-
-    }
-
-
-    void FrFreeSurface::NoWaves() {
-        m_waveField = std::make_unique<FrNullWaveField>(this);
-    }
-
-    FrAiryRegularWaveField*
-    FrFreeSurface::SetAiryRegularWaveField() {
-        m_waveField = std::make_unique<FrAiryRegularWaveField>(this);
-        return dynamic_cast<FrAiryRegularWaveField*>(m_waveField.get());
-    }
-=======
   FrAtmosphere *FrFreeSurface::GetAtmosphere() const { return m_ocean->GetEnvironment()->GetAtmosphere(); }
 
   FrOcean *FrFreeSurface::GetOcean() const { return m_ocean; }
 
   FrTidal *FrFreeSurface::GetTidal() const { return m_tidal.get(); }
->>>>>>> e58b6c65
 
   FrWaveField *FrFreeSurface::GetWaveField() const { return m_waveField.get(); }
 
