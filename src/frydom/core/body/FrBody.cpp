// ==========================================================================
// FRyDoM - frydom-ce.org
//
// Copyright (c) Ecole Centrale de Nantes (LHEEA lab.) and D-ICE Engineering.
// All rights reserved.
//
// Use of this source code is governed by a GPLv3 license that can be found
// in the LICENSE file of FRyDoM.
//
// ==========================================================================


#include "FrBody.h"


#include "frydom/logging/FrEventLogger.h"
#include "chrono/assets/ChColorAsset.h"
#include "frydom/core/math/FrMatrix.h"
#include "frydom/core/force/FrForce.h"
#include "frydom/core/common/FrNode.h"
#include "frydom/asset/FrAsset.h"
#include "frydom/environment/FrEnvironment.h"
#include "frydom/environment/geographicServices/FrGeographicServices.h"
#include "frydom/asset/FrForceAsset.h"
#include "frydom/collision/FrCollisionModel.h"
#include "frydom/logging/FrLogManager.h"
#include "frydom/logging/FrPathManager.h"
#include "frydom/logging/FrTypeNames.h"

#include "frydom/core/common/FrVariablesBodyBase.h"

#include "frydom/core/contact/FrContactInc.h"


namespace frydom {

  namespace internal {

    //
    // FrBodyBase
    //

    FrBodyBase::FrBodyBase(FrBody *body) : chrono::ChBodyAuxRef(), m_frydomBody(body) {}

    FrBodyBase::FrBodyBase(const FrBodyBase &other) : chrono::ChBodyAuxRef(other) {
      m_frydomBody = other.m_frydomBody;
      m_variables_ptr = other.m_variables_ptr;
    }

    void FrBodyBase::SetupInitial() {}

    void FrBodyBase::Update(bool update_assets) {
      chrono::ChBodyAuxRef::Update(update_assets);
      m_frydomBody->Update();
    }

    void FrBodyBase::UpdateAfterMove() {

      auto auxref_to_cog = (chrono::ChFrameMoving<double>) GetFrame_REF_to_COG();

      chrono::ChFrameMoving<double> auxref_to_abs;
      this->TransformLocalToParent(auxref_to_cog, auxref_to_abs);

      SetFrame_REF_to_abs(auxref_to_abs);

      chrono::ChBodyAuxRef::Update(true);

      // Updating markers
      UpdateMarkers(GetChTime());
    }

    void FrBodyBase::UpdateMarkerPositionToCOG(const chrono::ChVector<> newCOG) {

      chrono::ChVector<double> position;

      for (auto &marker : GetMarkerList()) {
        position = marker->GetPos() - newCOG;
        marker->Impose_Rel_Coord(chrono::ChCoordsys<double>(position, marker->GetRot()));
      }
      UpdateMarkers(GetChTime());
    }

    void FrBodyBase::RemoveAsset(std::shared_ptr<chrono::ChAsset> asset) { //taken from RemoveForce
      // trying to remove objects not previously added?

      if (std::find<std::vector<std::shared_ptr<chrono::ChAsset>>::iterator>(assets.begin(), assets.end(), asset) ==
          assets.end()) {
        event_logger::error(m_frydomBody->GetTypeName(), m_frydomBody->GetName(), "Failed to remove asset");
      }

      // warning! linear time search
      assets.erase(
          std::find<std::vector<std::shared_ptr<chrono::ChAsset>>::iterator>(assets.begin(), assets.end(), asset));
    }

    //
    // STATE FUNCTION
    //

    void FrBodyBase::IntToDescriptor(const unsigned int off_v,
                                     const chrono::ChStateDelta &v,
                                     const chrono::ChVectorDynamic<> &R,
                                     const unsigned int off_L,
                                     const chrono::ChVectorDynamic<> &L,
                                     const chrono::ChVectorDynamic<> &Qc) {
      Variables().Get_qb().PasteClippedMatrix(v, off_v, 0, 6, 1, 0, 0);
      Variables().Get_fb().PasteClippedMatrix(R, off_v, 0, 6, 1, 0, 0);
    }

    void FrBodyBase::IntFromDescriptor(const unsigned int off_v,
                                       chrono::ChStateDelta &v,
                                       const unsigned int off_L,
                                       chrono::ChVectorDynamic<> &L) {
      v.PasteMatrix(Variables().Get_qb(), off_v, 0);
    }

    //
    // SOLVER FUNCTIONS
    //

    chrono::ChVariables &FrBodyBase::Variables() {

      if (m_variables_ptr) {
        return *m_variables_ptr.get();
      } else {
        return chrono::ChBody::variables;
      }
    }

    chrono::ChVariables *FrBodyBase::GetVariables1() {
      return &Variables();
    }

    void FrBodyBase::SetVariables(const std::shared_ptr<chrono::ChVariables> new_variables) {
      m_variables_ptr = new_variables;
      variables.SetDisabled(true);
    }

    void FrBodyBase::InjectVariables(chrono::ChSystemDescriptor &mdescriptor) {
      Variables().SetDisabled(!this->IsActive());
      mdescriptor.InsertVariables(&this->Variables());
    }

    void FrBodyBase::VariablesFbReset() {
      Variables().Get_fb().FillElem(0.0);
    }

    void FrBodyBase::VariablesFbLoadForces(double factor) {
      // add applied forces to 'fb' vector
      this->Variables().Get_fb().PasteSumVector(Xforce * factor, 0, 0);

      // add applied torques to 'fb' vector, including gyroscopic torque
      if (this->GetNoGyroTorque())
        this->Variables().Get_fb().PasteSumVector((Xtorque) * factor, 3, 0);
      else
        this->Variables().Get_fb().PasteSumVector((Xtorque - gyro) * factor, 3, 0);
    }

    void FrBodyBase::VariablesFbIncrementMq() {
      this->Variables().Compute_inc_Mb_v(this->Variables().Get_fb(), this->Variables().Get_qb());
    }

    void FrBodyBase::VariablesQbLoadSpeed() {
      this->Variables().Get_qb().PasteVector(GetCoord_dt().pos, 0, 0);
      this->Variables().Get_qb().PasteVector(GetWvel_loc(), 3, 0);
    }

    void FrBodyBase::VariablesQbSetSpeed(double step) {
      chrono::ChCoordsys<> old_coord_dt = this->GetCoord_dt();

      // from 'qb' vector, sets body speed, and updates auxiliary data
      this->SetPos_dt(this->Variables().Get_qb().ClipVector(0, 0));
      this->SetWvel_loc(this->Variables().Get_qb().ClipVector(3, 0));

      // apply limits (if in speed clamping mode) to speeds.
      ClampSpeed();

      // compute auxiliary gyroscopic forces
      ComputeGyro();

      // Compute accel. by BDF (approximate by differentiation);
      if (step) {
        this->SetPos_dtdt((this->GetCoord_dt().pos - old_coord_dt.pos) / step);
        this->SetRot_dtdt((this->GetCoord_dt().rot - old_coord_dt.rot) / step);
      }
    }

    void FrBodyBase::VariablesQbIncrementPosition(double dt_step) {
      if (!this->IsActive())
        return;

      // Updates position with incremental action of speed contained in the
      // 'qb' vector:  pos' = pos + dt * speed   , like in an Eulero step.

      chrono::ChVector<> newspeed = Variables().Get_qb().ClipVector(0, 0);
      chrono::ChVector<> newwel = Variables().Get_qb().ClipVector(3, 0);

      // ADVANCE POSITION: pos' = pos + dt * vel
      this->SetPos(this->GetPos() + newspeed * dt_step);

      // ADVANCE ROTATION: rot' = [dt*wwel]%rot  (use quaternion for delta rotation)
      chrono::ChQuaternion<> mdeltarot;
      chrono::ChQuaternion<> moldrot = this->GetRot();
      chrono::ChVector<> newwel_abs = Amatrix * newwel;
      double mangle = newwel_abs.Length() * dt_step;
      newwel_abs.Normalize();
      mdeltarot.Q_from_AngAxis(mangle, newwel_abs);
      chrono::ChQuaternion<> mnewrot = mdeltarot % moldrot;
      this->SetRot(mnewrot);
    }


    std::shared_ptr<frydom::internal::FrBodyBase> GetChronoBody(std::shared_ptr<FrBody> body) {
      return body->m_chronoBody;
    }

    std::shared_ptr<frydom::internal::FrBodyBase> GetChronoBody(FrBody *body) {
      return body->m_chronoBody;
    }

  }  // end namespace frydom::internal

  FrBody::FrBody(const std::string &name, FrOffshoreSystem *system) :
      FrLoggable(name, TypeToString(this), system),
      m_chronoBody(std::make_shared<internal::FrBodyBase>(this)),
<<<<<<< HEAD
      m_DOFMask(std::make_unique<FrDOFMask>(this)) {
=======
      m_mesh_visu(""), m_mesh_offset(),
      m_DOFMask(std::make_unique<FrDOFMask>()) {
>>>>>>> 758003ae

    m_chronoBody->SetMaxSpeed(DEFAULT_MAX_SPEED);
    m_chronoBody->SetMaxWvel(DEFAULT_MAX_ROTATION_SPEED);

    SetContactMethod();

    event_logger::info(GetTypeName(), GetName(), "Body created");

  }

  void FrBody::SetFixedInWorld(bool state) {
    m_chronoBody->SetBodyFixed(state);
    if (state) {
      event_logger::info(GetTypeName(), GetName(), "Body set to fixed in world");
    } else {
      event_logger::info(GetTypeName(), GetName(), "Body no more fixed in world");
    }

  }

  bool FrBody::IsFixedInWorld() const {
    return m_chronoBody->GetBodyFixed();
  }

  void FrBody::SetUseSleeping(bool state) {
    m_chronoBody->SetUseSleeping(state);
    if (state) {
      event_logger::info(GetTypeName(), GetName(), "Use sleeping");
    } else {
      event_logger::info(GetTypeName(), GetName(), "Do not use sleeping");
    }
  }

  bool FrBody::GetUseSleeping() const {
    return m_chronoBody->GetUseSleeping();
  }

  void FrBody::SetSleeping(bool state) {
    m_chronoBody->SetSleeping(state);
    if (state) {
      event_logger::info(GetTypeName(), GetName(), "Enter in sleeping mode");
    } else {
      event_logger::info(GetTypeName(), GetName(), "Do not sleep anymore");
    }
  }

  bool FrBody::GetSleeping() const {
    return m_chronoBody->GetSleeping();
  }

  bool FrBody::TrySleeping() {
    return m_chronoBody->TrySleeping();
  }

  bool FrBody::IsActive() {
    return m_chronoBody->IsActive();
  }

  void FrBody::SetupInitial() {
    m_chronoBody->SetupInitial();
    Initialize();
  }

  void FrBody::Initialize() {

    // Check the mass and inertia coefficients
    if (GetInertiaTensor().GetMass() == 0) {
      event_logger::critical(GetTypeName(), GetName(), "Null mass is not permitted");
      exit(EXIT_FAILURE);
    }


    double Ixx, Iyy, Izz, Ixy, Ixz, Iyz;
    GetInertiaTensor().GetInertiaCoeffsAtCOG(Ixx, Iyy, Izz, Ixy, Ixz, Iyz, NWU);
    if (Ixx == 0 || Iyy == 0. || Izz == 0.) {
      event_logger::critical(GetTypeName(), GetName(), "Null diagonal inertia not permitted");
      exit(EXIT_FAILURE);
    }


    // Initializing forces
    auto forceIter = force_begin();
    for (; forceIter != force_end(); forceIter++) {
      (*forceIter)->Initialize();
    }

    // Initializing nodes
    auto nodeIter = node_begin();
    for (; nodeIter != node_end(); nodeIter++) {
      (*nodeIter)->Initialize();
    }

    // BodyDOF constraints Initialization
    if (m_DOFMask->HasLockedDOF()) {
      InitializeLockedDOF();
    }

  }

  void FrBody::StepFinalize() {

    // Update the asset
    FrAssetOwner::UpdateAsset();

    // Finalize forces
    auto forceIter = force_begin();
    for (; forceIter != force_end(); forceIter++) {
      (*forceIter)->StepFinalize();
    }

    // Finalize nodes
    auto nodeIter = node_begin();
    for (; nodeIter != node_end(); nodeIter++) {
      (*nodeIter)->StepFinalize();
    }

  }

  void FrBody::Update() {
    // TODO

  }

  // Force linear iterators
  FrBody::ForceIter FrBody::force_begin() {
    return m_externalForces.begin();
  }

  FrBody::ConstForceIter FrBody::force_begin() const {
    return m_externalForces.cbegin();
  }

  FrBody::ForceIter FrBody::force_end() {
    return m_externalForces.end();
  }

  FrBody::ConstForceIter FrBody::force_end() const {
    return m_externalForces.cend();
  }

  // Node linear iterators
  FrBody::NodeIter FrBody::node_begin() {
    return m_nodes.begin();
  }

  FrBody::ConstNodeIter FrBody::node_begin() const {
    return m_nodes.cbegin();
  }

  FrBody::NodeIter FrBody::node_end() {
    return m_nodes.end();
  }

  FrBody::ConstNodeIter FrBody::node_end() const {
    return m_nodes.cend();
  }

  double FrBody::GetMass() const {
    return m_chronoBody->GetMass();
  }

  FrInertiaTensor FrBody::GetInertiaTensor() const {
    double Ixx, Iyy, Izz, Ixy, Ixz, Iyz;
    SplitMatrix33IntoCoeffs(internal::ChMatrix33ToMatrix33(m_chronoBody->GetInertia()),
                            Ixx, Ixy, Ixz, Ixy, Iyy, Iyz, Ixz, Iyz, Izz);

    return {GetMass(), Ixx, Iyy, Izz, Ixy, Ixz, Iyz, GetCOG(NWU), NWU};
  }

  void FrBody::SetInertiaTensor(const FrInertiaTensor &inertia) {

    m_chronoBody->SetMass(inertia.GetMass());

    auto cog_pos = inertia.GetCOGPosition(NWU);

    SetCOG(cog_pos, NWU);

    double Ixx, Iyy, Izz, Ixy, Ixz, Iyz;
    inertia.GetInertiaCoeffsAtCOG(Ixx, Iyy, Izz, Ixy, Ixz, Iyz, NWU);

    m_chronoBody->SetInertiaXX(chrono::ChVector<double>(Ixx, Iyy, Izz));
    m_chronoBody->SetInertiaXY(chrono::ChVector<double>(Ixy, Ixz, Iyz));

    event_logger::info(GetTypeName(), GetName(),
                       "Set inertia tensor with mass = {} kg, G = [{}\t{}\t{}], "
                       "Ixx = {}, Iyy = {}, Izz = {}, Ixy = {}, Ixz = {}, Iyz = {}",
                       inertia.GetMass(),
                       cog_pos[0], cog_pos[1], cog_pos[2],
                       Ixx, Iyy, Izz, Ixy, Ixz, Iyz);

  }

  void FrBody::AllowCollision(bool isColliding) {
    m_chronoBody->SetCollide(isColliding);
    if (isColliding) {
      event_logger::info(GetTypeName(), GetName(), "Collision activated");
    } else {
      event_logger::info(GetTypeName(), GetName(), "Collision deactivated");
    }
  }

  FrCollisionModel *FrBody::GetCollisionModel() {
    return dynamic_cast<internal::FrCollisionModelBase *> (m_chronoBody->GetCollisionModel().get())->m_frydomCollisionModel;
  }

  void FrBody::SetCollisionModel(std::shared_ptr<FrCollisionModel> collisionModel) {
    m_chronoBody->SetCollisionModel(collisionModel->m_chronoCollisionModel);
    AllowCollision(true);
  }

  Force FrBody::GetContactForceInWorld(FRAME_CONVENTION fc) {
    auto force = GetSystem()->GetContactForceOnBodyInWorld(this, fc);
    return force;
  }

  std::shared_ptr<FrContactParamsSMC> FrBody::GetContactParamsSMC() {
    if (GetSystem()->GetSystemType() != FrOffshoreSystem::SYSTEM_TYPE::NONSMOOTH_CONTACT) {
      event_logger::error(GetTypeName(), GetName(),
                          "Attemping to get non-NSC contact parameters while body is NSC");
      exit(EXIT_FAILURE);
    }

    return std::make_shared<FrContactParamsSMC>(this);
  }

  void FrBody::SetContactParamsSMC(std::shared_ptr<FrContactParamsSMC> p) {

    auto ms = m_chronoBody->GetMaterialSurfaceSMC();

    ms->SetSfriction(p->static_friction);
    ms->SetKfriction(p->sliding_friction);
    ms->SetYoungModulus(p->young_modulus);
    ms->SetPoissonRatio(p->poisson_ratio);
    ms->SetRestitution(p->restitution);
    ms->SetAdhesion(p->constant_adhesion);
    ms->SetAdhesionMultDMT(p->adhesionMultDMT);
  }

  std::shared_ptr<FrContactParamsNSC> FrBody::GetContactParamsNSC() {
    if (GetSystem()->GetSystemType() != FrOffshoreSystem::SYSTEM_TYPE::NONSMOOTH_CONTACT) {
      event_logger::error(GetTypeName(), GetName(),
                          "Attemping to get non-NSC contact parameters while body is NSC");
      exit(EXIT_FAILURE);
    }

    return std::make_shared<FrContactParamsNSC>(this);
  }

  void FrBody::SetContactParamsNSC(std::shared_ptr<FrContactParamsNSC> p) {

    auto ms = m_chronoBody->GetMaterialSurfaceNSC();

    ms->SetSfriction(p->static_friction);
    ms->SetKfriction(p->sliding_friction);
    ms->SetRollingFriction(p->rolling_friction);
    ms->SetSpinningFriction(p->spinning_friction);
    ms->SetRestitution(p->restitution);
    ms->SetCohesion(p->cohesion);
    ms->SetDampingF(p->dampingf);
    ms->SetCompliance(p->compliance);
    ms->SetComplianceT(p->complianceT);
    ms->SetComplianceRolling(p->complianceRoll);
    ms->SetComplianceSpinning(p->complianceSpin);

  }

  void FrBody::ActivateSpeedLimits(bool activate) {
    m_chronoBody->SetLimitSpeed(activate);
    if (activate) {
      event_logger::info(GetTypeName(), GetName(), "Speed limit activated");
    } else {
      event_logger::info(GetTypeName(), GetName(), "Speed limit deactivated");
    }
  }

  void FrBody::SetMaxSpeed(double maxSpeed_ms) {
    m_chronoBody->SetMaxSpeed((float) maxSpeed_ms);
    ActivateSpeedLimits(true);
    event_logger::info(GetTypeName(), GetName(), "Speed limit set to {} m/s", maxSpeed_ms);
  }

  void FrBody::SetMaxRotationSpeed(double wMax_rads) {
    m_chronoBody->SetMaxWvel((float) wMax_rads);
    ActivateSpeedLimits(true);
    event_logger::info(GetTypeName(), GetName(), "Speed limit set to {} rad/s", wMax_rads);
  }

  void FrBody::RemoveGravity(
      bool val) { // TODO : ajouter la force d'accumulation a l'initialisation --> cas ou le systeme n'a pas encore ete precise pour la gravite...
    // TODO : this method should not be used in production !!
    if (val) {
      m_chronoBody->Accumulate_force(
          GetMass() * m_chronoBody->TransformDirectionParentToLocal(chrono::ChVector<double>(0., 0., 9.81)),
          chrono::VNULL,
          true
      );
      // TODO : aller chercher la gravite dans systeme !!!
    } else {
      m_chronoBody->Empty_forces_accumulators();
    }

  }

  void FrBody::AddExternalForce(std::shared_ptr<frydom::FrForce> force) {
    /// This subroutine is used for adding the hydrodynamic loads.
    m_chronoBody->AddForce(internal::GetChronoForce(force));  // FrBody is a friend class of FrForce
    m_externalForces.push_back(force);
    GetSystem()->GetPathManager()->RegisterTreeNode(force.get());

    GetSystem()->GetLogManager()->Add(force);

    event_logger::info(GetTypeName(), GetName(), "External force {} added", force->GetName());

  }

  void FrBody::RemoveExternalForce(std::shared_ptr<FrForce> force) {
    m_chronoBody->RemoveForce(internal::GetChronoForce(force));

    m_externalForces.erase(
        std::find<std::vector<std::shared_ptr<FrForce>>::iterator>(m_externalForces.begin(), m_externalForces.end(),
                                                                   force));

    event_logger::info(GetTypeName(), GetName(), "External force {} removed", force->GetName());

    auto asset = force->GetAsset();

    if (asset) {
      m_chronoBody->RemoveAsset(internal::GetChronoAsset(asset));

      bool asserted = false;
      for (int ia = 0; ia < m_assets.size(); ++ia) {
        if (m_assets[ia] == asset) {
          m_assets.erase(m_assets.begin() + ia);
          asserted = true;
        }
      }
      assert(asserted); // FIXME : renvoyer une erreur mais ne pas faire planter !!!
      asset = nullptr;

    }

    auto logManager = GetSystem()->GetLogManager();
    if (auto loggable = std::dynamic_pointer_cast<FrLoggableBase>(force)) {
      logManager->Remove(loggable);
    }

  }

  void FrBody::RemoveAllForces() {
    m_chronoBody->RemoveAllForces();

    auto logManager = GetSystem()->GetLogManager();
    auto pathManager = GetSystem()->GetPathManager();
    for (auto &force : m_externalForces) {
      logManager->Remove(force);
    }
    m_externalForces.clear();

    event_logger::info(GetTypeName(), GetName(), "All forces removed");
  }

  void FrBody::RemoveNode(std::shared_ptr<FrNode> node) {
    m_chronoBody->RemoveMarker(internal::GetChronoMarker(node));

    GetSystem()->GetLogManager()->Remove(node);
    GetSystem()->GetPathManager()->UnregisterTreeNode(node.get());

    event_logger::info(GetTypeName(), GetName(), "Node {} has been removed", node->GetName());

  }

  void FrBody::RemoveAllNodes() {
    for (auto &node : m_nodes) {
      RemoveNode(node);
    }
    m_nodes.clear();

    event_logger::info(GetTypeName(), GetName(), "All nodes removed");
  }

  Force FrBody::GetTotalExtForceInWorld(FRAME_CONVENTION fc) const {
    auto force = internal::ChVectorToVector3d<Force>(m_chronoBody->Get_Xforce());
    if (IsNED(fc)) internal::SwapFrameConvention<Position>(force);
    return force;
  }

  Force FrBody::GetTotalExtForceInBody(FRAME_CONVENTION fc) const {
    return ProjectVectorInBody(GetTotalExtForceInWorld(fc), fc);
  }

  Torque FrBody::GetTotalExtTorqueInBodyAtCOG(FRAME_CONVENTION fc) const {
    auto torque = internal::ChVectorToVector3d<Torque>(m_chronoBody->Get_Xtorque());
    if (IsNED(fc)) internal::SwapFrameConvention<Position>(torque);
    return torque;
  }

  Torque FrBody::GetTotalExtTorqueInWorldAtCOG(FRAME_CONVENTION fc) const {
    return ProjectVectorInWorld(GetTotalExtTorqueInBodyAtCOG(fc), fc);
  }


  // Nodes

  std::shared_ptr<FrNode> FrBody::NewNode(const std::string &name) {
    auto node = std::make_shared<FrNode>(name, this);
    m_nodes.push_back(node);

//    SetPosition(GetPosition(NWU), NWU);
    node->SetPositionInBody({0., 0., 0.}, NWU);

    auto pos = node->GetNodePositionInBody(NWU);

    event_logger::info(GetTypeName(), GetName(),
                       "Node {} added to body at position {}\t{}\t{}",
                       node->GetName(), pos[0], pos[1], pos[2]);
    GetSystem()->GetPathManager()->RegisterTreeNode(node.get());

    GetSystem()->GetLogManager()->Add(node);

    return node;
  }

  void FrBody::SetCOG(const Position &bodyPos, FRAME_CONVENTION fc) {
    FrFrame cogFrame;
    cogFrame.SetPosition(bodyPos, fc);
    event_logger::info(GetTypeName(), GetName(),
                       "Center of gravity set (in body reference frame) to [{}\t{}\t{}]", bodyPos.x(), bodyPos.y(),
                       bodyPos.z());
//    m_chronoBody->UpdateMarkerPositionToCOG(internal::Vector3dToChVector(cogFrame.GetPosition(NWU)));
    m_chronoBody->SetFrame_COG_to_REF(internal::FrFrame2ChFrame(cogFrame));
  }

  Position FrBody::GetCOG(FRAME_CONVENTION fc) const {
    Position cogPos = internal::ChVectorToVector3d<Position>(m_chronoBody->GetFrame_COG_to_REF().GetPos()); // In NWU
    if (IsNED(fc)) internal::SwapFrameConvention<Position>(cogPos);
    return cogPos;
  }

  Position FrBody::GetPosition(FRAME_CONVENTION fc) const {
    Position refPos = internal::ChVectorToVector3d<Position>(m_chronoBody->GetFrame_REF_to_abs().GetPos());
    if (IsNED(fc)) internal::SwapFrameConvention<Position>(refPos);
    return refPos;
  }

  FrGeographicCoord FrBody::GetGeoPosition(FRAME_CONVENTION fc) const {
    return CartToGeo(GetPosition(fc), fc);
  }

  void FrBody::SetPosition(const Position &worldPos, FRAME_CONVENTION fc) {

    /// This subroutine sets the initial position of a body in world.

    auto bodyFrame = GetFrame();
    bodyFrame.SetPosition(worldPos, fc);

    event_logger::info(GetTypeName(), GetName(),
                       "Set body position (in world reference frame NWU) to [{}\t{}\t{}]",
                       worldPos.x(), worldPos.y(), worldPos.z());

    m_chronoBody->SetFrame_REF_to_abs(internal::FrFrame2ChFrame(bodyFrame));
    m_chronoBody->UpdateAfterMove();
  }

  void FrBody::SetPosition(const Position &worlRefPosition,
                           const double &heading,
                           const double &distance,
                           ANGLE_UNIT unit,
                           FRAME_CONVENTION fc) {
    double alpha = heading;
    if (unit == DEG) alpha *= DEG2RAD;

    Direction direction = {std::cos(alpha), std::sin(alpha), 0.};
    SetPosition(worlRefPosition + direction * distance, fc);
  }

  void FrBody::SetGeoPosition(const FrGeographicCoord &geoCoord) {
    SetPosition(GeoToCart(geoCoord, NWU), NWU);
    event_logger::info(GetTypeName(), GetName(),
                       "Set geographic body position to latitude = {} °; longitude{} °]",
                       geoCoord.GetLatitude(), geoCoord.GetLongitude());
  }

  FrRotation FrBody::GetRotation() const {
    return FrRotation(GetQuaternion());
  }

  void FrBody::SetRotation(const FrRotation &rotation) {
    SetRotation(rotation.GetQuaternion());
  }

  FrUnitQuaternion FrBody::GetQuaternion() const {
    return internal::Ch2FrQuaternion(m_chronoBody->GetRot());
  }

  void FrBody::SetRotation(const FrUnitQuaternion &quaternion) {
    Position bodyWorldPos = GetPosition(NWU);
    m_chronoBody->SetRot(internal::Fr2ChQuaternion(quaternion));

    double phi, theta, psi;
    FrRotation(quaternion).GetCardanAngles_DEGREES(phi, theta, psi, NWU);

    event_logger::info(GetTypeName(), GetName(),
                       "Set body orientation (in world reference frame NWU, cardan angles) to "
                       "phi = {}\ttheta = {}\tpsi = {}]",
                       phi, theta, psi);

    SetPosition(bodyWorldPos, NWU);  // FIXME : pourquoi doit-on set la position ???
  }

  FrFrame FrBody::GetFrame() const {
    FrFrame bodyRefFrame;
    bodyRefFrame.SetPosition(GetPosition(NWU), NWU);
    bodyRefFrame.SetRotation(GetQuaternion());
    return bodyRefFrame;
  }

  void FrBody::SetFrame(const FrFrame &worldFrame) {
    SetPosition(worldFrame.GetPosition(NWU), NWU);
    SetRotation(worldFrame.GetQuaternion());
  }

  FrFrame FrBody::GetFrameAtPoint(const Position &bodyPoint, FRAME_CONVENTION fc) {
    FrFrame pointFrame;
    pointFrame.SetPosition(GetPointPositionInWorld(bodyPoint, fc), fc);
    pointFrame.SetRotation(GetQuaternion());
    return pointFrame;
  }

  FrFrame FrBody::GetFrameAtCOG(FRAME_CONVENTION fc) {
    return GetFrameAtPoint(GetCOG(fc), fc);
  }

  Position FrBody::GetPointPositionInWorld(const Position &bodyPos, FRAME_CONVENTION fc) const {
    return GetPosition(fc) + ProjectVectorInWorld<Position>(bodyPos, fc);
  }

  Position FrBody::GetPointPositionInBody(const Position &worldPos, FRAME_CONVENTION fc) const {
    return ProjectVectorInBody<Position>(worldPos - GetPosition(fc), fc);
  }

  Position FrBody::GetCOGPositionInWorld(FRAME_CONVENTION fc) const {
    Position cogPos = internal::ChVectorToVector3d<Position>(m_chronoBody->GetPos());
    if (IsNED(fc)) internal::SwapFrameConvention<Position>(cogPos);
    return cogPos;
  }

  FrGeographicCoord FrBody::GetGeoPointPositionInWorld(const Position &bodyPos, FRAME_CONVENTION fc) const {
    return CartToGeo(GetPointPositionInWorld(bodyPos, fc), fc);
  }

  FrGeographicCoord FrBody::GetGeoPointPositionInBody(const Position &worldPos, FRAME_CONVENTION fc) const {
    return CartToGeo(GetPointPositionInBody(worldPos, fc), fc);
  }

  FrGeographicCoord FrBody::GetCOGGeoPosition() const {
    return CartToGeo(GetCOGPositionInWorld(NWU), NWU);
  }


  void FrBody::SetPositionOfBodyPoint(const Position &bodyPoint, const Position &worldPos, FRAME_CONVENTION fc) {
    Position bodyWorldPos = GetPosition(fc);
    Position worldPointPos = GetPointPositionInWorld(bodyPoint, fc);

    Translation translation = worldPos - worldPointPos;
    TranslateInWorld(translation, fc);
  }

  void FrBody::TranslateInWorld(const Translation &worldTranslation, FRAME_CONVENTION fc) {
    auto refFrame = GetFrame();
    refFrame.SetPosition(refFrame.GetPosition(fc) + worldTranslation, fc);
    m_chronoBody->SetFrame_REF_to_abs(internal::FrFrame2ChFrame(refFrame));
    m_chronoBody->UpdateAfterMove();
  }

  void FrBody::TranslateInWorld(double x, double y, double z, FRAME_CONVENTION fc) {
    TranslateInWorld(Translation(x, y, z), fc);
  }

  void FrBody::TranslateInBody(const Translation &bodyTranslation, FRAME_CONVENTION fc) {
    auto refFrame = GetFrame();
    refFrame.SetPosition(refFrame.GetPosition(fc) + ProjectVectorInWorld<Position>(bodyTranslation, fc), fc);
    m_chronoBody->SetFrame_REF_to_abs(internal::FrFrame2ChFrame(refFrame));
    m_chronoBody->UpdateAfterMove();
  }

  void FrBody::TranslateInBody(double x, double y, double z, FRAME_CONVENTION fc) {
    TranslateInBody(Translation(x, y, z), fc);
  }

  void FrBody::Rotate(const FrRotation &relRotation) {
    SetRotation(GetRotation() * relRotation);
  }

  void FrBody::Rotate(const FrUnitQuaternion &relQuaternion) {
    SetRotation(GetQuaternion() * relQuaternion);
  }

  void FrBody::RotateAroundPointInWorld(const FrRotation &rot, const Position &worldPos, FRAME_CONVENTION fc) {
    RotateAroundPointInWorld(rot.GetQuaternion(), worldPos, fc);
  }

  void FrBody::RotateAroundPointInBody(const FrRotation &rot, const Position &bodyPos, FRAME_CONVENTION fc) {
    RotateAroundPointInBody(rot.GetQuaternion(), bodyPos, fc);
  }

  void FrBody::RotateAroundPointInWorld(const FrUnitQuaternion &rot, const Position &worldPos, FRAME_CONVENTION fc) {
    Position bodyPos = GetPointPositionInBody(worldPos, fc);
    Rotate(rot);
    SetPositionOfBodyPoint(bodyPos, worldPos, fc);
  }

  void FrBody::RotateAroundPointInBody(const FrUnitQuaternion &rot, const Position &bodyPos, FRAME_CONVENTION fc) {
    Position worldPos = GetPointPositionInWorld(bodyPos, fc);
    Rotate(rot);
    SetPositionOfBodyPoint(bodyPos, worldPos, fc);
  }

  void FrBody::RotateAroundCOG(const FrRotation &rot, FRAME_CONVENTION fc) {
    RotateAroundPointInBody(rot, GetCOG(fc), fc);
  }

  void FrBody::RotateAroundCOG(const FrUnitQuaternion &rot, FRAME_CONVENTION fc) {
    RotateAroundPointInBody(rot, GetCOG(fc), fc);
  }

  void FrBody::SetGeneralizedVelocityInWorld(const Velocity &worldVel, const AngularVelocity &worldAngVel,
                                             FRAME_CONVENTION fc) {
    SetGeneralizedVelocityInWorldAtPointInBody(Position(0., 0., 0.), worldVel, worldAngVel, fc);
  }

  void FrBody::SetGeneralizedVelocityInBody(const Velocity &bodyVel, const AngularVelocity &bodyAngVel,
                                            FRAME_CONVENTION fc) {
    SetGeneralizedVelocityInBodyAtPointInBody(Position(0., 0., 0.), bodyVel, bodyAngVel, fc);
  }

  Velocity FrBody::GetLinearVelocityInWorld(FRAME_CONVENTION fc) const {
    Velocity bodyVel = internal::ChVectorToVector3d<Velocity>(m_chronoBody->GetFrame_REF_to_abs().GetPos_dt());
    if (IsNED(fc)) internal::SwapFrameConvention<Velocity>(bodyVel);
    return bodyVel;
  }

  Velocity FrBody::GetVelocityInBody(FRAME_CONVENTION fc) const {
    return ProjectVectorInBody<Velocity>(GetLinearVelocityInWorld(fc), fc);
  }

  void FrBody::SetVelocityInWorldNoRotation(const Velocity &worldVel, FRAME_CONVENTION fc) {
    auto worldVelTmp = worldVel;
    if (IsNED(fc)) internal::SwapFrameConvention<Velocity>(worldVelTmp);
    chrono::ChCoordsys<double> coord;
    coord.pos = internal::Vector3dToChVector(worldVelTmp);
    coord.rot.SetNull();
    m_chronoBody->SetCoord_dt(coord);
    m_chronoBody->UpdateAfterMove();
  }

  void FrBody::SetVelocityInBodyNoRotation(const Velocity &bodyVel, FRAME_CONVENTION fc) {
    SetVelocityInWorldNoRotation(ProjectVectorInWorld(bodyVel, fc), fc);
  }

  Velocity FrBody::GetCOGLinearVelocityInWorld(FRAME_CONVENTION fc) const {
    Velocity cogVel = internal::ChVectorToVector3d<Velocity>(m_chronoBody->GetCoord_dt().pos); // In NWU
    if (IsNED(fc)) internal::SwapFrameConvention<Velocity>(cogVel);
    return cogVel;
  }

  Velocity FrBody::GetCOGVelocityInBody(FRAME_CONVENTION fc) const {
    return ProjectVectorInBody<Velocity>(GetCOGLinearVelocityInWorld(fc), fc);
  }

  void FrBody::SetAccelerationInWorldNoRotation(const Acceleration &worldAcc, FRAME_CONVENTION fc) {
    auto worldAccTmp = worldAcc;
    if (IsNED(fc)) internal::SwapFrameConvention<Acceleration>(worldAccTmp);
    chrono::ChCoordsys<double> coord;
    coord.pos = internal::Vector3dToChVector(worldAccTmp);
    coord.rot.SetNull();
    m_chronoBody->SetCoord_dtdt(coord);
    m_chronoBody->UpdateAfterMove();
  }

  void FrBody::SetAccelerationInBodyNoRotation(const Acceleration &bodyAcc, FRAME_CONVENTION fc) {
    SetAccelerationInWorldNoRotation(ProjectVectorInWorld<Acceleration>(bodyAcc, fc), fc);
  }

  Acceleration FrBody::GetLinearAccelerationInWorld(FRAME_CONVENTION fc) const {
    return GetAccelerationInWorldAtPointInBody(Position(0., 0., 0.), fc);
  }

  Acceleration FrBody::GetAccelerationInBody(FRAME_CONVENTION fc) const {
    return ProjectVectorInBody<Acceleration>(GetLinearAccelerationInWorld(fc), fc);
  }


  Acceleration FrBody::GetCOGLinearAccelerationInWorld(FRAME_CONVENTION fc) const {
    Acceleration cogAcc = internal::ChVectorToVector3d<Acceleration>(m_chronoBody->GetCoord_dtdt().pos); // In NWU
    if (IsNED(fc)) internal::SwapFrameConvention<Acceleration>(cogAcc);
    return cogAcc;
  }

  Acceleration FrBody::GetCOGAccelerationInBody(FRAME_CONVENTION fc) const {
    return ProjectVectorInBody<Acceleration>(GetCOGLinearAccelerationInWorld(fc), fc);
  }

  void FrBody::SetAngularVelocityInWorld(const AngularVelocity &worldAngVel, FRAME_CONVENTION fc) {
    auto worldAngVelTmp = worldAngVel;
    if (IsNED(fc)) internal::SwapFrameConvention<AngularVelocity>(worldAngVelTmp);
    m_chronoBody->SetWvel_par(internal::Vector3dToChVector(worldAngVelTmp));
    m_chronoBody->UpdateAfterMove();
  }

  void FrBody::SetCOGAngularVelocityInWorld(const AngularVelocity &worldAngVel, FRAME_CONVENTION fc) {
    auto worldAngVelTmp = worldAngVel;
    if (IsNED(fc)) internal::SwapFrameConvention<AngularVelocity>(worldAngVelTmp);
    m_chronoBody->SetWvel_par(internal::Vector3dToChVector(worldAngVelTmp));
  }

  void FrBody::SetAngularVelocityInBody(const AngularVelocity &bodyAngVel, FRAME_CONVENTION fc) {
    SetAngularVelocityInWorld(ProjectVectorInWorld(bodyAngVel, fc), fc);
  }

  AngularVelocity FrBody::GetAngularVelocityInWorld(FRAME_CONVENTION fc) const {
    AngularVelocity angVel = internal::ChVectorToVector3d<AngularVelocity>(m_chronoBody->GetWvel_par());
    if (IsNED(fc)) internal::SwapFrameConvention<AngularVelocity>(angVel);
    return angVel;
  }

  AngularVelocity FrBody::GetAngularVelocityInBody(FRAME_CONVENTION fc) const {
    return ProjectVectorInBody<AngularVelocity>(GetAngularVelocityInWorld(fc), fc);
  }

  void FrBody::SetAngularAccelerationInWorld(const AngularAcceleration &worldAngAcc, FRAME_CONVENTION fc) {
    auto worldAngAccTmp = worldAngAcc;
    if (IsNED(fc)) internal::SwapFrameConvention<AngularAcceleration>(worldAngAccTmp);
    auto chronoAngAcc = internal::Vector3dToChVector(worldAngAccTmp);
    m_chronoBody->SetWacc_par(
        chronoAngAcc); // FIXME : dans chrono, l'argument d'entree n'est pas const... -> fix Chrono
    m_chronoBody->UpdateAfterMove();
  }

  void FrBody::SetAngularAccelerationInBody(const AngularAcceleration &bodyAngAcc, FRAME_CONVENTION fc) {
    SetAngularAccelerationInWorld(ProjectVectorInWorld(bodyAngAcc, fc), fc);
  }

  AngularAcceleration FrBody::GetAngularAccelerationInWorld(FRAME_CONVENTION fc) const {
    AngularAcceleration angAcc = internal::ChVectorToVector3d<AngularAcceleration>(m_chronoBody->GetWacc_par());
    if (IsNED(fc)) internal::SwapFrameConvention<AngularAcceleration>(angAcc);
    return angAcc;
  }

  AngularAcceleration FrBody::GetAngularAccelerationInBody(FRAME_CONVENTION fc) const {
    return ProjectVectorInBody(GetAngularAccelerationInWorld(fc), fc);
  }

  Velocity FrBody::GetVelocityInWorldAtPointInWorld(const Position &worldPoint, FRAME_CONVENTION fc) const {
    Position bodyPoint = GetPointPositionInBody(worldPoint, fc);
    return GetVelocityInWorldAtPointInBody(bodyPoint, fc);
  }

  Velocity FrBody::GetVelocityInWorldAtPointInBody(const Position &bodyPoint, FRAME_CONVENTION fc) const {
    return ProjectVectorInWorld<Velocity>(GetVelocityInBodyAtPointInBody(bodyPoint, fc), fc);
  }

  Velocity FrBody::GetVelocityInBodyAtPointInWorld(const Position &worldPoint, FRAME_CONVENTION fc) const {
    Position bodyPoint = GetPointPositionInBody(worldPoint, fc);
    return GetVelocityInBodyAtPointInBody(bodyPoint, fc);
  }

  Velocity FrBody::GetVelocityInBodyAtPointInBody(const Position &bodyPoint, FRAME_CONVENTION fc) const {
    Velocity bodyVel = GetVelocityInBody(fc);
    AngularVelocity bodyAngVel = GetAngularVelocityInBody(fc);
    return bodyVel + bodyAngVel.cross(bodyPoint);
  }

  Acceleration FrBody::GetAccelerationInWorldAtPointInWorld(const Position &worldPoint, FRAME_CONVENTION fc) const {
    auto bodyPoint = GetPointPositionInBody(worldPoint, fc);
    return GetAccelerationInWorldAtPointInBody(bodyPoint, fc);
  }

  Acceleration FrBody::GetAccelerationInWorldAtPointInBody(const Position &bodyPoint, FRAME_CONVENTION fc) const {
    auto bodyPointTmp = bodyPoint;
    if (IsNED(fc)) internal::SwapFrameConvention<Position>(bodyPointTmp);

    Acceleration pointAcc = internal::ChVectorToVector3d<Acceleration>(
        m_chronoBody->PointAccelerationLocalToParent(internal::Vector3dToChVector(bodyPointTmp - GetCOG(NWU)))
    );

    if (IsNED(fc)) internal::SwapFrameConvention<Acceleration>(pointAcc);
    return pointAcc;
  }

  Acceleration FrBody::GetAccelerationInBodyAtPointInWorld(const Position &worldPoint, FRAME_CONVENTION fc) const {
    return GetAccelerationInBodyAtPointInBody(GetPointPositionInBody(worldPoint, fc), fc);
  }

  Acceleration FrBody::GetAccelerationInBodyAtPointInBody(const Position &bodyPoint, FRAME_CONVENTION fc) const {
    return ProjectVectorInBody(GetAccelerationInWorldAtPointInBody(bodyPoint, fc), fc);
  }


  void FrBody::SetGeneralizedVelocityInWorldAtPointInWorld(const Position &worldPoint, const Velocity &worldVel,
                                                           const AngularVelocity &worldAngVel, FRAME_CONVENTION fc) {
    Position bodyPoint = GetPointPositionInBody(worldPoint, fc);
    SetGeneralizedVelocityInWorldAtPointInBody(bodyPoint, worldVel, worldAngVel, fc);
  }

  void FrBody::SetGeneralizedVelocityInWorldAtPointInBody(const Position &bodyPoint, const Velocity &worldVel,
                                                          const AngularVelocity &worldAngVel, FRAME_CONVENTION fc) {
    Velocity bodyVel = ProjectVectorInBody<Velocity>(worldVel, fc);
    AngularVelocity bodyAngVel = ProjectVectorInBody<AngularVelocity>(worldAngVel, fc);
    SetGeneralizedVelocityInBodyAtPointInBody(bodyPoint, bodyVel, bodyAngVel, fc);
  }

  void FrBody::SetGeneralizedVelocityInBodyAtPointInWorld(const Position &worldPoint, const Velocity &bodyVel,
                                                          const AngularVelocity &bodyAngVel, FRAME_CONVENTION fc) {
    Position bodyPoint = GetPointPositionInBody(worldPoint, fc);
    SetGeneralizedVelocityInBodyAtPointInBody(bodyPoint, bodyVel, bodyAngVel, fc);
  }

  void FrBody::SetGeneralizedVelocityInBodyAtPointInBody(const Position &bodyPoint, const Velocity &bodyVel,
                                                         const AngularVelocity &bodyAngVel, FRAME_CONVENTION fc) {

    Position PG = GetCOG(fc) - bodyPoint;
    Velocity cogVel = bodyVel + bodyAngVel.cross(PG);
    SetVelocityInBodyNoRotation(cogVel, fc);
    SetAngularVelocityInBody(bodyAngVel, fc);
  }

  void
  FrBody::SetGeneralizedAccelerationInBodyAtCOG(const Acceleration &bodyAcc, const AngularAcceleration &bodyAngAcc,
                                                FRAME_CONVENTION fc) {
    SetAccelerationInBodyNoRotation(bodyAcc, fc);
    SetAngularAccelerationInBody(bodyAngAcc, fc);
  }

  void
  FrBody::SetGeneralizedAccelerationInWorldAtCOG(const Acceleration &worldAcc, const AngularAcceleration &worldAngAcc,
                                                 FRAME_CONVENTION fc) {
    SetAccelerationInWorldNoRotation(worldAcc, fc);
    SetAngularAccelerationInWorld(worldAngAcc, fc);
  }

  void FrBody::CartToGeo(const Position &cartPos, FrGeographicCoord &geoCoord, FRAME_CONVENTION fc) const {
    geoCoord = CartToGeo(cartPos, fc);
  }

  void FrBody::CartToGeo(const Position &cartPos, FrGeographicCoord &geoCoord, FRAME_CONVENTION fc) {
    geoCoord = CartToGeo(cartPos, fc);
  }

  FrGeographicCoord FrBody::CartToGeo(const Position &cartPos, FRAME_CONVENTION fc) const {
    return GetSystem()->GetEnvironment()->GetGeographicServices()->CartToGeo(cartPos, fc);
  }

  FrGeographicCoord FrBody::CartToGeo(const Position &cartPos, FRAME_CONVENTION fc) {
    return GetSystem()->GetEnvironment()->GetGeographicServices()->CartToGeo(cartPos, fc);
  }


  void FrBody::GeoToCart(const FrGeographicCoord &geoCoord, Position &cartPos, FRAME_CONVENTION fc) const {
    cartPos = GeoToCart(geoCoord, fc);
  }

  void FrBody::GeoToCart(const FrGeographicCoord &geoCoord, Position &cartPos, FRAME_CONVENTION fc) {
    cartPos = GeoToCart(geoCoord, fc);
  }

  Position FrBody::GeoToCart(const FrGeographicCoord &geoCoord, FRAME_CONVENTION fc) const {
    return GetSystem()->GetEnvironment()->GetGeographicServices()->GeoToCart(geoCoord, fc);
  }

  Position FrBody::GeoToCart(const FrGeographicCoord &geoCoord, FRAME_CONVENTION fc) {
    return GetSystem()->GetEnvironment()->GetGeographicServices()->GeoToCart(geoCoord, fc);
  }

  void FrBody::SetContactMethod() {
    switch (GetSystem()->GetSystemType()) {
      case FrOffshoreSystem::SYSTEM_TYPE::SMOOTH_CONTACT:
        m_chronoBody->SetMaterialSurface(std::make_shared<chrono::ChMaterialSurfaceSMC>());
        event_logger::info(GetTypeName(), GetName(), "Contact method set to SMOOTH");
        break;
      case FrOffshoreSystem::SYSTEM_TYPE::NONSMOOTH_CONTACT:
        m_chronoBody->SetMaterialSurface(std::make_shared<chrono::ChMaterialSurfaceNSC>());
        event_logger::info(GetTypeName(), GetName(), "Contact method set to NON SMOOTH");
        break;
    };


  }

  void FrBody::InitializeLockedDOF() {

    // TODO : voir si n'accepte pas de definir des offset sur les ddl bloques...

    if (m_DOFLink) {
      // updating the link with the new mask
      m_DOFLink->SetDOFMask(m_DOFMask.get());
      m_DOFLink->Initialize();
    }
    else {

      // Getting the markers that enter in the link

      // Body marker placed at the current COG body position  // TODO : voir si on se donne d'autres regles que le COG...
      auto bodyNode = NewNode(GetName() + "_locking_node");

      auto cogPositionInWorld = GetCOGPositionInWorld(NWU);
      auto bodyOrientationInWorld = GetQuaternion();

      auto bodyNodeFrameInWorld = FrFrame(cogPositionInWorld, bodyOrientationInWorld, NWU);
      bodyNode->SetFrameInWorld(bodyNodeFrameInWorld);

      // World Marker placed at the current COG body position
      auto node_numbers = GetSystem()->GetWorldBody()->GetNodeList().size();
      auto worldNode = GetSystem()->GetWorldBody()->NewNode("world_body_locking_node" + std::to_string(node_numbers));
      worldNode->SetFrameInBody(bodyNodeFrameInWorld);

      // Creating the link
      m_DOFLink = std::make_shared<FrDOFMaskLink>(GetName() + "_locking_constraint", GetSystem(), bodyNode, worldNode);

      // Initializing the link with the DOFMask
      m_DOFLink->SetDOFMask(m_DOFMask.get());

      // Adding the link to the system
      GetSystem()->Add(m_DOFLink);
    }
  }

  FrDOFMask *FrBody::GetDOFMask() {
    return m_DOFMask.get();
  }

  void FrBody::DefineLogMessages() {

    // TODO : changer le nom du message. Le message protobuf associe doit avoir le nom frydom_msg.FrBody
    auto msg = NewMessage("FrBody", "Body states");

    msg->AddField<double>("Time", "s", "Current time of the simulation", [this]() { return GetSystem()->GetTime(); });

    msg->AddField<Eigen::Matrix<double, 3, 1>>
        ("PositionInWorld", "m", fmt::format("body position in the world reference frame in {}", GetLogFC()),
         [this]() { return GetPosition(GetLogFC()); });

    msg->AddField<Eigen::Matrix<double, 3, 1>>
        ("COGPositionInWorld", "m",
         fmt::format("COG body position in the world reference frame in {}", GetLogFC()),
         [this]() { return GetCOGPositionInWorld(GetLogFC()); });

    msg->AddField<Eigen::Matrix<double, 3, 1>>
        ("CardanAngles", "deg",
         fmt::format("body orientation in the world reference frame in {}", GetLogFC()),
         [this]() {
           double phi, theta, psi;
           GetRotation().GetCardanAngles_DEGREES(phi, theta, psi, GetLogFC());
           phi = mathutils::Normalize__180_180(phi);
           theta = mathutils::Normalize__180_180(theta);
           psi = mathutils::Normalize__180_180(psi);
           return Vector3d<double>(phi, theta, psi);
         });

    msg->AddField<Eigen::Matrix<double, 3, 1>>
        ("VelocityInBody", "m/s",
         fmt::format("body linear velocity in the body local frame in {}", GetLogFC()),
         [this]() { return GetVelocityInBody(GetLogFC()); });

    msg->AddField<Eigen::Matrix<double, 3, 1>>
        ("COGVelocityInBody", "m/s",
         fmt::format("COG linear velocity in the body local frame in {}", GetLogFC()),
         [this]() { return GetCOGVelocityInBody(GetLogFC()); });

    msg->AddField<Eigen::Matrix<double, 3, 1>>
        ("LinearVelocityInWorld", "m/s",
         fmt::format("body linear velocity in the world reference frame in {}", GetLogFC()),
         [this]() { return GetLinearVelocityInWorld(GetLogFC()); });

    msg->AddField<Eigen::Matrix<double, 3, 1>>
        ("COGLinearVelocityInWorld", "m/s",
         fmt::format("COG body linear velocity in the world reference frame in {}", GetLogFC()),
         [this]() { return GetCOGLinearVelocityInWorld(GetLogFC()); });

    msg->AddField<Eigen::Matrix<double, 3, 1>>
        ("AngularVelocityInWorld", "rad/s",
         fmt::format("body angular velocity in the world reference frame in {}", GetLogFC()),
         [this]() { return GetAngularVelocityInWorld(GetLogFC()); });

    msg->AddField<Eigen::Matrix<double, 3, 1>>
        ("LinearAccelerationInWorld", "m/s2",
         fmt::format("body linear acceleration in the world reference frame in {}", GetLogFC()),
         [this]() { return GetLinearAccelerationInWorld(GetLogFC()); });

    msg->AddField<Eigen::Matrix<double, 3, 1>>
        ("COGLinearAccelerationInWorld", "m/s2",
         fmt::format("COG body linear acceleration in the world reference frame in {}", GetLogFC()),
         [this]() { return GetCOGLinearAccelerationInWorld(GetLogFC()); });

    msg->AddField<Eigen::Matrix<double, 3, 1>>
        ("AngularAccelerationInWorld", "rad/s2",
         fmt::format("body angular acceleration in the world reference frame in {}", GetLogFC()),
         [this]() { return GetAngularAccelerationInWorld(GetLogFC()); });

    msg->AddField<Eigen::Matrix<double, 3, 1>>
        ("TotalExtForceInBody", "N",
         fmt::format("Total external force, expressed in body reference frame in {}", GetLogFC()),
         [this]() { return GetTotalExtForceInBody(GetLogFC()); });

    msg->AddField<Eigen::Matrix<double, 3, 1>>
        ("TotalExtTorqueInBodyAtCOG", "Nm",
         fmt::format("Total external torque at COG, expressed in body reference frame in {}", GetLogFC()),
         [this]() { return GetTotalExtTorqueInBodyAtCOG(GetLogFC()); });

    msg->AddField<Eigen::Matrix<double, 3, 1>>
        ("TotalExtForceInWorld", "N",
         fmt::format("Total external force, expressed in world reference frame in {}", GetLogFC()),
         [this]() { return GetTotalExtForceInWorld(GetLogFC()); });

    msg->AddField<Eigen::Matrix<double, 3, 1>>
        ("TotalExtTorqueInWorldAtCOG", "Nm",
         fmt::format("Total external torque at COG, expressed in world reference frame in {}", GetLogFC()),
         [this]() { return GetTotalExtTorqueInWorldAtCOG(GetLogFC()); });

    msg->AddField<Eigen::Matrix<double, 3, 1>>
        ("ContactForceInWorld", "N",
         fmt::format("Total contact force, expressed in world reference frame in {}", GetLogFC()),
         [this]() { return GetContactForceInWorld(GetLogFC()); });

  }

  FrBody::ForceContainer FrBody::GetForceList() const { return m_externalForces; }

  FrBody::NodeContainer FrBody::GetNodeList() const { return m_nodes; }


}  // end namespace frydom<|MERGE_RESOLUTION|>--- conflicted
+++ resolved
@@ -223,12 +223,8 @@
   FrBody::FrBody(const std::string &name, FrOffshoreSystem *system) :
       FrLoggable(name, TypeToString(this), system),
       m_chronoBody(std::make_shared<internal::FrBodyBase>(this)),
-<<<<<<< HEAD
+      m_mesh_visu(""), m_mesh_offset(),
       m_DOFMask(std::make_unique<FrDOFMask>(this)) {
-=======
-      m_mesh_visu(""), m_mesh_offset(),
-      m_DOFMask(std::make_unique<FrDOFMask>()) {
->>>>>>> 758003ae
 
     m_chronoBody->SetMaxSpeed(DEFAULT_MAX_SPEED);
     m_chronoBody->SetMaxWvel(DEFAULT_MAX_ROTATION_SPEED);
