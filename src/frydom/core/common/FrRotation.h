--- conflicted
+++ resolved
@@ -23,7 +23,6 @@
 
 namespace frydom {
 
-<<<<<<< HEAD
   /**
   * \class FrUnitQuaternion
   * \brief Class for using quaternion.
@@ -186,6 +185,9 @@
     /// \param other other FrUnitQuaternion to compare
     /// \return true if FrUnitQuaternion are equals, false otherwise
     bool operator==(const FrUnitQuaternion &other) const;
+        bool IsApprox(const FrUnitQuaternion& other, double prec = 1e-8) const;
+
+        bool IsZero(double prec = 1e-8) const;
 
     /// Rotate a templated vector A, of type Vector, of a rotation,
     /// on the basis of this quaternion: res=p*[0,A]*p'
@@ -194,7 +196,7 @@
     /// \param fc frame convention (NED/NWU)
     /// \return rotated vector
     template<class Vector>
-    Vector Rotate(const Vector &vector, FRAME_CONVENTION fc) {  // TODO : voir si on a pas qqch de plus optimise...
+        Vector Rotate(const Vector& vector, FRAME_CONVENTION fc) const {  // TODO : voir si on a pas qqch de plus optimise...
       auto vectorTmp = vector;
 
       if (IsNED(fc)) internal::SwapFrameConvention<Vector>(vectorTmp);
@@ -237,222 +239,6 @@
     mathutils::Matrix33<double> GetInverseRotationMatrix() const;
     // FIXME : les 4 methodes suivantes sont-elles vraiment utiles ??? De maniere generale dans FRyDoM, on ne manipule
     // que rarement directement les matrices de rotation ...
-=======
-    /**
-    * \class FrUnitQuaternion
-    * \brief Class for using quaternion.
-    */
-    class FrUnitQuaternion {
-        /// INFO : This quaternion class is only used in FRyDoM to represent rotations, in contrary to Chrono.
-        /// The unit quaternion is then ALWAYS defined normalized.
-
-    private:
-
-        chrono::ChQuaternion<double> m_chronoQuaternion;  ///< Chrono class for quaternion,
-                                                          ///< Chrono objects are always stored in NWU frame convention
-
-        /// Get the Chrono quaternion object
-        /// \return Chrono quaternion object
-        const chrono::ChQuaternion<double>& GetChronoQuaternion() const;
-
-        friend class FrRotation;
-
-
-    public:
-
-        /// Default constructor.
-        /// Note that this constructs a {1,0,0,0} unit quaternion, not a null quaternion {0,0,0,0}.
-        FrUnitQuaternion();
-
-        /// Constructor from four doubles. The first is the real part, others are i,j,k imaginary parts
-        /// the quaternion represented by {q0,q1,q2,q3} MUST be normalized.
-        /// \param q0 real part
-        /// \param q1 first imaginary part
-        /// \param q2 second imaginary part
-        /// \param q3 third imaginary part
-        /// \param fc frame convention (NED/NWU)
-        FrUnitQuaternion(double q0, double q1, double q2, double q3, FRAME_CONVENTION fc);
-
-        /// Constructor from four doubles. The first is the real part, others are i,j,k imaginary parts
-        /// \param q0 real part
-        /// \param q1 first imaginary part
-        /// \param q2 second imaginary part
-        /// \param q3 third imaginary part
-        /// \param non_normalized bool to check if the quaternion represented by (q0,q1,q2,q3) is already normalized
-        /// \param fc frame convention (NED/NWU)
-        FrUnitQuaternion(double q0, double q1, double q2, double q3, bool non_normalized, FRAME_CONVENTION fc);
-
-        /// Constructor from a direction and an angle
-        /// \param axis direction of the rotation, MUST be normalized
-        /// \param angleRAD angle in radians
-        /// \param fc frame convention (NED/NWU)
-        FrUnitQuaternion(const Direction &axis, double angleRAD, FRAME_CONVENTION fc);
-
-        /// Copy Constructor from an other quaternion
-        /// \param other quaternion copied
-        FrUnitQuaternion(const FrUnitQuaternion& other);
-
-        /// Set the quaternion real part and imaginary parts,
-        /// the quaternion reprented by {q0,q1,q2,q3} MUST be normalized.
-        /// \param q0 real part
-        /// \param q1 first imaginary part
-        /// \param q2 second imaginary part
-        /// \param q3 third imaginary part
-        /// \param fc frame convention (NED/NWU)
-        void Set(double q0, double q1, double q2, double q3, FRAME_CONVENTION fc); // TODO : fusionner avec le methode suivante...
-
-        /// Set the quaternion real part and imaginary parts
-        /// \param q0 real part
-        /// \param q1 first imaginary part
-        /// \param q2 second imaginary part
-        /// \param q3 third imaginary part
-        /// \param non_normalized bool to check if the quaternion represented by (q0,q1,q2,q3) is already normalized
-        /// \param fc frame convention (NED/NWU)
-        void Set(double q0, double q1, double q2, double q3, bool non_normalized, FRAME_CONVENTION fc);
-
-        /// Set the quaternion using an other quaternion
-        /// \param quaternion quaternion
-        void Set(const FrUnitQuaternion& quaternion); // TODO : supprimer, on a deja l'operateur =.
-
-        /// Set the quaternion using a direction and an angle
-        /// \param axis direction of the rotation, MUST be normalized
-        /// \param angleRAD angle in radians
-        /// \param fc frame convention (NED/NWU)
-        void Set(const Direction& axis, double angleRAD, FRAME_CONVENTION fc);
-
-        /// Set the quaternion using a roration matrix.
-        /// The matrix must be orthogonal
-        /// \param matrix the 3x3 rotation matrix
-        /// \param fc frame convention (NED/NWU)
-        void Set(const mathutils::Matrix33<double>& matrix, FRAME_CONVENTION fc);
-
-        /// Set the Quaternion to the null rotation (ie the unit quaternion: {1,0,0,0})
-        void SetNullRotation();
-
-        /// Get the quaternion real and imaginary parts.
-        /// \param q0 real part
-        /// \param q1 first imaginary part
-        /// \param q2 second imaginary part
-        /// \param q3 third imaginary part
-        /// \param fc frame convention (NED/NWU)
-        void Get(double& q0, double& q1, double& q2, double& q3, FRAME_CONVENTION fc) const; // TODO : renommer en GetComponents
-
-        /// Get the direction and angle of the rotation, represented by the quaternion
-        /// \param axis direction of the rotation
-        /// \param angleRAD angle in radians
-        /// \param fc frame convention (NED/NWU)
-        void Get(Direction& axis, double& angleRAD, FRAME_CONVENTION fc) const;  // TODO : renommer en GetAxisAngle
-
-        /// Get the X axis of a coordsystem, given the quaternion which represents
-        /// the alignment of the coordsystem. Note that it is assumed that the
-        /// quaternion is already normalized.
-        /// \param fc frame convention (NED/NWU)
-        /// \return X axis
-        Direction GetXAxis(FRAME_CONVENTION fc) const;
-
-        /// Get the Y axis of a coordsystem, given the quaternion which represents
-        /// the alignment of the coordsystem. Note that it is assumed that the
-        /// quaternion is already normalized.
-        /// \param fc frame convention (NED/NWU)
-        /// \return Y axis
-        Direction GetYAxis(FRAME_CONVENTION fc) const;
-
-        /// Get the Z axis of a coordsystem, given the quaternion which represents
-        /// the alignment of the coordsystem. Note that it is assumed that the
-        /// quaternion is already normalized.
-        /// \param fc frame convention (NED/NWU)
-        /// \return Z axis
-        Direction GetZAxis(FRAME_CONVENTION fc) const;
-
-
-        // Operators
-
-        /// Assignment operator: copy from another quaternion.
-        /// \param other quaternion to be assigned
-        /// \return the quaternion assigned
-        FrUnitQuaternion& operator=(const FrUnitQuaternion& other);
-
-        /// Operator for quaternion product: A*B means the typical quaternion product.
-        /// Notes:
-        /// - since unit quaternions can represent rotations, the product can represent a
-        ///   concatenation of rotations as:
-        ///        frame_rotation_2to0 = frame_rotation_1to0 * frame_rotation_2to1
-        /// - pay attention to operator low precedence (see C++ precedence rules!)
-        /// - quaternion product is not commutative.
-        /// \param other quaternion to be multiplied
-        /// \return product of quaternions
-        FrUnitQuaternion operator*(const FrUnitQuaternion& other) const;
-        // TODO : definir un operateur * template pour les vecteurs
-
-        /// Operator for quaternion product and assignment:
-        /// A*=B means A'=A*B, with typical quaternion product.
-        /// Notes:
-        /// - since unit quaternions can represent rotations, the product can represent a
-        ///   post-concatenation of a rotation in a kinematic chain.
-        /// - quaternion product is not commutative.
-        /// \param other quaternion to be multiplied
-        /// \return product of quaternions
-        FrUnitQuaternion& operator*=(const FrUnitQuaternion& other);
-
-        /// Quaternions comparison operator.
-        /// \param other other FrUnitQuaternion to compare
-        /// \return true if FrUnitQuaternion are equals, false otherwise
-        bool operator==(const FrUnitQuaternion& other) const;
-
-        bool IsApprox(const FrUnitQuaternion& other, double prec = 1e-8) const;
-
-        bool IsZero(double prec = 1e-8) const;
-
-        /// Rotate a templated vector A, of type Vector, of a rotation,
-        /// on the basis of this quaternion: res=p*[0,A]*p'
-        /// \tparam Vector template of the vector argument
-        /// \param vector vector to be rotated
-        /// \param fc frame convention (NED/NWU)
-        /// \return rotated vector
-        template <class Vector>
-        Vector Rotate(const Vector& vector, FRAME_CONVENTION fc) const {  // TODO : voir si on a pas qqch de plus optimise...
-            auto vectorTmp = vector;
-
-            if (IsNED(fc)) internal::SwapFrameConvention<Vector>(vectorTmp);
-
-            auto chronoVector = internal::Vector3dToChVector(vectorTmp);
-
-            vectorTmp = internal::ChVectorToVector3d<Vector>(m_chronoQuaternion.Rotate(chronoVector));
-
-            if (IsNED(fc)) internal::SwapFrameConvention<Vector>(vectorTmp);
-
-            return vectorTmp;
-        }
-
-        /// Apply rotation before this rotation.
-        /// It corresponds to applying a rotation to the parent and must be expressed in the current parent frame
-        /// Practically, this is a left rotation composition
-        void RotateInParent(const FrUnitQuaternion& leftQuaternion);
-
-        /// Apply rotation after this rotation.
-        /// It corresponds to applying a rotation to the target frame and must be expressed in the current target frame
-        /// Practically, this is a right rotation composition
-        void RotateInFrame(const FrUnitQuaternion& rightQuaternion);
-        /// Inverse the quaternion to get its inverse in place (its vectorial part changes sign).
-        /// \return the quaternion conjugate in place
-        FrUnitQuaternion& Inverse();
-
-        /// Get the inverse of the quaternion
-        /// \return the quaternion inverse
-        FrUnitQuaternion GetInverse() const;
-
-        /// Get the 3x3 matrix as a rotation matrix corresponding
-        /// to the rotation expressed by the quaternion.
-        /// \return 3x3 rotation matrix
-        mathutils::Matrix33<double> GetRotationMatrix() const;
-
-        /// Get the 3x3 matrix as a rotation matrix corresponding
-        /// to the rotation expressed by the quaternion inverse.
-        /// \return 3x3 rotation matrix
-        mathutils::Matrix33<double> GetInverseRotationMatrix() const;
-        // FIXME : les 4 methodes suivantes sont-elles vraiment utiles ??? De maniere generale dans FRyDoM, on ne manipule
-        // que rarement directement les matrices de rotation ...
->>>>>>> f7fb785e
 
     /// Compute the left multiplication of a 3x3 matrix A, by the 3x3 rotation matrix corresponding
     ///  to the rotation expressed by the quaternion : res = A * R(quat)
@@ -530,7 +316,6 @@
     /// \param fc frame convention (NED/NWU)
     FrRotation(const Direction &axis, double angleRAD, FRAME_CONVENTION fc);
 
-<<<<<<< HEAD
     FrRotation(const Direction &xaxis, const Direction &yaxis, const Direction &zaxis, FRAME_CONVENTION fc);
 
     /// Set the null rotation
@@ -780,253 +565,8 @@
     /// \param fc frame convention (NED/NWU)
     /// \return rotated vector
     template<class Vector>
-    Vector Rotate(const Vector &vector, FRAME_CONVENTION fc) {
+        Vector Rotate(const Vector& vector, FRAME_CONVENTION fc) const {
       auto out = m_frQuaternion.Rotate<Vector>(vector, fc);
-=======
-        /// Set the quaternion of the rotation
-        /// \param quat Unit quaternion representing the rotation
-        void Set(const FrUnitQuaternion &quat);
-
-        /// Get the quaternion
-        /// \return Unit quaternion representing the rotation
-        FrUnitQuaternion& GetQuaternion();
-
-        /// Get the quaternion (const)
-        /// \return Unit quaternion representing the rotation
-        const FrUnitQuaternion& GetQuaternion() const;
-
-
-        // Axis angle representation
-
-        /// Set the rotation by axis angle representation (angle in radians)
-        /// \param axis direction of the rotation, MUST be normalized
-        /// \param angleRAD angle in radians
-        /// \param fc frame convention (NED/NWU)
-        void SetAxisAngle(const Direction& axis, double angleRAD, FRAME_CONVENTION fc);
-
-        /// Get the rotation by axis angle representation (angle in radians)
-        /// \param axis direction of the rotation, normalized
-        /// \param angleRAD angle in radians
-        /// \param fc frame convention (NED/NWU)
-        void GetAxisAngle(Direction& axis, double& angleRAD, FRAME_CONVENTION fc) const;
-
-        /// Get the rotation vector, ie the Angle * Axis vector
-        mathutils::Vector3d<double> GetRotationVector(FRAME_CONVENTION fc) const;
-
-        /// Get the axis of the rotation
-        /// \param axis direction of the rotation, normalized
-        /// \param fc frame convention (NED/NWU)
-        void GetAxis(Direction& axis, FRAME_CONVENTION fc);
-
-        /// Get the angle in rotation in space (in radians)
-        /// \param angle angle in radians
-        void GetAngle(double& angle) const;
-
-        /// Get the angle in rotation in space (in radians)
-        /// \return angle in radians
-        double GetAngle() const;
-
-        /// Get the rotation matrix representation
-        /// \return 3x3 rotation matrix
-        mathutils::Matrix33<double> GetRotationMatrix() const;
-
-        /// Get the inverse rotation matrix representation
-        /// \return 3x3 inverse rotation matrix
-        mathutils::Matrix33<double> GetInverseRotationMatrix() const;
-
-        // Matrix representation
-
-        void Set(const Direction& xaxis, const Direction& yaxis, const Direction& zaxis, FRAME_CONVENTION fc);
-
-        // Euler angles representation
-
-        /// Set the euler angles following the prescribed axis sequence (angles in radians)
-        /// Only the Cardan seq is implemented for now
-        /// \param phi first angle of the Euler sequence
-        /// \param theta second angle of the Euler sequence
-        /// \param psi third angle of the Euler sequence
-        /// \param seq Euler sequence
-        /// \param fc frame convention (NED/NWU)
-        void SetEulerAngles_RADIANS(double phi, double theta, double psi, EULER_SEQUENCE seq, FRAME_CONVENTION fc);
-
-        /// Set the euler angles following the prescribed axis sequence (angles in degrees)
-        /// Only the Cardan seq is implemented for now
-        /// \param phi first angle of the Euler sequence
-        /// \param theta second angle of the Euler sequence
-        /// \param psi third angle of the Euler sequence
-        /// \param seq Euler sequence
-        /// \param fc frame convention (NED/NWU)
-        void SetEulerAngles_DEGREES(double phi, double theta, double psi, EULER_SEQUENCE seq, FRAME_CONVENTION fc);
-
-        /// Set the cardan angles (angles in radians)
-        /// \param phi roll angle
-        /// \param theta pitch angle
-        /// \param psi yaw angle
-        /// \param fc frame convention (NED/NWU)
-        void SetCardanAngles_RADIANS(double phi, double theta, double psi, FRAME_CONVENTION fc);
-
-        /// Set the cardan angles (angles in degrees)
-        /// \param phi roll angle
-        /// \param theta pitch angle
-        /// \param psi yaw angle
-        /// \param fc frame convention (NED/NWU)
-        void SetCardanAngles_DEGREES(double phi, double theta, double psi, FRAME_CONVENTION fc);
-
-        /// Get the euler angles following the prescribed axis sequence (angles in radians)
-        /// Only the Cardan seq is implemented for now
-        /// \param phi first angle of the Euler sequence
-        /// \param theta second angle of the Euler sequence
-        /// \param psi third angle of the Euler sequence
-        /// \param seq Euler sequence
-        /// \param fc frame convention (NED/NWU)
-        void GetEulerAngles_RADIANS(double &phi, double &theta, double &psi, EULER_SEQUENCE seq, FRAME_CONVENTION fc) const;
-
-        /// Get the euler angles following the prescribed axis sequence (angles in degrees)
-        /// Only the Cardan seq is implemented for now
-        /// \param phi first angle of the Euler sequence
-        /// \param theta second angle of the Euler sequence
-        /// \param psi third angle of the Euler sequence
-        /// \param seq Euler sequence
-        /// \param fc frame convention (NED/NWU)
-        void GetEulerAngles_DEGREES(double &phi, double &theta, double &psi, EULER_SEQUENCE seq, FRAME_CONVENTION fc) const;
-
-        /// Get the cardan angles (angles in radians)
-        /// \param phi roll angle
-        /// \param theta pitch angle
-        /// \param psi yaw angle
-        /// \param fc frame convention (NED/NWU)
-        void GetCardanAngles_RADIANS(double &phi, double &theta, double &psi, FRAME_CONVENTION fc) const;
-
-        /// Get the cardan angles (angles in degrees)
-        /// \param phi roll angle
-        /// \param theta pitch angle
-        /// \param psi yaw angle
-        /// \param fc frame convention (NED/NWU)
-        void GetCardanAngles_DEGREES(double &phi, double &theta, double &psi, FRAME_CONVENTION fc) const;
-
-        /// Get the angles of a fixed axis representation (angles in radians)
-        /// \param rx
-        /// \param ry
-        /// \param rz
-        /// \param fc frame convention (NED/NWU)
-        //             TODO:        NON IMPLEMENTEE
-        void GetFixedAxisAngles_RADIANS(double& rx, double& ry, double& rz, FRAME_CONVENTION fc) const;
-
-        /// Get the angles of a fixed axis representation (angles in degrees)
-        /// \param rx
-        /// \param ry
-        /// \param rz
-        /// \param fc frame convention (NED/NWU)
-        //             TODO:        NON IMPLEMENTEE
-        void GetFixedAxisAngles_DEGREES(double& rx, double& ry, double& rz, FRAME_CONVENTION fc) const;
-
-
-        // Helpers to build rotations
-
-        /// Apply a rotation to the current rotation by the axis angle representation (angle in radians)
-        /// \param axis direction of the rotation, MUST be normalized
-        /// \param angle angle in radians
-        /// \param fc frame convention (NED/NWU)
-        /// \return the rotation resulting from the combination of both rotations
-        FrRotation& RotAxisAngle_RADIANS(const Direction& axis, double angle, FRAME_CONVENTION fc);
-
-        /// Apply a rotation to the current rotation by the axis angle representation (angle in degrees)
-        /// \param axis direction of the rotation, MUST be normalized
-        /// \param angle angle in degrees
-        /// \param fc frame convention (NED/NWU)
-        /// \return the rotation resulting from the combination of both rotations
-        FrRotation& RotAxisAngle_DEGREES(const Direction& axis, double angle, FRAME_CONVENTION fc);
-
-        /// Apply a rotation around the X axis to the current rotation (angle in radians)
-        /// \param angle angle in radians
-        /// \param fc frame convention (NED/NWU)
-        /// \return the rotation resulting from the combination of both rotations
-        FrRotation& RotX_RADIANS(double angle, FRAME_CONVENTION fc);
-
-        /// Apply a rotation around the X axis to the current rotation (angle in degrees)
-        /// \param angle angle in degrees
-        /// \param fc frame convention (NED/NWU)
-        /// \return the rotation resulting from the combination of both rotations
-        FrRotation& RotX_DEGREES(double angle, FRAME_CONVENTION fc);
-
-        /// Apply a rotation around the Y axis to the current rotation (angle in radians)
-        /// \param angle angle in radians
-        /// \param fc frame convention (NED/NWU)
-        /// \return the rotation resulting from the combination of both rotations
-        FrRotation& RotY_RADIANS(double angle, FRAME_CONVENTION fc);
-
-        /// Apply a rotation around the Y axis to the current rotation (angle in degrees)
-        /// \param angle angle in degrees
-        /// \param fc frame convention (NED/NWU)
-        /// \return the rotation resulting from the combination of both rotations
-        FrRotation& RotY_DEGREES(double angle, FRAME_CONVENTION fc);
-
-        /// Apply a rotation around the Z axis to the current rotation (angle in radians)
-        /// \param angle angle in radians
-        /// \param fc frame convention (NED/NWU)
-        /// \return the rotation resulting from the combination of both rotations
-        FrRotation& RotZ_RADIANS(double angle, FRAME_CONVENTION fc);
-
-        /// Apply a rotation around the Z axis to the current rotation (angle in degrees)
-        /// \param angle angle in degrees
-        /// \param fc frame convention (NED/NWU)
-        /// \return the rotation resulting from the combination of both rotations
-        FrRotation& RotZ_DEGREES(double angle, FRAME_CONVENTION fc);
-
-        // =============================================================================================================
-        // Operators
-        // =============================================================================================================
-
-        /// Assign the other rotation to the current rotation
-        /// \param other other rotation, to assign
-        /// \return assigned rotation
-        FrRotation& operator=(const FrRotation& other);
-
-        /// Compose the current rotation with the other. In a matrix form it would be result = this*other.
-        /// \param other other rotation, to compose
-        /// \return total rotation
-        FrRotation operator*(const FrRotation& other) const;
-
-        /// Compose the current rotation with the other inplace. In a matrix form it would be this = this*other.
-        /// \param other other rotation, to compose
-        /// \return total rotation
-        FrRotation&operator*=(const FrRotation& other);
-
-        /// Component-wise comparison operator.
-        /// \param other other FrRotation to compare
-        /// \return true if FrRotation are equals, false otherwise
-        bool operator==(const FrRotation& other) const;
-
-        /// Multiply a matrix by this rotation on the left
-        /// \param matrix 3x3 matrix to be multiplied
-        /// \return 3x3 matrix solution of the multiplication
-        mathutils::Matrix33<double> LeftMultiply(const mathutils::Matrix33<double>& matrix) const;
-
-        /// Multiply a matrix by the inverse of this rotation on the left
-        /// \param matrix 3x3 matrix to be multiplied
-        /// \return 3x3 matrix solution of the multiplication
-        mathutils::Matrix33<double> LeftMultiplyInverse(const mathutils::Matrix33<double>& matrix) const;
-
-        /// Multiply a matrix by this rotation on the right
-        /// \param matrix 3x3 matrix to be multiplied
-        /// \return 3x3 matrix solution of the multiplication
-        mathutils::Matrix33<double> RightMultiply(const mathutils::Matrix33<double>& matrix) const;
-
-        /// Multiply a matrix by the inverse of this rotation on the right
-        /// \param matrix 3x3 matrix to be multiplied
-        /// \return 3x3 matrix solution of the multiplication
-        mathutils::Matrix33<double> RightMultiplyInverse(const mathutils::Matrix33<double>& matrix) const;
-
-
-        /// Rotate a vector by the current rotation. Templatized method by the type of vector (Position, Velocity... cf FrVector.h)
-        /// \tparam Vector template of the vector argument
-        /// \param vector vector to be rotated
-        /// \param fc frame convention (NED/NWU)
-        /// \return rotated vector
-        template <class Vector>
-        Vector Rotate(const Vector& vector, FRAME_CONVENTION fc) const {
-            auto out = m_frQuaternion.Rotate<Vector>(vector, fc);
->>>>>>> f7fb785e
 //            if (IsNED(fc)) internal::SwapFrameConvention<Vector>(out);
       return out;
     }
