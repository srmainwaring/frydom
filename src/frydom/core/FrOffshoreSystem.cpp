// ==========================================================================
// FRyDoM - frydom-ce.org
//
// Copyright (c) Ecole Centrale de Nantes (LHEEA lab.) and D-ICE Engineering.
// All rights reserved.
//
// Use of this source code is governed by a GPLv3 license that can be found
// in the LICENSE file of FRyDoM.
//
// ==========================================================================


<<<<<<< HEAD
=======
//#include <fmt/format.h>
//
//#include "yaml-cpp/yaml.h"

#include <frydom/cable/FrDynamicCable.h>
#include <chrono/utils/ChProfiler.h>
>>>>>>> ccee42b9
#include "FrOffshoreSystem.h"

#include "chrono/utils/ChProfiler.h"

#include "frydom/core/link/links_lib/FrLink.h"
#include "frydom/core/body/FrBody.h"
<<<<<<< HEAD
#include "frydom/environment/FrEnvironment.h"
#include "frydom/utils/FrIrrApp.h"
=======

#include "frydom/IO/FrLogManager.h"

#include "frydom/cable/FrCable.h"



//#include "GeographicLib/LocalCartesian.hpp"
//#include "frydom/environment/FrTimeZone.h"
//#include "frydom/environment/seabed/FrSeabed.h"
//#include "frydom/environment/tidal/FrTidalModel.h"

>>>>>>> ccee42b9


namespace frydom {

    namespace internal {

        FrSystemBaseSMC::FrSystemBaseSMC(frydom::FrOffshoreSystem *offshoreSystem) :
                chrono::ChSystemSMC(), m_offshoreSystem_(offshoreSystem) {}

        void FrSystemBaseSMC::Update(bool update_assets) {

            CH_PROFILE("Update");

            timer_update.start();  // Timer for profiling

            // Pre updates that are not about multibody dynamics
            m_offshoreSystem_->PreUpdate();

            // Executes the "forUpdate" in all controls of controlslist
            ExecuteControlsForUpdate();

            // Physics item that have to be updated before all
            m_offshoreSystem_->PrePhysicsUpdate(ChTime, update_assets);

            // Bodies updates  // FIXME : appeler les updates directement des objets frydom !
            for (auto &body : bodylist) {
                body->Update(ChTime, update_assets);
            }

            // Physics items that have to be updated between bodies and links
            m_offshoreSystem_->MidPhysicsUpdate(ChTime, update_assets);

            // Links updates  // FIXME : appeler les updates directement des objets frydom !
            for (auto &link : linklist) {
                link->Update(ChTime, update_assets);
            }

            // Physics items that have to be updated after all
            m_offshoreSystem_->PostPhysicsUpdate(ChTime, update_assets);

            // Update all contacts, if any
            contact_container->Update(ChTime, update_assets);

            // Post updates that are not about multibody dynamics
            m_offshoreSystem_->PostUpdate();

            timer_update.stop();

        }

        void FrSystemBaseSMC::CustomEndOfStep() {
            m_offshoreSystem_->StepFinalize();
        }

    }  // end namespace frydom::internal


    /// Default constructor
    /// \param systemType contact method system (SMOOTH_CONTACT/NONSMOOTH_CONTACT)
    /// \param timeStepper time stepper type
    /// \param solver solver type
    FrOffshoreSystem::FrOffshoreSystem(SYSTEM_TYPE systemType, TIME_STEPPER timeStepper, SOLVER solver) {

        m_typeName = "System";
        SetLogged(true);

        // Creating the chrono System backend. It drives the way contact are modelled
        SetSystemType(systemType, false);

        // Setting the time stepper
        SetTimeStepper(timeStepper, false);

        // Setting the constraints solver
        SetSolver(solver, false);

        // Check compatibility between system contact model, time stepper and constraint solver
        CheckCompatibility();

        // Set different default values
        m_staticsMethod = NONLINEAR;

        // Creating a fixed world body to be able to attach anything to it (anchors...) // TODO: mettre dans une methode privee
        CreateWorldBody();

        // Creating the environment
        m_environment = std::make_unique<FrEnvironment>(this); // FIXME: voir bug dans FrEnvironment pour le reglage du systeme

        // Creating the log manager service
        m_logManager = std::make_unique<FrLogManager>();

//        m_message = std::make_unique<hermes::Message>();

    }

<<<<<<< HEAD
    FrOffshoreSystem::~FrOffshoreSystem() = default;
    void FrOffshoreSystem::Add(std::shared_ptr<FrObject> newItem) {
        assert(std::dynamic_pointer_cast<FrBody>(newItem) ||
               std::dynamic_pointer_cast<FrLink>(newItem) ||
               std::dynamic_pointer_cast<FrPhysicsItem>(newItem));
=======
    FrOffshoreSystem_::~FrOffshoreSystem_() = default;
    void FrOffshoreSystem_::Add(std::shared_ptr<FrObject_> newItem) {
        assert(std::dynamic_pointer_cast<FrBody_>(newItem) ||
               std::dynamic_pointer_cast<FrLink_>(newItem) ||
               std::dynamic_pointer_cast<FrPhysicsItem_>(newItem));
>>>>>>> ccee42b9

        if (auto item = std::dynamic_pointer_cast<FrBody>(newItem)) {
            AddBody(item);
            return;
        }

        if (auto item = std::dynamic_pointer_cast<FrLink>(newItem)) {
            AddLink(item);
            return;
        }

        if (auto item = std::dynamic_pointer_cast<FrPrePhysicsItem>(newItem)) {
            AddPhysicsItem(item);
            return;
        }

        if (auto item = std::dynamic_pointer_cast<FrMidPhysicsItem>(newItem)) {
            AddPhysicsItem(item);
            return;
        }

        if (auto item = std::dynamic_pointer_cast<FrPostPhysicsItem>(newItem)) {
            AddPhysicsItem(item);
            return;
        }

    }

    void FrOffshoreSystem::AddBody(std::shared_ptr<FrBody> body) {

        if (!CheckBodyContactMethod(body)) { // TODO : voir si on set pas d'autorite le mode de contact a celui du systeme plutot que de faire un if...
            body->SetContactMethod(m_systemType);
        }

        m_chronoSystem->AddBody(body->GetChronoBody());  // Authorized because this method is a friend of FrBody
        m_bodyList.push_back(body);

        body->m_system = this;

    }


    void FrOffshoreSystem::AddLink(std::shared_ptr<FrLinkBase> link) {
        m_chronoSystem->AddLink(link->GetChronoLink());
        m_linkList.push_back(link);
    }

    void FrOffshoreSystem::AddPhysicsItem(std::shared_ptr<FrPrePhysicsItem> otherPhysics) {
        m_chronoSystem->AddOtherPhysicsItem(otherPhysics->GetChronoPhysicsItem());
        otherPhysics->m_system = this;
        m_PrePhysicsList.push_back(otherPhysics);
    }

    void FrOffshoreSystem::AddPhysicsItem(std::shared_ptr<FrMidPhysicsItem> otherPhysics) {
        m_chronoSystem->AddOtherPhysicsItem(otherPhysics->GetChronoPhysicsItem());
        otherPhysics->m_system = this;
        m_MidPhysicsList.push_back(otherPhysics);
    }

    void FrOffshoreSystem::AddPhysicsItem(std::shared_ptr<FrPostPhysicsItem> otherPhysics) {
        m_chronoSystem->AddOtherPhysicsItem(otherPhysics->GetChronoPhysicsItem());
        otherPhysics->m_system = this;
        m_PostPhysicsList.push_back(otherPhysics);
    }

    FrEnvironment *FrOffshoreSystem::GetEnvironment() const {
        return m_environment.get();
    }

    std::shared_ptr<FrBody> FrOffshoreSystem::GetWorldBody() const {
        return m_worldBody;
    }

    void FrOffshoreSystem::PreUpdate() {
        // TODO : voir si on ne met pas l'environnement comme un physics Item update en tant que PrePhysicsItem
        m_environment->Update(m_chronoSystem->GetChTime());
    }

    void FrOffshoreSystem::PostUpdate() {
        // TODO
    }

    void FrOffshoreSystem::PrePhysicsUpdate(double time, bool update_assets) {
        for (auto& item : m_PrePhysicsList) {
            item->Update(time);
        }
    }

    void FrOffshoreSystem::MidPhysicsUpdate(double time, bool update_assets) {
        for (auto& item : m_MidPhysicsList) {
            item->Update(time);
        }
    }

    void FrOffshoreSystem::PostPhysicsUpdate(double time, bool update_assets) {
        for (auto& item : m_PostPhysicsList) {
            item->Update(time);
        }
    }

    void FrOffshoreSystem::Initialize() {


        // Initializing environment before bodies
        m_environment->Initialize();

        for (auto& item : m_PrePhysicsList) {
            item->Initialize();
        }

        for (auto& item : m_bodyList){
            item->Initialize();
        }

        for (auto& item : m_MidPhysicsList) {
            item->Initialize();
        }

        for (auto& item : m_linkList) {
            item->Initialize();
        }

        for (auto& item : m_PostPhysicsList) {
            item->Initialize();
        }

        m_chronoSystem->Update();

<<<<<<< HEAD
=======
//        m_chronoSystem->SetupInitial();


//        // Initializing embedded chrono system
//        m_chronoSystem->SetupInitial(); // Actually do nothing but called for consistency

//        // Initializing bodies
//        auto bodyIter = body_begin();
//        for (; bodyIter != body_end(); bodyIter++) {
//            (*bodyIter)->Initialize();
//        }
//
//        // Initializing links
//        auto linkIter = link_begin();
//        for (; linkIter != link_end(); linkIter++) {
//            (*linkIter)->Initialize();
//        }

        // TODO (pour la radiation notamment)
//        // Initializing otherPhysics
//        auto otherPhysicsIter = otherphysics_begin();
//        for (; otherPhysicsIter != otherphysics_end(); otherPhysicsIter++) {
//            (*otherPhysicsIter)->Initialize();
//        }

        // Init the logs
        if (IsLogged()) InitializeLog();

>>>>>>> ccee42b9
        m_isInitialized = true;

    }

    void FrOffshoreSystem::StepFinalize() {
        m_environment->StepFinalize();

        for (auto& item : m_PrePhysicsList) {
            item->StepFinalize();
        }

        for (auto& item : m_bodyList){
            item->StepFinalize();
        }

        for (auto& item : m_MidPhysicsList) {
            item->StepFinalize();
        }

        for (auto& item : m_linkList) {
            item->StepFinalize();
        }

        for (auto& item : m_PostPhysicsList) {
            item->StepFinalize();
        }

        if (IsLogged()) {
            m_message->Serialize();
            m_message->Send();
        }

    }

    void FrOffshoreSystem::SetSystemType(SYSTEM_TYPE type, bool checkCompat) {

        if (m_chronoSystem) Clear(); // Clear the system from every bodies etc...

        // Creating the chrono System backend. It drives the way contact are modelled
        switch (type) {
            case SMOOTH_CONTACT:
                m_chronoSystem = std::make_unique<internal::FrSystemBaseSMC>(this);
                break;
            case NONSMOOTH_CONTACT:
                std::cout << "NSC systems is not tested for now !!!!" << std::endl;
                m_chronoSystem = std::make_unique<internal::FrSystemBaseNSC>();
                break;
        }

        m_systemType = type;

        if (checkCompat) CheckCompatibility();
    }

    void FrOffshoreSystem::CheckCompatibility() const {
        // TODO : verifier la compatibilite entre type systeme, solveur et integrateur temporel



    }

    bool FrOffshoreSystem::CheckBodyContactMethod(std::shared_ptr<FrBody> body) {
        return m_systemType == body->GetContactType();
    }

    void FrOffshoreSystem::SetSolver(SOLVER solver, bool checkCompat) {

        using SOLVERS = chrono::ChSolver::Type;

        switch (solver) {
            case SOR:
                m_chronoSystem->SetSolverType(SOLVERS::SOR);
                break;
            case SYMMSOR:
                m_chronoSystem->SetSolverType(SOLVERS::SYMMSOR);
                break;
            case JACOBI:
                m_chronoSystem->SetSolverType(SOLVERS::JACOBI);
                break;
            case BARZILAIBORWEIN:
                m_chronoSystem->SetSolverType(SOLVERS::BARZILAIBORWEIN);
                break;
            case PCG:
                m_chronoSystem->SetSolverType(SOLVERS::PCG);
                break;
            case APGD:
                m_chronoSystem->SetSolverType(SOLVERS::APGD);
                break;
            case MINRES:
                m_chronoSystem->SetSolverType(SOLVERS::MINRES);
                break;
            case SOLVER_SMC:
                m_chronoSystem->SetSolverType(SOLVERS::SOLVER_SMC);
                break;
        }

        m_solverType = solver;

        if (checkCompat) CheckCompatibility();
    }

    void FrOffshoreSystem::SetSolverWarmStarting(bool useWarm) {
        m_chronoSystem->SetSolverWarmStarting(useWarm);
    }

    void FrOffshoreSystem::SetSolverOverrelaxationParam(double omega) {
        m_chronoSystem->SetSolverOverrelaxationParam(omega);
    }

    void FrOffshoreSystem::SetSolverSharpnessParam(double momega) {
        m_chronoSystem->SetSolverSharpnessParam(momega);
    }

    void FrOffshoreSystem::SetParallelThreadNumber(int nbThreads) {
        m_chronoSystem->SetParallelThreadNumber(nbThreads);
    }

    void FrOffshoreSystem::SetSolverMaxIterSpeed(int maxIter) {
        m_chronoSystem->SetMaxItersSolverSpeed(maxIter);
    }

    void FrOffshoreSystem::SetSolverMaxIterStab(int maxIter) {
        m_chronoSystem->SetMaxItersSolverStab(maxIter);
    }

    void FrOffshoreSystem::SetSolverMaxIterAssembly(int maxIter) {
        m_chronoSystem->SetMaxiter(maxIter);
    }

    void FrOffshoreSystem::SetSolverGeometricTolerance(double tol) {
        m_chronoSystem->SetTol(tol);
    }

    void FrOffshoreSystem::SetSolverForceTolerance(double tol) {
        m_chronoSystem->SetTolForce(tol);
    }

    void FrOffshoreSystem::UseMaterialProperties(bool use) {
        if (m_systemType == SMOOTH_CONTACT) {
            dynamic_cast<chrono::ChSystemSMC*>(m_chronoSystem.get())->UseMaterialProperties(use);
        } else {
            std::cerr << "The use of material properties is only for SMOOTH_CONTACT systems" << std::endl;
        }
    }

    void FrOffshoreSystem::SetContactForceModel(FrOffshoreSystem::CONTACT_MODEL model) {
        if (m_systemType == SMOOTH_CONTACT) {
            auto systemSMC = dynamic_cast<chrono::ChSystemSMC*>(m_chronoSystem.get());
            using ContactForceModel = chrono::ChSystemSMC::ContactForceModel;
            switch (model) {
                case HOOKE:
                    systemSMC->SetContactForceModel(ContactForceModel::Hooke);
                    break;
                case HERTZ:
                    systemSMC->SetContactForceModel(ContactForceModel::Hertz);
                    break;
                case COULOMB:
                    systemSMC->SetContactForceModel(ContactForceModel::PlainCoulomb);
                    break;
            }
        } else {
            std::cerr << "Contact force model is only for SMOOTH_CONTACT systems" << std::endl;
        }
    }

    void FrOffshoreSystem::SetAdhesionForceModel(FrOffshoreSystem::ADHESION_MODEL model) {
        if (m_systemType == SMOOTH_CONTACT) {
            auto systemSMC = dynamic_cast<chrono::ChSystemSMC*>(m_chronoSystem.get());
            using AdhesionForceModel = chrono::ChSystemSMC::AdhesionForceModel ;
            switch (model) {
                case CONSTANT:
                    systemSMC->SetAdhesionForceModel(AdhesionForceModel::Constant);
                    break;
                case DMT:
                    systemSMC->SetAdhesionForceModel(AdhesionForceModel::DMT);
                    break;
            }
        } else {
            std::cerr << "Adhesion force model is only for SMOOTH_CONTACT systems" << std::endl;
        }
    }

    void FrOffshoreSystem::SetTangentialDisplacementModel(FrOffshoreSystem::TANGENTIAL_DISP_MODEL model) {
        if (m_systemType == SMOOTH_CONTACT) {
            auto systemSMC = dynamic_cast<chrono::ChSystemSMC*>(m_chronoSystem.get());
            using TangentialDisplacementModel = chrono::ChSystemSMC::TangentialDisplacementModel ;
            switch (model) {
                case NONE:
                    systemSMC->SetTangentialDisplacementModel(TangentialDisplacementModel::None);
                    break;
                case ONE_STEP:
                    systemSMC->SetTangentialDisplacementModel(TangentialDisplacementModel::OneStep);
                    break;
                case MULTI_STEP:
                    systemSMC->SetTangentialDisplacementModel(TangentialDisplacementModel::MultiStep);
                    break;
            }
        } else {
            std::cerr << "Adhesion force model is only for SMOOTH_CONTACT systems" << std::endl;
        }
    }

    void FrOffshoreSystem::SetStiffContact(bool isStiff) {
        if (m_systemType == SMOOTH_CONTACT) {
            dynamic_cast<chrono::ChSystemSMC*>(m_chronoSystem.get())->SetStiffContact(isStiff);
        } else {
            std::cerr << "StiffContact is only for SMOOTH_CONTACT systems" << std::endl;
        }
    }

    void FrOffshoreSystem::SetSlipVelocityThreshold(double velocity) {
        if (m_systemType == SMOOTH_CONTACT) {
            dynamic_cast<chrono::ChSystemSMC*>(m_chronoSystem.get())->SetSlipVelocitythreshold(velocity);
        } else {
            std::cerr << "Slip Velocity Threshold is only for SMOOTH_CONTACT systems" << std::endl;
        }
    }

    void FrOffshoreSystem::SetCharacteristicImpactVelocity(double velocity) {
        if (m_systemType == SMOOTH_CONTACT) {
            dynamic_cast<chrono::ChSystemSMC*>(m_chronoSystem.get())->SetCharacteristicImpactVelocity(velocity);
        } else {
            std::cerr << "Characteristic Impact Velocity is only for SMOOTH_CONTACT systems" << std::endl;
        }
    }

    void FrOffshoreSystem::SetMinBounceSpeed(double speed) {
        m_chronoSystem->SetMinBounceSpeed(speed);
    }

    void FrOffshoreSystem::SetMaxPenetrationRecoverySpeed(double speed) {
        m_chronoSystem->SetMaxPenetrationRecoverySpeed(speed);
    }

    int FrOffshoreSystem::GetNbPositionCoords() const {
        return m_chronoSystem->GetNcoords();
    }

    int FrOffshoreSystem::GetNbVelocityCoords() const {
        return m_chronoSystem->GetNcoords_w();
    }

    int FrOffshoreSystem::GetNbConstraintsCoords() const {
        return m_chronoSystem->GetNdoc_w();
    }

    int FrOffshoreSystem::GetNbDOF() const {
        return m_chronoSystem->GetNdof();
    }

    int FrOffshoreSystem::GetNbBodies() const {
        return m_chronoSystem->GetNbodies();
    }

    int FrOffshoreSystem::GetNbFixedBodies() const {
        return m_chronoSystem->GetNbodiesFixed();
    }

    int FrOffshoreSystem::GetNbSleepingBodies() const {
        return m_chronoSystem->GetNbodiesSleeping();
    }

    void FrOffshoreSystem::SetUseSleepingBodies(bool useSleeping) {
        m_chronoSystem->SetUseSleeping(useSleeping);
    }

    double FrOffshoreSystem::GetGravityAcceleration() const {
        return fabs(m_chronoSystem->Get_G_acc()[2]);
    }

    void FrOffshoreSystem::SetGravityAcceleration(double gravityAcceleration) {
        m_chronoSystem->Set_G_acc(chrono::ChVector<double>(0., 0., -gravityAcceleration));
    }

    void FrOffshoreSystem::SetNbStepsStatics(int nSteps) {
        m_nbStepStatics = nSteps;
    }

    bool FrOffshoreSystem::SolveStaticEquilibrium(FrOffshoreSystem::STATICS_METHOD method) {
        switch (method) {
            case LINEAR:
                return m_chronoSystem->DoStaticLinear();
            case NONLINEAR:
                return m_chronoSystem->DoStaticNonlinear(m_nbStepStatics);
            case RELAXATION:
                return m_chronoSystem->DoStaticRelaxing(m_nbStepStatics);
        }
        // FIXME : il semble que les solveurs retournent toujours true...
    }

    void FrOffshoreSystem::SetTimeStepper(TIME_STEPPER type, bool checkCompat) {

        using timeStepperType = chrono::ChTimestepper::Type;

        switch (type) {
            case EULER_IMPLICIT_LINEARIZED:
                m_chronoSystem->SetTimestepperType(timeStepperType::EULER_IMPLICIT_LINEARIZED);
                break;
            case EULER_IMPLICIT_PROJECTED:
                m_chronoSystem->SetTimestepperType(timeStepperType::EULER_IMPLICIT_PROJECTED);
                break;
            case EULER_IMPLICIT:
                m_chronoSystem->SetTimestepperType(timeStepperType::EULER_IMPLICIT);
                break;
            case TRAPEZOIDAL:
                m_chronoSystem->SetTimestepperType(timeStepperType::TRAPEZOIDAL);
                break;
            case TRAPEZOIDAL_LINEARIZED:
                m_chronoSystem->SetTimestepperType(timeStepperType::TRAPEZOIDAL_LINEARIZED);
                break;
            case HHT:
                m_chronoSystem->SetTimestepperType(timeStepperType::HHT);
                break;
            case RUNGEKUTTA45:
                m_chronoSystem->SetTimestepperType(timeStepperType::RUNGEKUTTA45);
                break;
            case EULER_EXPLICIT:
                m_chronoSystem->SetTimestepperType(timeStepperType::EULER_EXPLICIT);
                break;
            case NEWMARK:
                m_chronoSystem->SetTimestepperType(timeStepperType::NEWMARK);
                break;
        }

        m_timeStepper = type;

        if (checkCompat) CheckCompatibility();

    }

    void FrOffshoreSystem::SetTimeStep(double timeStep) {
        m_chronoSystem->SetStep(timeStep);
    }

    double FrOffshoreSystem::GetTimeStep() const {
        return m_chronoSystem->GetStep();
    }

    void FrOffshoreSystem::SetMinTimeStep(double minTimeStep) {
        m_chronoSystem->SetStepMin(minTimeStep);
    }

    void FrOffshoreSystem::SetMaxTimeStep(double maxTimeStep) {
        m_chronoSystem->SetStepMax(maxTimeStep);
    }

    double FrOffshoreSystem::GetTime() const {
        return m_chronoSystem->GetChTime();
    }

    bool FrOffshoreSystem::AdvanceOneStep(double stepSize) {
        IsInitialized();
        return (bool)m_chronoSystem->DoStepDynamics(stepSize);
    }

    bool FrOffshoreSystem::AdvanceTo(double nextTime) {
        IsInitialized();
        return m_chronoSystem->DoFrameDynamics(nextTime);
    }

    bool FrOffshoreSystem::RunDynamics(double frameStep) {
        IsInitialized();
        m_chronoSystem->Setup();
        m_chronoSystem->DoAssembly(chrono::AssemblyLevel::POSITION |
                                   chrono::AssemblyLevel::VELOCITY |
                                   chrono::AssemblyLevel::ACCELERATION);

        while (true) {
            double nextTime = m_chronoSystem->GetChTime() + frameStep;
            if (!AdvanceTo(nextTime))
                return false;
        }
        return true;
    }

    void FrOffshoreSystem::CreateWorldBody() {
        m_worldBody = std::make_shared<FrBody>();
        m_worldBody->SetFixedInWorld(true);
        m_worldBody->SetName("WorldBody");
        m_worldBody->SetLogged(false);
        AddBody(m_worldBody);
    }

    std::shared_ptr<FrBody> FrOffshoreSystem::NewBody() {
        auto body = std::make_shared<FrBody>();  // TODO : suivant le type de systeme SMC ou NSC, regler le type de surface...

        switch (m_systemType) {
            case SMOOTH_CONTACT:
                body->SetSmoothContact();
                break;
            case NONSMOOTH_CONTACT:
                body->SetNonSmoothContact();
                break;
        }

        AddBody(body);
        return body;
    }

    void FrOffshoreSystem::Clear() {
        m_chronoSystem->Clear();
        m_bodyList.clear();
//        m_linkList.clear();
//        m_otherPhysicsList.clear(); // FIXME : continuer les clear !!!
    }

    chrono::ChSystem* FrOffshoreSystem::GetChronoSystem() {
        return m_chronoSystem.get();
    }


    // Irrlicht visualization

    void FrOffshoreSystem::RunInViewer(double endTime, double dist, bool recordVideo) {

        /// This subroutine runs the numerical simulation.

        /// \param endTime End time.
        /// \param dist Distance of the video camera.
        /// \param recordVideo True if the video is recorded, false otherwise.

        // Initialization of the system if not already done.
        IsInitialized();

        // Definition and initialization of the Irrlicht application.
        FrIrrApp app(m_chronoSystem.get(), dist);

        app.SetTimestep(m_chronoSystem->GetStep());
        app.SetVideoframeSave(recordVideo);
        app.Run(endTime); // The temporal loop is here.

    }

    void FrOffshoreSystem::Visualize( double dist, bool recordVideo) {

        Initialize();  // So that system is automatically initialized when run in viewer mode

        FrIrrApp app(m_chronoSystem.get(), dist);

        app.SetTimestep(m_chronoSystem->GetStep());
        app.SetVideoframeSave(recordVideo);
        app.Visualize();

    }

    void FrOffshoreSystem::AddAsset(std::shared_ptr<chrono::ChAsset> asset) {
        m_chronoSystem->AddAsset(std::move(asset));
    }

    void FrOffshoreSystem::IsInitialized() {
        if (!m_isInitialized) Initialize();
    }


    // Iterators

    FrOffshoreSystem::BodyIter FrOffshoreSystem::body_begin() {
        return m_bodyList.begin();
    }

    FrOffshoreSystem::ConstBodyIter FrOffshoreSystem::body_begin() const {
        return m_bodyList.cbegin();
    }

    FrOffshoreSystem::BodyIter FrOffshoreSystem::body_end() {
        return m_bodyList.end();
    }

    FrOffshoreSystem::ConstBodyIter FrOffshoreSystem::body_end() const {
        return m_bodyList.cend();
    }

    FrOffshoreSystem::LinkIter FrOffshoreSystem::link_begin() {
        return m_linkList.begin();
    }

    FrOffshoreSystem::ConstLinkIter FrOffshoreSystem::link_begin() const {
        return m_linkList.cbegin();
    }

    FrOffshoreSystem::LinkIter FrOffshoreSystem::link_end() {
        return m_linkList.end();
    }

    FrOffshoreSystem::ConstLinkIter FrOffshoreSystem::link_end() const {
        return m_linkList.cend();
    }

    void FrOffshoreSystem_::InitializeLog() {

        auto systemPath = m_logManager->NewSystemLog(this);

        // Initializing environment before bodies
//        m_environment->InitializeLog();

        for (auto& item : m_PrePhysicsList) {
//            item->InitializeLog();
        }

        for (auto& item : m_bodyList){
            item->InitializeLog();
        }

        for (auto& item : m_MidPhysicsList) {
//            item->InitializeLog();
        }

        for (auto& item : m_linkList) {
//            item->InitializeLog();
        }

        for (auto& item : m_PostPhysicsList) {
//            item->InitializeLog();
        }

//        // Initializing message
//        if (m_message->GetName().empty()) {
//            m_message->SetNameAndDescription(
//                    fmt::format("{}_{}",GetTypeName(),GetUUID()),
//                    "Message of an offshore system");
//        }
//
//        // Add a serializer
//        m_message->AddCSVSerializer(systemPath);
//
//        // Add the fields
//        m_message->AddField<double>("time", "s", "Current time of the simulation", [this] () { return m_chronoSystem->GetChTime();});
//
//
//        // Init the message
//        m_message->Initialize();
//        m_message->Send();

    }

    FrLogManager *FrOffshoreSystem_::GetLogManager() const { return m_logManager.get(); }


}  // end namespace frydom<|MERGE_RESOLUTION|>--- conflicted
+++ resolved
@@ -10,38 +10,14 @@
 // ==========================================================================
 
 
-<<<<<<< HEAD
-=======
-//#include <fmt/format.h>
-//
-//#include "yaml-cpp/yaml.h"
-
-#include <frydom/cable/FrDynamicCable.h>
-#include <chrono/utils/ChProfiler.h>
->>>>>>> ccee42b9
 #include "FrOffshoreSystem.h"
 
 #include "chrono/utils/ChProfiler.h"
 
 #include "frydom/core/link/links_lib/FrLink.h"
 #include "frydom/core/body/FrBody.h"
-<<<<<<< HEAD
 #include "frydom/environment/FrEnvironment.h"
 #include "frydom/utils/FrIrrApp.h"
-=======
-
-#include "frydom/IO/FrLogManager.h"
-
-#include "frydom/cable/FrCable.h"
-
-
-
-//#include "GeographicLib/LocalCartesian.hpp"
-//#include "frydom/environment/FrTimeZone.h"
-//#include "frydom/environment/seabed/FrSeabed.h"
-//#include "frydom/environment/tidal/FrTidalModel.h"
-
->>>>>>> ccee42b9
 
 
 namespace frydom {
@@ -136,19 +112,11 @@
 
     }
 
-<<<<<<< HEAD
     FrOffshoreSystem::~FrOffshoreSystem() = default;
     void FrOffshoreSystem::Add(std::shared_ptr<FrObject> newItem) {
         assert(std::dynamic_pointer_cast<FrBody>(newItem) ||
                std::dynamic_pointer_cast<FrLink>(newItem) ||
                std::dynamic_pointer_cast<FrPhysicsItem>(newItem));
-=======
-    FrOffshoreSystem_::~FrOffshoreSystem_() = default;
-    void FrOffshoreSystem_::Add(std::shared_ptr<FrObject_> newItem) {
-        assert(std::dynamic_pointer_cast<FrBody_>(newItem) ||
-               std::dynamic_pointer_cast<FrLink_>(newItem) ||
-               std::dynamic_pointer_cast<FrPhysicsItem_>(newItem));
->>>>>>> ccee42b9
 
         if (auto item = std::dynamic_pointer_cast<FrBody>(newItem)) {
             AddBody(item);
@@ -251,7 +219,6 @@
 
     void FrOffshoreSystem::Initialize() {
 
-
         // Initializing environment before bodies
         m_environment->Initialize();
 
@@ -277,37 +244,9 @@
 
         m_chronoSystem->Update();
 
-<<<<<<< HEAD
-=======
-//        m_chronoSystem->SetupInitial();
-
-
-//        // Initializing embedded chrono system
-//        m_chronoSystem->SetupInitial(); // Actually do nothing but called for consistency
-
-//        // Initializing bodies
-//        auto bodyIter = body_begin();
-//        for (; bodyIter != body_end(); bodyIter++) {
-//            (*bodyIter)->Initialize();
-//        }
-//
-//        // Initializing links
-//        auto linkIter = link_begin();
-//        for (; linkIter != link_end(); linkIter++) {
-//            (*linkIter)->Initialize();
-//        }
-
-        // TODO (pour la radiation notamment)
-//        // Initializing otherPhysics
-//        auto otherPhysicsIter = otherphysics_begin();
-//        for (; otherPhysicsIter != otherphysics_end(); otherPhysicsIter++) {
-//            (*otherPhysicsIter)->Initialize();
-//        }
-
         // Init the logs
         if (IsLogged()) InitializeLog();
 
->>>>>>> ccee42b9
         m_isInitialized = true;
 
     }
@@ -709,6 +648,7 @@
 
     void FrOffshoreSystem::Clear() {
         m_chronoSystem->Clear();
+
         m_bodyList.clear();
 //        m_linkList.clear();
 //        m_otherPhysicsList.clear(); // FIXME : continuer les clear !!!
@@ -796,7 +736,7 @@
         return m_linkList.cend();
     }
 
-    void FrOffshoreSystem_::InitializeLog() {
+    void FrOffshoreSystem::InitializeLog() {
 
         auto systemPath = m_logManager->NewSystemLog(this);
 
@@ -823,27 +763,10 @@
 //            item->InitializeLog();
         }
 
-//        // Initializing message
-//        if (m_message->GetName().empty()) {
-//            m_message->SetNameAndDescription(
-//                    fmt::format("{}_{}",GetTypeName(),GetUUID()),
-//                    "Message of an offshore system");
-//        }
-//
-//        // Add a serializer
-//        m_message->AddCSVSerializer(systemPath);
-//
-//        // Add the fields
-//        m_message->AddField<double>("time", "s", "Current time of the simulation", [this] () { return m_chronoSystem->GetChTime();});
-//
-//
-//        // Init the message
-//        m_message->Initialize();
-//        m_message->Send();
-
-    }
-
-    FrLogManager *FrOffshoreSystem_::GetLogManager() const { return m_logManager.get(); }
+
+    }
+
+    FrLogManager *FrOffshoreSystem::GetLogManager() const { return m_logManager.get(); }
 
 
 }  // end namespace frydom