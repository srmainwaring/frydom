
message(STATUS "    ...DEV TESTS :")

set(REFACTORING_TESTS
        test_FrLinks
        test_cylinder_interaction
        test_FrFunction
        test_FrFileSystem
        test_spdlog
<<<<<<< HEAD
        test_lumped_mass_cable
        test_chrono_spring_bodies
        test_LM_element
        test_catenary_clump_weight
        test_catenary_seabed
        test_pendulum_lumped_mass
        test_dynamic_cable_seabed
        test_bspline
        test_beam_IGA
=======
        test_MorisonExtended
        test_MorisonExtFreeMotion
>>>>>>> ee444075
        )

foreach (test ${REFACTORING_TESTS})
    message(STATUS "        ...add ${test}")

    add_executable(${test} ${test}.cpp)
    target_link_libraries(${test} FRyDoM_Engine)

endforeach ()

set(subdirs
        # add here the test source subdirectories
        )

foreach (subdir ${subdirs})
    add_subdirectory(${subdir})
endforeach ()
<|MERGE_RESOLUTION|>--- conflicted
+++ resolved
@@ -7,7 +7,8 @@
         test_FrFunction
         test_FrFileSystem
         test_spdlog
-<<<<<<< HEAD
+        test_MorisonExtended
+        test_MorisonExtFreeMotion
         test_lumped_mass_cable
         test_chrono_spring_bodies
         test_LM_element
@@ -17,10 +18,6 @@
         test_dynamic_cable_seabed
         test_bspline
         test_beam_IGA
-=======
-        test_MorisonExtended
-        test_MorisonExtFreeMotion
->>>>>>> ee444075
         )
 
 foreach (test ${REFACTORING_TESTS})
