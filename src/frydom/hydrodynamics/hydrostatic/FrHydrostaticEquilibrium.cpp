--- conflicted
+++ resolved
@@ -233,11 +233,7 @@
       // Get the stiffness matrix and solve the linear system
       auto stiffnessMatrix = hsp.GetHydrostaticMatrix().GetMatrix();
 
-<<<<<<< HEAD
-      m_solution = stiffnessMatrix.LUSolver<Vector3d<double>>(m_residual);
-=======
       m_solution = stiffnessMatrix.LUSolver<>(m_residual);
->>>>>>> 84b8aac2
 
       event_logger::info("Hydrostatic equilibrium", "", "residual : {}", m_residual.cwiseQuotient(scale));
       event_logger::info("Hydrostatic equilibrium", "", "stiffnessMatrix : {}", stiffnessMatrix);
