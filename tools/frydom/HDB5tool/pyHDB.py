--- conflicted
+++ resolved
@@ -53,7 +53,7 @@
         self.yoz_sym = None
 
         # Kochin parameters.
-        self.has_kochin = False # Presence of Kochin function files of Nemoh (True) or not (False).
+        self.has_kochin = False
         self.nb_angle_kochin = 0
         self.min_angle_kochin = 0.
         self.max_angle_kochin = 0.
@@ -78,12 +78,6 @@
         # Froude-Krylov loads.
         self._has_froude_krylov = False
 
-<<<<<<< HEAD
-=======
-        # Wave drift coeffcients (given in input of hdb5tool).
-        self._wave_drift = None
-
->>>>>>> 7641626e
         # IRF.
         self.dt = None
         self.time = None
@@ -101,13 +95,8 @@
         # Wave field.
         self.has_wave_field = False
 
-<<<<<<< HEAD
         # Mean wave drift loads.
         self.has_Drift = False
-=======
-        # Mean wave drift loads from Kochin functions.
-        self.has_Drift_Kochin = False # Drift coefficients are computed from Kochin functions (True) or not (False).
->>>>>>> 7641626e
         self.Wave_drift_force = None
         self.sym_x = False # Sym x.
         self.sym_y = False # Sym y.
@@ -261,6 +250,19 @@
 
         return n
 
+    @property
+    def wave_drift(self):
+
+        """This function gives the wave drift data of the body.
+
+        Returns
+        -------
+        WaveDriftDB
+            Wave drift data of the body.
+        """
+
+        return self._wave_drift
+
     def Eval_Froude_Krylov_loads(self):
 
         """ This functions computes the Froude-Krylov loads."""
@@ -568,14 +570,14 @@
                     # RAO.
                     if(self.has_RAO):
                         RAO_db_temp = np.copy(body.RAO[:, :, i])
-                        RAO_db_temp[(1, 3, 5), :] = -RAO_db_temp[(1, 3, 5), :] # 1 = sway, 3 = roll and 5 = yaw.
-                        body.RAO = np.concatenate((body.RAO, RAO_db_temp.reshape(6, nw, 1)), axis=2) # Axis of the wave directions.
+                        RAO_db_temp[(1, 3, 5), :] = -RAO_db_temp[(1, 3, 5), :]  # 1 = sway, 3 = roll and 5 = yaw.
+                        body.RAO = np.concatenate((body.RAO, RAO_db_temp.reshape(6, nw, 1)), axis=2)  # Axis of the wave directions.
 
                 # Wave drift loads.
-                if(self.has_Drift):
+                if(self.has_Drift_Kochin):
                     Drift_db_temp = np.copy(self.Wave_drift_force[:, :, i])
-                    Drift_db_temp[(1, 3, 5), :] = -Drift_db_temp[(1, 3, 5), :] # 1 = sway, 3 = roll and 5 = yaw.
-                    self.Wave_drift_force = np.concatenate((self.Wave_drift_force, Drift_db_temp.reshape(6, nw, 1)), axis=2) # Axis of the wave directions.
+                    Drift_db_temp[(1, 2), :] = -Drift_db_temp[(1, 2), :] # 1 = sway and 2 = yaw.
+                    self.Wave_drift_force = np.concatenate((self.Wave_drift_force, Drift_db_temp.reshape(3, nw, 1)), axis=2)  # Axis of the wave directions.
 
     def _initialize_wave_dir(self):
 
@@ -612,7 +614,7 @@
                             body.RAO[:, :, idir] = body.RAO[:, :, i360]
 
                     # Wave drift loads.
-                    if (self.has_Drift):
+                    if (self.has_Drift_Kochin):
                         self.Wave_drift_force[:, :, idir] = self.Wave_drift_force[:, :, i360]
 
         # Sorting wave directions and creates the final FK and diffraction loads data.
@@ -633,7 +635,7 @@
                 body.RAO = body.RAO[:, :, sort_dirs]
 
         # Wave drift loads.
-        if (self.has_Drift):
+        if (self.has_Drift_Kochin):
             self.Wave_drift_force = self.Wave_drift_force[:, :, sort_dirs]
 
         # Update parameters.
@@ -673,12 +675,16 @@
             for body in self.bodies:
                 self.write_body(writer, body)
 
+            # Update the format of the drift coefficients if computed from Kochin functions.
+            if(self.has_Drift_Kochin is False and self._wave_drift is None and self.Wave_drift_force is not None):
+                self.UpdateDriftObject()
+
             # Wave field.
             if(self.has_wave_field):
                 self.write_wave_field(writer, "/WaveField")
 
             # Wave drift coefficients.
-            if (self.has_Drift):
+            if (self._wave_drift):
                 self.write_wave_drift(writer, "/WaveDrift")
 
             # Vector fitting.
@@ -1271,46 +1277,67 @@
         dg = writer.create_group(wave_drift_path)
 
         # Loop over the degrees of freedom.
-        idof = 0
-        for mode in ["surge", "sway", "heave", "roll", "pitch", "yaw"]:
-            grp_modes = dg.require_group(mode)
+        for key, mode in self.wave_drift.modes.items():
+            grp_modes = dg.require_group(mode.name)
 
             # Loop over the wave directions.
-            for ibeta in range(0, self.nb_wave_dir):
-                grp_dir = grp_modes.require_group("angle_%i" % ibeta)
+            for i_angle, angle in enumerate(mode.heading):
+                grp_dir = grp_modes.require_group("angle_%i" % i_angle)
 
                 # Set heading angle.
-                dset = grp_dir.create_dataset("angle", data=self.wave_dir[ibeta] * 180 / np.pi)
+                dset = grp_dir.create_dataset("angle", data=angle * 180 / np.pi)
                 dset.attrs['Unit'] = 'deg'
                 dset.attrs['Description'] = "Heading angle"
 
                 # Set data.
-                dset = grp_dir.create_dataset("data", data=self.Wave_drift_force[idof, :, ibeta])
+                dset = grp_dir.create_dataset("data", data=np.array(mode.data)[i_angle, :])
                 dset.attrs['Description'] = "Mean wave drift load coefficients"
-            idof = idof + 1
+
+        # # Set frequency.
+        # if(self.wave_drift.discrete_frequency is not None):
+        #     dset = dg.create_dataset("freq", data=self.wave_drift.discrete_frequency)
+        #     dset.attrs['Unit'] = "rads"
+        #     dset.attrs['Description'] = "Wave discretization of the data"
 
         # Set sym.
-        dset = dg.create_dataset("sym_x", data=self.sym_x)
+        dset = dg.create_dataset("sym_x", data=self.wave_drift.sym_x)
         dset.attrs['Description'] = "Symmetry along x"
-        dset = dg.create_dataset('sym_y', data=self.sym_y)
+        dset = dg.create_dataset('sym_y', data=self.wave_drift.sym_y)
         dset.attrs['Description'] = "Symmetry along y"
 
         # Kochin function angular step.
         if(self.solver == "Helios"):
-<<<<<<< HEAD
-            dset = dg.create_dataset("KochinStep", data=self.kochin_step)
+            dset = dg.create_dataset("KochinStep", data=self.wave_drift.kochin_step)
             dset.attrs['Description'] = "Kochin function angular step"
-=======
-            dset = dg.create_dataset("KochinStep", data=self.wave_drift.kochin_step)
-            dset.attrs['Description'] = "Kochin function angular step (deg)"
-        elif(self.solver == "Nemoh"):
-            if(self.has_kochin):
-                kochin_step = (self.angle_kochin[1] - self.angle_kochin[0]) * 180 / np.pi
-                dset = dg.create_dataset("KochinStep", data=kochin_step)
-            else:
-                dset = dg.create_dataset("KochinStep", data=self.wave_drift.kochin_step)
-            dset.attrs['Description'] = "Kochin function angular step (deg)"
->>>>>>> 7641626e
+
+    def UpdateDriftObject(self):
+
+        """This function creates a WaveDriftDB object when the Kochin functions were used."""
+
+        # Initialization.
+        self._wave_drift = WaveDriftDB()
+
+        # Sym x.
+        self.wave_drift.sym_x = False
+
+        # Sym y.
+        self.wave_drift.sym_y = False
+
+        # Frequencies.
+        self.wave_drift.discrete_frequency = self.omega
+
+        # Drift force coefficients.
+
+        # Loop over the wave directions.
+        for ibeta in range(0, self.nb_wave_dir):
+            self._wave_drift.add_cn(self.omega, self.Wave_drift_force[2, :, ibeta], self.wave_dir[ibeta]) # Yaw.
+            self._wave_drift.add_cy(self.omega, self.Wave_drift_force[1, :, ibeta], self.wave_dir[ibeta]) # Sway.
+            self._wave_drift.add_cx(self.omega, self.Wave_drift_force[0, :, ibeta], self.wave_dir[ibeta]) # Surge.
+
+        # Deletion of the old structure.
+        self.Wave_drift_force = None
+
+        self.has_Drift_Kochin = False
 
     def write_VF(self, writer, VF_path = "/VectorFitting"):
         """This function writes the vector fitting parameters into the *.hdb5 file.
