// ==========================================================================
// FRyDoM - frydom-ce.org
//
// Copyright (c) Ecole Centrale de Nantes (LHEEA lab.) and D-ICE Engineering.
// All rights reserved.
//
// Use of this source code is governed by a GPLv3 license that can be found
// in the LICENSE file of FRyDoM.
//
// ==========================================================================


#ifndef FRYDOM_FRRADIATIONMODEL_H
#define FRYDOM_FRRADIATIONMODEL_H

#include <memory>
#include <unordered_map>

#include "frydom/utils/FrRecorder.h"
#include "frydom/core/math/FrVector.h"
#include "frydom/core/common/FrPhysicsItem.h"
#include "frydom/core/common/FrTreeNode.h"

#include "frydom/hydrodynamics/seakeeping/linear/hdb/FrLinearHDBInc.h"
#include "frydom/hydrodynamics/seakeeping/linear/radiation/FrRadiationModelBaseKRM.h"

namespace frydom {

  // Forward declarations
  class FrHydroDB;

  namespace internal {
    class FrAddedMassBase;
  }

//  class FrBEMBody;

  class FrHydroMapper;

  class FrBody;

  class FrOffshoreSystem;

  namespace internal {
    class FrRadiationModelBaseVariable;
    class FrRadiationModelBaseKRM;
  }

  /**
   * \class FrRadiationModel
   * \brief Class for computing the radiation loads.
   */
  class FrRadiationModel : public FrTreeNode<FrOffshoreSystem>, public FrPhysicsItem {

   protected:

    std::shared_ptr<FrHydroDB> m_HDB;
    std::unordered_map<FrBEMBody *, GeneralizedForce> m_radiationForce;

   public:

    /// Constructor with specified hydrodynamic database
    /// \param HDB Hydrodynamic database
    explicit FrRadiationModel(const std::string &name,
                              FrOffshoreSystem *system,
                              std::shared_ptr<FrHydroDB> HDB);

    /// Return true if the radiation model is included in the static analysis
    bool IncludedInStaticAnalysis() const override { return false; }

    /// Return the hydrodynamic database linked with the radiation model
    /// \return Hydrodynamic database
    FrHydroDB *GetHydroDB() const { return m_HDB.get(); }

    /// Return the radiation force applied on a body
    /// \param BEMBody BEM body database
    /// \return Radiation force
    Force GetRadiationForce(FrBEMBody *BEMBody) const;

    /// Return the radiation force applied on a body
    /// \param body body (frydom object)
    /// \return Radiation force
    Force GetRadiationForce(FrBody *body) const;

    /// Return the radiation torque applied on a body
    /// \param BEMBody BEM body database
    /// \return Radiation torque
    Torque GetRadiationTorque(FrBEMBody *BEMBody) const;

    /// Return the radiation torque applied on a body
    /// \param body body (frydom object)
    /// \return Radiation torque
    Torque GetRadiationTorque(FrBody *body) const;

    /// Return the generalized force part relative to the added mass term
    /// \param body Body for which the motion is considered
    /// \return Part the the radiation force linked with the acceleration of the body
    GeneralizedForce GetRadiationInertiaPart(FrBody *body) const;

    //##CC
    GeneralizedForce GetRadiationSteadyInertiaPart(FrBody *body) const;
    //##


    /// Method to initialize the radiation model
    void Initialize() override;

    /// Return the mapper between body and BEM body database
    /// \return Mapper
    FrHydroMapper *GetMapper() const;

   private:

    /// Compute the internal states of the Radiation model
    /// \param time Current time of the simulation from beginning, in seconds
    void Compute(double time) override;

   protected:

    std::shared_ptr<internal::FrRadiationModelBaseKRM> m_chronoAddedMassModel;

<<<<<<< HEAD
    friend std::shared_ptr<internal::FrRadiationModelBaseKRM> internal::GetChronoAddedMass(std::shared_ptr<FrRadiationModel> radiationModel);
=======
   public:
    EIGEN_MAKE_ALIGNED_OPERATOR_NEW

>>>>>>> 04b84259
  };

}  // end namespace frydom


#endif //FRYDOM_FRRADIATIONMODEL_H<|MERGE_RESOLUTION|>--- conflicted
+++ resolved
@@ -116,16 +116,12 @@
     void Compute(double time) override;
 
    protected:
+    std::shared_ptr<internal::FrRadiationModelBaseKRM> m_chronoAddedMassModel;
+    friend std::shared_ptr<internal::FrRadiationModelBaseKRM> internal::GetChronoAddedMass(std::shared_ptr<FrRadiationModel> radiationModel);
 
-    std::shared_ptr<internal::FrRadiationModelBaseKRM> m_chronoAddedMassModel;
-
-<<<<<<< HEAD
-    friend std::shared_ptr<internal::FrRadiationModelBaseKRM> internal::GetChronoAddedMass(std::shared_ptr<FrRadiationModel> radiationModel);
-=======
    public:
     EIGEN_MAKE_ALIGNED_OPERATOR_NEW
 
->>>>>>> 04b84259
   };
 
 }  // end namespace frydom
