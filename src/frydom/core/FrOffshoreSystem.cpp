// ==========================================================================
// FRyDoM - frydom-ce.org
//
// Copyright (c) Ecole Centrale de Nantes (LHEEA lab.) and D-ICE Engineering.
// All rights reserved.
//
// Use of this source code is governed by a GPLv3 license that can be found
// in the LICENSE file of FRyDoM.
//
// ==========================================================================


#include "FrOffshoreSystem.h"

#include "chrono/utils/ChProfiler.h"
#include "chrono/fea/ChLinkPointFrame.h"

#include "frydom/core/link/links_lib/FrLink.h"
#include "frydom/core/body/FrBody.h"
<<<<<<< HEAD
#include "frydom/core/common/FrFEAMesh.h"
#include "frydom/cable/FrANCFCable.h"
=======
#include "frydom/core/force/FrForce.h"
>>>>>>> d476a16c
#include "frydom/environment/FrEnvironment.h"
#include "frydom/utils/FrIrrApp.h"
#include "frydom/core/statics/FrStaticAnalysis.h"

#include "frydom/core/math/functions/ramp/FrCosRampFunction.h"


namespace frydom {

    namespace internal {

        FrSystemBaseSMC::FrSystemBaseSMC(frydom::FrOffshoreSystem *offshoreSystem) :
                chrono::ChSystemSMC(), m_offshoreSystem_(offshoreSystem) {}

        void FrSystemBaseSMC::Update(bool update_assets) {

            CH_PROFILE("Update");

            timer_update.start();  // Timer for profiling

            // Pre updates that are not about multibody dynamics
            m_offshoreSystem_->PreUpdate();

            // Executes the "forUpdate" in all controls of controlslist
            ExecuteControlsForUpdate();

            // Physics item that have to be updated before all
            m_offshoreSystem_->PrePhysicsUpdate(ChTime, update_assets);

            // Bodies updates  // FIXME : appeler les updates directement des objets frydom !
            for (auto &body : bodylist) {
                body->Update(ChTime, update_assets);
            }

            // Physics items that have to be updated between bodies and links
            m_offshoreSystem_->MidPhysicsUpdate(ChTime, update_assets);

            // Links updates  // FIXME : appeler les updates directement des objets frydom !
            for (auto &link : linklist) {
                link->Update(ChTime, update_assets);
            }

            // Physics items that have to be updated after all
            m_offshoreSystem_->PostPhysicsUpdate(ChTime, update_assets);

            // Update all contacts, if any
            contact_container->Update(ChTime, update_assets);

            // Post updates that are not about multibody dynamics
            m_offshoreSystem_->PostUpdate();

            timer_update.stop();

        }

        void FrSystemBaseSMC::CustomEndOfStep() {
            m_offshoreSystem_->StepFinalize();
        }

//        // -----------------------------------------------------------------------------
//        // **** PERFORM THE STATIC ANALYSIS, FINDING THE STATIC
//        // **** EQUILIBRIUM OF THE SYSTEM, WITH ITERATIVE SOLUTION
//        // -----------------------------------------------------------------------------
//
//        bool FrSystemBaseSMC::DoQuasiStatic(int niter, int nsteps) {
//
//            double m_undotime = GetChTime();
//            bool reach_tolerance = false;
//
//            if ((ncoords > 0) && (ndof >= 0)) {
//                for (int m_iter = 0; m_iter < niter; m_iter++) {
//                    // Get the speed of the bodies to check the convergence
//                    double bodyVel = 0;
//                    for (auto &body : bodylist) {
//                        bodyVel += body->GetPos_dt().Length2();
//                    }
//
//                    // Set no speed and accel. on bodies, meshes and other physics items
//                    Relax();
//
//                    std::cout<<m_iter<<", "<<GetChTime()<<", "<<bodyVel<<std::endl;
//                    // TODO : introduce a tolerance parameter
//                    if (bodyVel < 1E-5 && GetChTime()>m_undotime+step*nsteps) {
//                        reach_tolerance = true;
//                        break;
//                    }
//                    DoFrameDynamics(m_undotime + m_iter * step * nsteps);
//                }
//
//                // Set no speed and accel. on bodies, meshes and other physics items
//                Relax();
//            }
//
//            SetChTime(m_undotime);
//            return reach_tolerance;
//        }

        bool FrSystemBaseSMC::DoStaticLinear() {
            // Set no speed and accel. on bodies, meshes and other physics items
            for (auto &body : bodylist) {
                body->SetNoSpeedNoAcceleration();
            }
            for (auto& mesh : meshlist) {
                mesh->SetNoSpeedNoAcceleration();
            }
            for (auto &ip : otherphysicslist) {
                ip->SetNoSpeedNoAcceleration();
            }
        }

    }  // end namespace frydom::internal


    /// Default constructor
    /// \param systemType contact method system (SMOOTH_CONTACT/NONSMOOTH_CONTACT)
    /// \param timeStepper time stepper type
    /// \param solver solver type
    FrOffshoreSystem::FrOffshoreSystem(SYSTEM_TYPE systemType, TIME_STEPPER timeStepper, SOLVER solver) {

        SetLogged(true);

        // Creating the chrono System backend. It drives the way contact are modelled
        SetSystemType(systemType, false);

        // Setting the time stepper
        SetTimeStepper(timeStepper, false);

        // Setting the constraints solver
        SetSolver(solver, false);

        // Check compatibility between system contact model, time stepper and constraint solver
        CheckCompatibility();

        // Creating a fixed world body to be able to attach anything to it (anchors...) // TODO: mettre dans une methode privee
        CreateWorldBody();

        // Creating the environment
        m_environment = std::make_unique<FrEnvironment>(this); // FIXME: voir bug dans FrEnvironment pour le reglage du systeme

        // Creating the log manager service
        m_pathManager = std::make_unique<FrPathManager>();
        
        // Create the static analysis 
        m_statics = std::make_unique<FrStaticAnalysis>(this);

//        m_message = std::make_unique<hermes::Message>();

    }

    FrOffshoreSystem::~FrOffshoreSystem() = default;
    void FrOffshoreSystem::Add(std::shared_ptr<FrObject> newItem) {
        assert(std::dynamic_pointer_cast<FrBody>(newItem) ||
               std::dynamic_pointer_cast<FrLink>(newItem) ||
               std::dynamic_pointer_cast<FrPhysicsItem>(newItem));

        if (auto item = std::dynamic_pointer_cast<FrBody>(newItem)) {
            AddBody(item);
            return;
        }

        if (auto item = std::dynamic_pointer_cast<FrLink>(newItem)) {
            AddLink(item);
            return;
        }

        if (auto item = std::dynamic_pointer_cast<FrPrePhysicsItem>(newItem)) {
            AddPhysicsItem(item);
            return;
        }

        if (auto item = std::dynamic_pointer_cast<FrMidPhysicsItem>(newItem)) {
            AddPhysicsItem(item);
            return;
        }

        if (auto item = std::dynamic_pointer_cast<FrPostPhysicsItem>(newItem)) {
            AddPhysicsItem(item);
            return;
        }

    }


    // ***** Body *****

    void FrOffshoreSystem::AddBody(std::shared_ptr<FrBody> body) {

        if (!CheckBodyContactMethod(body)) { // TODO : voir si on set pas d'autorite le mode de contact a celui du systeme plutot que de faire un if...
            body->SetContactMethod(m_systemType);
        }

        m_chronoSystem->AddBody(body->GetChronoBody());  // Authorized because this method is a friend of FrBody
        m_bodyList.push_back(body);

        body->m_system = this;

    }

<<<<<<< HEAD
    void FrOffshoreSystem::AddFEAMesh(std::shared_ptr<FrFEAMesh> feaMesh){
        m_chronoSystem->AddMesh(feaMesh->GetChronoMesh());  // Authorized because this method is a friend of FrFEAMesh

        feaMesh->m_system = this;
        m_feaMeshList.push_back(feaMesh);
    }

    void FrOffshoreSystem::AddANCFCable(std::shared_ptr<FrANCFCable> cable) {

        AddFEAMesh(cable);

        m_chronoSystem->Add(cable->GetChronoItem()->m_startingHinge);
        m_chronoSystem->Add(cable->GetChronoItem()->m_endingHinge);

    }

=======
    FrOffshoreSystem::BodyContainer FrOffshoreSystem::GetBodyList() {
        return m_bodyList;
    }

    void FrOffshoreSystem::RemoveBody(std::shared_ptr<FrBody> body) {

        m_chronoSystem->RemoveBody(body->GetChronoBody());

        auto it = std::find(body_begin(),body_end(),body);
        assert(it != body_end());
        m_bodyList.erase(it);
        body->m_system = nullptr;

    }

    void FrOffshoreSystem::RemoveAllBodies() {

        for (auto& body: m_bodyList)
            RemoveBody(body);

    }


    // ***** Link *****
>>>>>>> d476a16c

    void FrOffshoreSystem::AddLink(std::shared_ptr<FrLinkBase> link) {
        m_chronoSystem->AddLink(link->GetChronoLink());
        m_linkList.push_back(link);
    }

    void FrOffshoreSystem::RemoveLink(std::shared_ptr<FrLinkBase> link) {

        m_chronoSystem->RemoveLink(link->GetChronoLink());

        auto it = std::find(link_begin(),link_end(),link);
        assert(it != link_end());
        m_linkList.erase(it);
        link->m_system = nullptr;

    }

    void FrOffshoreSystem::RemoveAllLinks() {

        for (auto& link: m_linkList)
            RemoveLink(link);

    }


    // ***** Physics Item *****

    void FrOffshoreSystem::AddPhysicsItem(std::shared_ptr<FrPrePhysicsItem> otherPhysics) {
        m_chronoSystem->AddOtherPhysicsItem(otherPhysics->GetChronoPhysicsItem());
        otherPhysics->m_system = this;
        m_PrePhysicsList.push_back(otherPhysics);
    }

    FrOffshoreSystem::PrePhysicsContainer FrOffshoreSystem::GetPrePhysicsItemList() {
        return m_PrePhysicsList;
    }

    void FrOffshoreSystem::AddPhysicsItem(std::shared_ptr<FrMidPhysicsItem> otherPhysics) {
        m_chronoSystem->AddOtherPhysicsItem(otherPhysics->GetChronoPhysicsItem());
        otherPhysics->m_system = this;
        m_MidPhysicsList.push_back(otherPhysics);
    }

    FrOffshoreSystem::MidPhysicsContainer FrOffshoreSystem::GetMidPhysicsItemList() {
        return m_MidPhysicsList;
    }

    void FrOffshoreSystem::AddPhysicsItem(std::shared_ptr<FrPostPhysicsItem> otherPhysics) {
        m_chronoSystem->AddOtherPhysicsItem(otherPhysics->GetChronoPhysicsItem());
        otherPhysics->m_system = this;
        m_PostPhysicsList.push_back(otherPhysics);
    }

    FrOffshoreSystem::PostPhysicsContainer FrOffshoreSystem::GetPostPhysicsItemList() {
        return m_PostPhysicsList;
    }

    void FrOffshoreSystem::RemovePhysicsItem(std::shared_ptr<FrPhysicsItem> item) {

        m_chronoSystem->RemoveOtherPhysicsItem(item->GetChronoPhysicsItem());

        auto it = std::find(m_PrePhysicsList.begin(),m_PrePhysicsList.end(),item);
        if (it!= m_PrePhysicsList.end())
            m_PrePhysicsList.erase(it);
        else {
            auto it = std::find(m_MidPhysicsList.begin(),m_MidPhysicsList.end(),item);
            if (it!= m_MidPhysicsList.end())
                m_MidPhysicsList.erase(it);
            else {
                auto it = std::find(m_PostPhysicsList.begin(),m_PostPhysicsList.end(),item);
                if (it!= m_PostPhysicsList.end())
                    m_PostPhysicsList.erase(it);
                else {
                    assert(("physics item can't be found in the list : ",it!= m_PostPhysicsList.end()));
                }
            }
        }


        item->m_system = nullptr;

    }

    void FrOffshoreSystem::RemoveAllPhysicsItem() {

        for (auto& item: m_PrePhysicsList)
            RemovePhysicsItem(item);

        for (auto& item: m_MidPhysicsList)
            RemovePhysicsItem(item);

        for (auto& item: m_PostPhysicsList)
            RemovePhysicsItem(item);

    }


    // ***** Environment *****

    FrEnvironment *FrOffshoreSystem::GetEnvironment() const {
        return m_environment.get();
    }

    std::shared_ptr<FrBody> FrOffshoreSystem::GetWorldBody() const {
        return m_worldBody;
    }

    void FrOffshoreSystem::PreUpdate() {
        // TODO : voir si on ne met pas l'environnement comme un physics Item update en tant que PrePhysicsItem
        m_environment->Update(m_chronoSystem->GetChTime());
    }

    void FrOffshoreSystem::PostUpdate() {
        // TODO
    }

    void FrOffshoreSystem::PrePhysicsUpdate(double time, bool update_assets) {
        for (auto& item : m_PrePhysicsList) {
            item->Update(time);
        }
    }

    void FrOffshoreSystem::MidPhysicsUpdate(double time, bool update_assets) {
        for (auto& item : m_MidPhysicsList) {
            item->Update(time);
        }
    }

    void FrOffshoreSystem::PostPhysicsUpdate(double time, bool update_assets) {
        for (auto& item : m_PostPhysicsList) {
            item->Update(time);
        }
    }

    void FrOffshoreSystem::Initialize() {


        // Initializing environment before bodies
        m_environment->Initialize();

        for (auto& item : m_PrePhysicsList) {
            item->Initialize();
        }

        for (auto& item : m_bodyList){
            item->Initialize();
        }

        for (auto& item : m_MidPhysicsList) {
            item->Initialize();
        }

        for (auto& item : m_linkList) {
            item->Initialize();
        }

        for (auto& item : m_feaMeshList) {
            item->Initialize();
        }

        for (auto& item : m_PostPhysicsList) {
            item->Initialize();
        }

        // Full assembly -computes also forces-
        m_chronoSystem->Setup(); //FIXME : utile? déjà fait dans DoAssembly
        m_chronoSystem->DoFullAssembly();

        m_chronoSystem->Update();


        // Init the logs
        if (IsLogged()) {
            m_pathManager->Initialize(this);
            m_pathManager->SetRunPath("Dynamic");
            InitializeLog();
        }

        m_isInitialized = true;

    }

    void FrOffshoreSystem::StepFinalize() {
        m_environment->StepFinalize();

        for (auto& item : m_PrePhysicsList) {
            item->StepFinalize();
        }

        for (auto& item : m_bodyList){
            item->StepFinalize();
        }

        for (auto& item : m_MidPhysicsList) {
            item->StepFinalize();
        }

        for (auto& item : m_linkList) {
            item->StepFinalize();
        }

        for (auto& item : m_feaMeshList) {
            item->StepFinalize();
        }

        for (auto& item : m_PostPhysicsList) {
            item->StepFinalize();
        }

        // Serialize and send the message log
        FrObject::SendLog();

    }

    void FrOffshoreSystem::SetSystemType(SYSTEM_TYPE type, bool checkCompat) {

        if (m_chronoSystem) Clear(); // Clear the system from every bodies etc...

        // Creating the chrono System backend. It drives the way contact are modelled
        switch (type) {
            case SMOOTH_CONTACT:
                m_chronoSystem = std::make_unique<internal::FrSystemBaseSMC>(this);
                break;
            case NONSMOOTH_CONTACT:
                std::cout << "NSC systems is not tested for now !!!!" << std::endl;
                m_chronoSystem = std::make_unique<internal::FrSystemBaseNSC>();
                break;
        }

        m_systemType = type;

        if (checkCompat) CheckCompatibility();
    }

    void FrOffshoreSystem::CheckCompatibility() const {
        // TODO : verifier la compatibilite entre type systeme, solveur et integrateur temporel



    }

    bool FrOffshoreSystem::CheckBodyContactMethod(std::shared_ptr<FrBody> body) {
        return m_systemType == body->GetContactType();
    }

    void FrOffshoreSystem::SetSolver(SOLVER solver, bool checkCompat) {

        using SOLVERS = chrono::ChSolver::Type;

        switch (solver) {
            case SOR:
                m_chronoSystem->SetSolverType(SOLVERS::SOR);
                break;
            case SYMMSOR:
                m_chronoSystem->SetSolverType(SOLVERS::SYMMSOR);
                break;
            case JACOBI:
                m_chronoSystem->SetSolverType(SOLVERS::JACOBI);
                break;
            case BARZILAIBORWEIN:
                m_chronoSystem->SetSolverType(SOLVERS::BARZILAIBORWEIN);
                break;
            case PCG:
                m_chronoSystem->SetSolverType(SOLVERS::PCG);
                break;
            case APGD:
                m_chronoSystem->SetSolverType(SOLVERS::APGD);
                break;
            case MINRES:
                m_chronoSystem->SetSolverType(SOLVERS::MINRES);
                break;
            case SOLVER_SMC:
                m_chronoSystem->SetSolverType(SOLVERS::SOLVER_SMC);
                break;
        }

        m_solverType = solver;

        if (checkCompat) CheckCompatibility();
    }

    void FrOffshoreSystem::SetSolverWarmStarting(bool useWarm) {
        m_chronoSystem->SetSolverWarmStarting(useWarm);
    }

    void FrOffshoreSystem::SetSolverOverrelaxationParam(double omega) {
        m_chronoSystem->SetSolverOverrelaxationParam(omega);
    }

    void FrOffshoreSystem::SetSolverSharpnessParam(double momega) {
        m_chronoSystem->SetSolverSharpnessParam(momega);
    }

    void FrOffshoreSystem::SetParallelThreadNumber(int nbThreads) {
        m_chronoSystem->SetParallelThreadNumber(nbThreads);
    }

    void FrOffshoreSystem::SetSolverMaxIterSpeed(int maxIter) {
        m_chronoSystem->SetMaxItersSolverSpeed(maxIter);
    }

    void FrOffshoreSystem::SetSolverMaxIterStab(int maxIter) {
        m_chronoSystem->SetMaxItersSolverStab(maxIter);
    }

    void FrOffshoreSystem::SetSolverMaxIterAssembly(int maxIter) {
        m_chronoSystem->SetMaxiter(maxIter);
    }

    void FrOffshoreSystem::SetSolverGeometricTolerance(double tol) {
        m_chronoSystem->SetTol(tol);
    }

    void FrOffshoreSystem::SetSolverForceTolerance(double tol) {
        m_chronoSystem->SetTolForce(tol);
    }

    void FrOffshoreSystem::UseMaterialProperties(bool use) {
        if (m_systemType == SMOOTH_CONTACT) {
            dynamic_cast<chrono::ChSystemSMC*>(m_chronoSystem.get())->UseMaterialProperties(use);
        } else {
            std::cerr << "The use of material properties is only for SMOOTH_CONTACT systems" << std::endl;
        }
    }

    void FrOffshoreSystem::SetContactForceModel(FrOffshoreSystem::CONTACT_MODEL model) {
        if (m_systemType == SMOOTH_CONTACT) {
            auto systemSMC = dynamic_cast<chrono::ChSystemSMC*>(m_chronoSystem.get());
            using ContactForceModel = chrono::ChSystemSMC::ContactForceModel;
            switch (model) {
                case HOOKE:
                    systemSMC->SetContactForceModel(ContactForceModel::Hooke);
                    break;
                case HERTZ:
                    systemSMC->SetContactForceModel(ContactForceModel::Hertz);
                    break;
                case COULOMB:
                    systemSMC->SetContactForceModel(ContactForceModel::PlainCoulomb);
                    break;
            }
        } else {
            std::cerr << "Contact force model is only for SMOOTH_CONTACT systems" << std::endl;
        }
    }

    void FrOffshoreSystem::SetAdhesionForceModel(FrOffshoreSystem::ADHESION_MODEL model) {
        if (m_systemType == SMOOTH_CONTACT) {
            auto systemSMC = dynamic_cast<chrono::ChSystemSMC*>(m_chronoSystem.get());
            using AdhesionForceModel = chrono::ChSystemSMC::AdhesionForceModel ;
            switch (model) {
                case CONSTANT:
                    systemSMC->SetAdhesionForceModel(AdhesionForceModel::Constant);
                    break;
                case DMT:
                    systemSMC->SetAdhesionForceModel(AdhesionForceModel::DMT);
                    break;
            }
        } else {
            std::cerr << "Adhesion force model is only for SMOOTH_CONTACT systems" << std::endl;
        }
    }

    void FrOffshoreSystem::SetTangentialDisplacementModel(FrOffshoreSystem::TANGENTIAL_DISP_MODEL model) {
        if (m_systemType == SMOOTH_CONTACT) {
            auto systemSMC = dynamic_cast<chrono::ChSystemSMC*>(m_chronoSystem.get());
            using TangentialDisplacementModel = chrono::ChSystemSMC::TangentialDisplacementModel ;
            switch (model) {
                case NONE:
                    systemSMC->SetTangentialDisplacementModel(TangentialDisplacementModel::None);
                    break;
                case ONE_STEP:
                    systemSMC->SetTangentialDisplacementModel(TangentialDisplacementModel::OneStep);
                    break;
                case MULTI_STEP:
                    systemSMC->SetTangentialDisplacementModel(TangentialDisplacementModel::MultiStep);
                    break;
            }
        } else {
            std::cerr << "Adhesion force model is only for SMOOTH_CONTACT systems" << std::endl;
        }
    }

    void FrOffshoreSystem::SetStiffContact(bool isStiff) {
        if (m_systemType == SMOOTH_CONTACT) {
            dynamic_cast<chrono::ChSystemSMC*>(m_chronoSystem.get())->SetStiffContact(isStiff);
        } else {
            std::cerr << "StiffContact is only for SMOOTH_CONTACT systems" << std::endl;
        }
    }

    void FrOffshoreSystem::SetSlipVelocityThreshold(double velocity) {
        if (m_systemType == SMOOTH_CONTACT) {
            dynamic_cast<chrono::ChSystemSMC*>(m_chronoSystem.get())->SetSlipVelocityThreshold(velocity);
        } else {
            std::cerr << "Slip Velocity Threshold is only for SMOOTH_CONTACT systems" << std::endl;
        }
    }

    void FrOffshoreSystem::SetCharacteristicImpactVelocity(double velocity) {
        if (m_systemType == SMOOTH_CONTACT) {
            dynamic_cast<chrono::ChSystemSMC*>(m_chronoSystem.get())->SetCharacteristicImpactVelocity(velocity);
        } else {
            std::cerr << "Characteristic Impact Velocity is only for SMOOTH_CONTACT systems" << std::endl;
        }
    }

    void FrOffshoreSystem::SetMinBounceSpeed(double speed) {
        m_chronoSystem->SetMinBounceSpeed(speed);
    }

    void FrOffshoreSystem::SetMaxPenetrationRecoverySpeed(double speed) {
        m_chronoSystem->SetMaxPenetrationRecoverySpeed(speed);
    }

    int FrOffshoreSystem::GetNbPositionCoords() const {
        return m_chronoSystem->GetNcoords();
    }

    int FrOffshoreSystem::GetNbVelocityCoords() const {
        return m_chronoSystem->GetNcoords_w();
    }

    int FrOffshoreSystem::GetNbConstraintsCoords() const {
        return m_chronoSystem->GetNdoc_w();
    }

    int FrOffshoreSystem::GetNbDOF() const {
        return m_chronoSystem->GetNdof();
    }

    int FrOffshoreSystem::GetNbBodies() const {
        return m_chronoSystem->GetNbodies();
    }

    int FrOffshoreSystem::GetNbFixedBodies() const {
        return m_chronoSystem->GetNbodiesFixed();
    }

    int FrOffshoreSystem::GetNbSleepingBodies() const {
        return m_chronoSystem->GetNbodiesSleeping();
    }

    void FrOffshoreSystem::SetUseSleepingBodies(bool useSleeping) {
        m_chronoSystem->SetUseSleeping(useSleeping);
    }

    double FrOffshoreSystem::GetGravityAcceleration() const {
        return fabs(m_chronoSystem->Get_G_acc()[2]);
    }

    void FrOffshoreSystem::SetGravityAcceleration(double gravityAcceleration) {
        m_chronoSystem->Set_G_acc(chrono::ChVector<double>(0., 0., -gravityAcceleration));
    }

    FrStaticAnalysis *FrOffshoreSystem::GetStaticAnalysis() const {
        return m_statics.get();
    }

    bool FrOffshoreSystem::SolveStaticWithRelaxation() {

        IsInitialized();

        return m_statics->SolveStatic();

    }

    void FrOffshoreSystem::Relax(FrStaticAnalysis::RELAXTYPE relax) {

        for (auto& body:m_bodyList) {
            switch (relax) {
                case FrStaticAnalysis::NORELAX :
                    break;
                case FrStaticAnalysis::VELOCITY :
                    body->SetVelocityInWorldNoRotation(Velocity(), NWU);
                    break;
                case FrStaticAnalysis::ACCELERATION :
                    body->SetAccelerationInBodyNoRotation(Acceleration(), NWU);
                    break;
                case FrStaticAnalysis::VELOCITYANDACCELERATION :
                    body->SetVelocityInWorldNoRotation(Velocity(), NWU);
                    body->SetAccelerationInBodyNoRotation(Acceleration(), NWU);
                    break;
            }
        }

    }

    void FrOffshoreSystem::SetTimeStepper(TIME_STEPPER type, bool checkCompat) {

        using timeStepperType = chrono::ChTimestepper::Type;

        switch (type) {
            case EULER_IMPLICIT_LINEARIZED:
                m_chronoSystem->SetTimestepperType(timeStepperType::EULER_IMPLICIT_LINEARIZED);
                break;
            case EULER_IMPLICIT_PROJECTED:
                m_chronoSystem->SetTimestepperType(timeStepperType::EULER_IMPLICIT_PROJECTED);
                break;
            case EULER_IMPLICIT:
                m_chronoSystem->SetTimestepperType(timeStepperType::EULER_IMPLICIT);
                break;
            case TRAPEZOIDAL:
                m_chronoSystem->SetTimestepperType(timeStepperType::TRAPEZOIDAL);
                break;
            case TRAPEZOIDAL_LINEARIZED:
                m_chronoSystem->SetTimestepperType(timeStepperType::TRAPEZOIDAL_LINEARIZED);
                break;
            case HHT:
                m_chronoSystem->SetTimestepperType(timeStepperType::HHT);
                break;
            case RUNGEKUTTA45:
                m_chronoSystem->SetTimestepperType(timeStepperType::RUNGEKUTTA45);
                break;
            case EULER_EXPLICIT:
                m_chronoSystem->SetTimestepperType(timeStepperType::EULER_EXPLICIT);
                break;
            case NEWMARK:
                m_chronoSystem->SetTimestepperType(timeStepperType::NEWMARK);
                break;
        }

        m_timeStepper = type;

        if (checkCompat) CheckCompatibility();

    }

    void FrOffshoreSystem::SetTimeStep(double timeStep) {
        m_chronoSystem->SetStep(timeStep);
    }

    double FrOffshoreSystem::GetTimeStep() const {
        return m_chronoSystem->GetStep();
    }

    void FrOffshoreSystem::SetMinTimeStep(double minTimeStep) {
        m_chronoSystem->SetStepMin(minTimeStep);
    }

    void FrOffshoreSystem::SetMaxTimeStep(double maxTimeStep) {
        m_chronoSystem->SetStepMax(maxTimeStep);
    }

    double FrOffshoreSystem::GetTime() const {
        return m_chronoSystem->GetChTime();
    }

    void FrOffshoreSystem::SetTime(double time) {
        m_chronoSystem->SetChTime(time);
    }

    bool FrOffshoreSystem::AdvanceOneStep(double stepSize) {
        IsInitialized();
        return (bool)m_chronoSystem->DoStepDynamics(stepSize);
    }

    bool FrOffshoreSystem::AdvanceTo(double nextTime) {
        IsInitialized();
        return m_chronoSystem->DoFrameDynamics(nextTime);
    }

    bool FrOffshoreSystem::RunDynamics(double frameStep) {
        IsInitialized();
        m_chronoSystem->Setup();
        m_chronoSystem->DoAssembly(chrono::AssemblyLevel::POSITION |
                                   chrono::AssemblyLevel::VELOCITY |
                                   chrono::AssemblyLevel::ACCELERATION);

        while (true) {
            double nextTime = m_chronoSystem->GetChTime() + frameStep;
            if (!AdvanceTo(nextTime))
                return false;
        }
        return true;
    }

    void FrOffshoreSystem::CreateWorldBody() {
        m_worldBody = std::make_shared<FrBody>();
        m_worldBody->SetFixedInWorld(true);
        m_worldBody->SetName("WorldBody");
        m_worldBody->SetLogged(false);
        AddBody(m_worldBody);
    }

    std::shared_ptr<FrBody> FrOffshoreSystem::NewBody() {
        auto body = std::make_shared<FrBody>();  // TODO : suivant le type de systeme SMC ou NSC, regler le type de surface...

        switch (m_systemType) {
            case SMOOTH_CONTACT:
                body->SetSmoothContact();
                break;
            case NONSMOOTH_CONTACT:
                body->SetNonSmoothContact();
                break;
        }

        AddBody(body);
        return body;
    }

    void FrOffshoreSystem::Clear() {
        m_chronoSystem->Clear();

        m_bodyList.clear();
        m_linkList.clear();
        m_PrePhysicsList.clear();
        m_MidPhysicsList.clear();
        m_PostPhysicsList.clear();
    }

    chrono::ChSystem* FrOffshoreSystem::GetChronoSystem() {
        return m_chronoSystem.get();
    }


    // Irrlicht visualization

    void FrOffshoreSystem::RunInViewer(double endTime, double dist, bool recordVideo) {

        /// This subroutine runs the numerical simulation.

        /// \param endTime End time.
        /// \param dist Distance of the video camera.
        /// \param recordVideo True if the video is recorded, false otherwise.

        // Initialization of the system if not already done.
        IsInitialized();

        // Definition and initialization of the Irrlicht application.
        FrIrrApp app(this, m_chronoSystem.get(), dist);

        app.SetTimestep(m_chronoSystem->GetStep());
        app.SetVideoframeSave(recordVideo);
        app.Run(endTime); // The temporal loop is here.

    }

    void FrOffshoreSystem::Visualize( double dist, bool recordVideo) {

        IsInitialized();  // So that system is automatically initialized when run in viewer mode

        FrIrrApp app(this, m_chronoSystem.get(), dist);

        app.SetTimestep(m_chronoSystem->GetStep());
        app.SetVideoframeSave(recordVideo);
        app.Visualize();

    }

    void FrOffshoreSystem::VisualizeStaticAnalysis( double dist, bool recordVideo) {

        IsInitialized();  // So that system is automatically initialized when run in viewer mode

        FrIrrApp app(this, m_chronoSystem.get(), dist);

        app.SetTimestep(m_chronoSystem->GetStep());
        app.SetVideoframeSave(recordVideo);
        app.VisualizeStaticAnalysis();

    }

    void FrOffshoreSystem::AddAsset(std::shared_ptr<chrono::ChAsset> asset) {
        m_chronoSystem->AddAsset(std::move(asset));
    }

    void FrOffshoreSystem::IsInitialized() {
        if (!m_isInitialized) Initialize();
    }


    // Iterators

    FrOffshoreSystem::BodyIter FrOffshoreSystem::body_begin() {
        return m_bodyList.begin();
    }

    FrOffshoreSystem::ConstBodyIter FrOffshoreSystem::body_begin() const {
        return m_bodyList.cbegin();
    }

    FrOffshoreSystem::BodyIter FrOffshoreSystem::body_end() {
        return m_bodyList.end();
    }

    FrOffshoreSystem::ConstBodyIter FrOffshoreSystem::body_end() const {
        return m_bodyList.cend();
    }

    FrOffshoreSystem::LinkIter FrOffshoreSystem::link_begin() {
        return m_linkList.begin();
    }

    FrOffshoreSystem::ConstLinkIter FrOffshoreSystem::link_begin() const {
        return m_linkList.cbegin();
    }

    FrOffshoreSystem::LinkIter FrOffshoreSystem::link_end() {
        return m_linkList.end();
    }

    FrOffshoreSystem::ConstLinkIter FrOffshoreSystem::link_end() const {
        return m_linkList.cend();
    }

    void FrOffshoreSystem::InitializeLog() {

        if (IsLogged()) {

            auto logPath = m_pathManager->BuildPath(this, "system.csv");

            // Add the fields
            // TODO A completer
            m_message->AddField<double>("time", "s", "Current time of the simulation",
                    [this]() { return m_chronoSystem->GetChTime(); });

            // Init the message
            FrObject::InitializeLog(logPath);

            // Initializing environment before bodies
//            m_environment->InitializeLog();

            for (auto &item : m_PrePhysicsList) {
                item->InitializeLog();
            }

            for (auto &item : m_bodyList) {
                item->InitializeLog();
            }

            for (auto &item : m_MidPhysicsList) {
                item->InitializeLog();
            }

            for (auto &item : m_linkList) {
                item->InitializeLog();
            }

            for (auto &item : m_PostPhysicsList) {
                item->InitializeLog();
            }

        }
    }

    void FrOffshoreSystem::ClearLogs() {

        ClearMessage();

        for (auto &item : m_PrePhysicsList) {
            item->ClearMessage();
        }

        for (auto &item : m_bodyList) {
            item->ClearMessage();
            for (auto& force : item->GetForceList()) {
                force->ClearMessage();
            }
            for (auto& node : item->GetNodeList()) {
                node->ClearMessage();
            }
        }

        for (auto &item : m_MidPhysicsList) {
            item->ClearMessage();
        }

        for (auto &item : m_linkList) {
            item->ClearMessage();
        }

        for (auto &item : m_PostPhysicsList) {
            item->ClearMessage();
        }

    }

    FrPathManager *FrOffshoreSystem::GetPathManager() const { return m_pathManager.get(); }


}  // end namespace frydom<|MERGE_RESOLUTION|>--- conflicted
+++ resolved
@@ -17,12 +17,9 @@
 
 #include "frydom/core/link/links_lib/FrLink.h"
 #include "frydom/core/body/FrBody.h"
-<<<<<<< HEAD
 #include "frydom/core/common/FrFEAMesh.h"
 #include "frydom/cable/FrANCFCable.h"
-=======
 #include "frydom/core/force/FrForce.h"
->>>>>>> d476a16c
 #include "frydom/environment/FrEnvironment.h"
 #include "frydom/utils/FrIrrApp.h"
 #include "frydom/core/statics/FrStaticAnalysis.h"
@@ -221,24 +218,6 @@
 
     }
 
-<<<<<<< HEAD
-    void FrOffshoreSystem::AddFEAMesh(std::shared_ptr<FrFEAMesh> feaMesh){
-        m_chronoSystem->AddMesh(feaMesh->GetChronoMesh());  // Authorized because this method is a friend of FrFEAMesh
-
-        feaMesh->m_system = this;
-        m_feaMeshList.push_back(feaMesh);
-    }
-
-    void FrOffshoreSystem::AddANCFCable(std::shared_ptr<FrANCFCable> cable) {
-
-        AddFEAMesh(cable);
-
-        m_chronoSystem->Add(cable->GetChronoItem()->m_startingHinge);
-        m_chronoSystem->Add(cable->GetChronoItem()->m_endingHinge);
-
-    }
-
-=======
     FrOffshoreSystem::BodyContainer FrOffshoreSystem::GetBodyList() {
         return m_bodyList;
     }
@@ -263,7 +242,6 @@
 
 
     // ***** Link *****
->>>>>>> d476a16c
 
     void FrOffshoreSystem::AddLink(std::shared_ptr<FrLinkBase> link) {
         m_chronoSystem->AddLink(link->GetChronoLink());
@@ -361,6 +339,25 @@
     }
 
 
+    // ***** FEAMesh *****
+
+    void FrOffshoreSystem::AddFEAMesh(std::shared_ptr<FrFEAMesh> feaMesh){
+        m_chronoSystem->AddMesh(feaMesh->GetChronoMesh());  // Authorized because this method is a friend of FrFEAMesh
+
+        feaMesh->m_system = this;
+        m_feaMeshList.push_back(feaMesh);
+    }
+
+    void FrOffshoreSystem::AddANCFCable(std::shared_ptr<FrANCFCable> cable) {
+
+        AddFEAMesh(cable);
+
+        m_chronoSystem->Add(cable->GetChronoItem_ptr()->m_startingHinge);
+        m_chronoSystem->Add(cable->GetChronoItem_ptr()->m_endingHinge);
+
+    }
+
+
     // ***** Environment *****
 
     FrEnvironment *FrOffshoreSystem::GetEnvironment() const {
