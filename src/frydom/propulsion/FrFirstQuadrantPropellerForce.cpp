//
// Created by lletourn on 03/06/2021.
//

#include "FrFirstQuadrantPropellerForce.h"
#include "frydom/environment/FrEnvironment.h"
#include "frydom/logging/FrEventLogger.h"

namespace frydom {


  FrFirstQuadrantPropellerForce::FrFirstQuadrantPropellerForce(const std::string &name, FrBody *body,
                                                               Position propellerPositionInBody,
                                                               const std::string &fileCoefficients, FRAME_CONVENTION fc)
      : FrPropellerForce(name, body, propellerPositionInBody, fc), c_fileCoefficients(fileCoefficients) {

  }

  double FrFirstQuadrantPropellerForce::kt(double J) const {
    return m_coefficients.Eval("kt", J);
  }

  double FrFirstQuadrantPropellerForce::kq(double J) const {
    return m_coefficients.Eval("kq", J);
  }

  GeneralizedForce FrFirstQuadrantPropellerForce::ComputeGeneralizedForceInBody() {

    auto density = GetBody()->GetSystem()->GetEnvironment()->GetFluidDensity(WATER);

    auto J = ComputeAdvanceRatio();
    auto n2 = GetRotationalVelocity(RPM) / 60.;
    n2 *= n2;
<<<<<<< HEAD
    c_thrust = density * std::pow(GetDiameter(), 4) * kt(J) * n2;
    c_torque = density * std::pow(GetDiameter(), 5) * kq(J) * n2 * GetScrewDirectionSign(); // FIXME: en realite, est-ce qu'on veut avoir un torque signe ??
=======
    c_thrust = density * std::pow(GetDiameter(), 4) * kt(J) * n2 * (1-m_thrust_deduction_factor);
    c_torque = density * std::pow(GetDiameter(), 5) * kq(J) * n2 * GetScrewDirectionSign();
>>>>>>> a6dd769a

    return {Force(c_thrust, 0., 0.), Torque(c_torque, 0., 0.)};
  }

  double FrFirstQuadrantPropellerForce::ComputeAdvanceRatio() {
    return 60. * ComputeLongitudinalVelocity() / (GetRotationalVelocity(RPM) * GetDiameter());
  }

  void FrFirstQuadrantPropellerForce::ReadCoefficientsFile() {
// This function reads the rudder polar coefficients from a Json input file.

    std::vector<double> advanceRatio, kt, kq;
    int screwDirectionSign;

    // Loader.
    std::ifstream ifs(c_fileCoefficients);
    json j = json::parse(ifs);

    auto node = j["propeller"];

//    try {
//      m_name = node["name"].get<json::string_t>();
//    } catch (json::parse_error &err) {
//      event_logger::error("FrFirstQuadrantPropellerForce", GetName(), "no name in json file");
//      exit(EXIT_FAILURE);
//    }

    try {
      m_reference = node["reference"].get<json::string_t>();
    } catch (json::parse_error &err) {
      event_logger::error("FrFirstQuadrantPropellerForce", GetName(), "no reference in json file");
      exit(EXIT_FAILURE);
    }

    try {
      auto type = node["type"].get<json::string_t>();
      if (type != "FPP_FIRST_QUADRANT") {
        event_logger::error("FrFirstQuadrantPropellerForce", GetName(),
                            "file given is not a FPP First Quadrant propeller file coefficients");
        exit(EXIT_FAILURE);
      }
    } catch (json::parse_error &err) {
      event_logger::error("FrFirstQuadrantPropellerForce", GetName(), "no reference in json file");
      exit(EXIT_FAILURE);
    }

//    try {
//      m_diameter = node["data"]["diameter_m"].get<double>();
//    } catch (json::parse_error &err) {
//      event_logger::error("FrFirstQuadrantPropellerForce", GetName(), "no diameter in json file");
//      exit(EXIT_FAILURE);
//    }

    try {
      auto screwDirection = node["open_water_table"]["screw_direction"].get<std::string>();
      if (screwDirection == "RIGHT_HANDED")
        screwDirectionSign = 1;
      else if (screwDirection == "LEFT_HANDED")
        screwDirectionSign = -1;
      else {
        event_logger::error("FrFirstQuadrantPropellerForce", "",
                            "wrong screw_direction value in open_water_table : RIGHT_HANDED or LEFT_HANDED");
        exit(EXIT_FAILURE);
      }
    } catch (json::parse_error &err) {
      event_logger::error("FrFirstQuadrantPropellerForce", "", "no screw_direction in open_water_table");
      exit(EXIT_FAILURE);
    }

    try {
      advanceRatio = node["open_water_table"]["J"].get<std::vector<double>>();
      m_coefficients.SetX(advanceRatio);
    } catch (json::parse_error &err) {
      event_logger::error("FrFirstQuadrantPropellerForce", "", "no J in open_water_table");
      exit(EXIT_FAILURE);
    }

    try {
      kt = node["open_water_table"]["kt"].get<std::vector<double>>();
      m_coefficients.AddY("kt", kt);
    } catch (json::parse_error &err) {
      event_logger::error("FrFirstQuadrantPropellerForce", "", "no kt in open_water_table");
      exit(EXIT_FAILURE);
    }

    try {
      kq = node["open_water_table"]["kq"].get<std::vector<double>>();
      for (auto &coeff:kq) coeff *= screwDirectionSign;
      m_coefficients.AddY("kq", kq);
    } catch (json::parse_error &err) {
      event_logger::error("FrFirstQuadrantPropellerForce", "", "no kq in open_water_table");
      exit(EXIT_FAILURE);
    }

  }

  std::shared_ptr<FrFirstQuadrantPropellerForce>
  make_first_quadrant_propeller_force(const std::string &name,
                                      const std::shared_ptr<FrBody> &body,
                                      Position propellerPositionInBody,
                                      const std::string &fileCoefficients,
                                      FRAME_CONVENTION fc) {
    auto force = std::make_shared<FrFirstQuadrantPropellerForce>(name, body.get(), propellerPositionInBody,
                                                                 fileCoefficients, fc);
    body->AddExternalForce(force);
    return force;
  }
}// end namespace frydom<|MERGE_RESOLUTION|>--- conflicted
+++ resolved
@@ -31,13 +31,8 @@
     auto J = ComputeAdvanceRatio();
     auto n2 = GetRotationalVelocity(RPM) / 60.;
     n2 *= n2;
-<<<<<<< HEAD
-    c_thrust = density * std::pow(GetDiameter(), 4) * kt(J) * n2;
+    c_thrust = density * std::pow(GetDiameter(), 4) * kt(J) * n2 * (1-m_thrust_deduction_factor);
     c_torque = density * std::pow(GetDiameter(), 5) * kq(J) * n2 * GetScrewDirectionSign(); // FIXME: en realite, est-ce qu'on veut avoir un torque signe ??
-=======
-    c_thrust = density * std::pow(GetDiameter(), 4) * kt(J) * n2 * (1-m_thrust_deduction_factor);
-    c_torque = density * std::pow(GetDiameter(), 5) * kq(J) * n2 * GetScrewDirectionSign();
->>>>>>> a6dd769a
 
     return {Force(c_thrust, 0., 0.), Torque(c_torque, 0., 0.)};
   }
