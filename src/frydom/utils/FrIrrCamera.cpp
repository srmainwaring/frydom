--- conflicted
+++ resolved
@@ -1,18 +1,7 @@
 // ==========================================================================
 // FRyDoM - frydom-ce.org
 //
-<<<<<<< HEAD
-// Created by Lucas Letournel on 24/08/18.
-//
-
-#include "FrIrrCamera.h"
-// =============================================================================
-// PROJECT CHRONO - http://projectchrono.org
-//
-// Copyright (c) 2014 projectchrono.org
-=======
 // Copyright (c) Ecole Centrale de Nantes (LHEEA lab.) and D-ICE Engineering.
->>>>>>> 724dcdb7
 // All rights reserved.
 //
 // Use of this source code is governed by a GPLv3 license that can be found
@@ -463,20 +452,11 @@
         Pos.rotateXZBy(nRotY, Target);
         Pos.rotateXYBy(nRotX, Target);
 
-<<<<<<< HEAD
-            // Correct Rotation Error
-            UpVector.set(0, 0, 1);
-            UpVector.rotateXZBy(-nRotY, core::vector3df(0, 0, 0));
-            UpVector.rotateXYBy( nRotX + 180.f, core::vector3df(0, 0, 0));
-
-        }
-=======
         // Correct Rotation Error
         UpVector.set(0, 0, 1);
         UpVector.rotateXZBy(-nRotY, core::vector3df(0, 0, 0));
         UpVector.rotateXYBy( nRotX + 180.f, core::vector3df(0, 0, 0));
     }
->>>>>>> 724dcdb7
 
     void FrIrrCamera::updateAnimationState() {
         core::vector3df pos(Pos - Target);
