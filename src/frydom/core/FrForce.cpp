//
// Created by frongere on 08/06/17.
//


#include "FrForce.h"

#include "FrBody.h"

#include "FrNode.h"


namespace frydom{

//    void FrForce::GetBodyForceTorque(chrono::ChVector<>& body_force, chrono::ChVector<>& body_torque) const {
//        body_force = force;
//        body_torque = moment;
//    }




//    void FrForce::UpdateApplicationPoint() {
//
//        auto my_body = GetBody();
//        auto vmotion = chrono::VNULL;
//
//        if (move_x)
//            vmotion.x() = move_x->Get_y(ChTime);
//        if (move_y)
//            vmotion.y() = move_y->Get_y(ChTime);
//        if (move_z)
//            vmotion.z() = move_z->Get_y(ChTime);
//
//        switch (frame) {
//            case WORLD:
//                vpoint = Vadd(restpos, vmotion);                // Uw
//                vrelpoint = my_body->Point_World2Body(vpoint);  // Uo1 = [A]'(Uw-Xo1)
//                break;
//            case BODY:
//                vrelpoint = Vadd(restpos, vmotion);             // Uo1
//                vpoint = my_body->Point_Body2World(vrelpoint);  // Uw = Xo1+[A]Uo1
//                break;
//        }
//    }
//
//    void FrForce::UpdateChronoForce() {
//
//        double modforce;
//        auto my_body = GetBody();
//        auto vectforce = chrono::VNULL;
//        auto xyzforce = chrono::VNULL;
//
//        modforce = mforce * modula->Get_y(ChTime);
//
//        if (f_x)
//            xyzforce.x() = f_x->Get_y(ChTime);
//        if (f_y)
//            xyzforce.y() = f_y->Get_y(ChTime);
//        if (f_z)
//            xyzforce.z() = f_z->Get_y(ChTime);
//
//        switch (align) {
//            case WORLD_DIR:
//                vreldir = my_body->TransformDirectionParentToLocal(vdir);
//                vectforce = Vmul(vdir, modforce);
//                vectforce = Vadd(vectforce, xyzforce);
//                break;
//            case BODY_DIR:
//                vdir = my_body->TransformDirectionLocalToParent(vreldir);
//                vectforce = Vmul(vdir, modforce);
//                xyzforce = my_body->TransformDirectionLocalToParent(xyzforce);
//                vectforce = Vadd(vectforce, xyzforce);
//                break;
//        }
//
//        force += vectforce;                                           // Fw
//        relforce = my_body->TransformDirectionParentToLocal(force);  // Fo1 = [A]'Fw
//    }

    void FrForce::SetLog() {

        if (m_logPrefix == "") { SetLogPrefix(); }  // Set default log prefix if not defined

        //m_log.AddField("time","s","Current time of the simulation",&ChTime);
        m_log.AddField(m_logPrefix + "FX", "N", "Force in x-direction", &force.x());
        m_log.AddField(m_logPrefix + "FY", "N", "Force in y-direction", &force.y());
        m_log.AddField(m_logPrefix + "FZ", "N", "Force in z-direction", &force.z());
        m_log.AddField(m_logPrefix + "MX", "N.m", "Moment along x-direction", &moment.x());
        m_log.AddField(m_logPrefix + "MY", "N.m", "Moment along y-direction", &moment.y());
        m_log.AddField(m_logPrefix + "MZ", "N.m", "Moment along z-direction", &moment.z());

        m_log.AddCSVSerializer();
    }

    void FrForce::InitializeLogs() {

        m_log.Initialize();
        m_log.Send();
    }

    void FrForce::UpdateLogs() {
        m_log.Serialize();
        m_log.Send();
    }





















    /// REFACTORING -------------6>>>>>>>>>>>>>>>>>

    namespace internal {

        _FrForceBase::_FrForceBase(FrForce_ *force) : m_frydomForce(force) {}

        void _FrForceBase::UpdateState() {

            // Calling the FRyDoM interface for Update
            m_frydomForce->Update(ChTime);

            // Limitation of the force and torque
            if (m_frydomForce->GetLimit()) {

                double limit = m_frydomForce->GetMaxForceLimit();
                double magn = force.Length();
                if (magn > limit) {
                    force *= limit / magn;
                }

                limit = m_frydomForce->GetMaxTorqueLimit();
                magn = m_torque.Length();
                if (magn > limit) {
                    m_torque *= limit / magn;
                }
            }
        }

        void _FrForceBase::GetBodyForceTorque(chrono::ChVector<double> &body_force,
                                              chrono::ChVector<double> &body_torque) const {
            body_force = force;    // In absolute coordinates
            body_torque = m_torque; // In body coordinates expressed at COG
        }

        void _FrForceBase::GetAbsForceNWU(Force &body_force) const {
            body_force = internal::ChVectorToVector3d<Force>(force);
        }

        void _FrForceBase::GetLocalTorqueNWU(Torque &body_torque) const {
            body_torque = internal::ChVectorToVector3d<Torque>(m_torque);
        }

        void _FrForceBase::SetAbsForceNWU(const Force &body_force) {
            force = internal::Vector3dToChVector(body_force);
        }

        void _FrForceBase::SetLocalTorqueNWU(const Torque &body_torque) {
            m_torque = internal::Vector3dToChVector(body_torque);
        }

    }  // end namespace internal


    // FrForce_ methods implementations

    FrForce_::FrForce_() {
        m_chronoForce = std::make_shared<internal::_FrForceBase>(this);
    }

    std::shared_ptr<chrono::ChForce> FrForce_::GetChronoForce() {
        return m_chronoForce;
    }

    FrOffshoreSystem_* FrForce_::GetSystem() {
        return m_body->GetSystem();
    }


    void FrForce_::SetMaxForceLimit(double fmax) {
        m_forceLimit = fmax;
    }

    double FrForce_::GetMaxForceLimit() const {
        return m_forceLimit;
    }

    void FrForce_::SetMaxTorqueLimit(double tmax) {
        m_torqueLimit = tmax;
    }

    double FrForce_::GetMaxTorqueLimit() const {
        return m_torqueLimit;
    }

    void FrForce_::SetLimit(bool val) {
        m_limitForce = val;
    }

    bool FrForce_::GetLimit() const {
        return m_limitForce;
    }

    void FrForce_::GetAbsForce(Force &force, FRAME_CONVENTION fc) const {
        m_chronoForce->GetAbsForceNWU(force);  // NWU

        if (IsNED(fc)) {
            internal::SwapFrameConvention<Force>(force);
        }
    }

    Force FrForce_::GetAbsForce(FRAME_CONVENTION fc) const {
        Force force;
        GetAbsForce(force, fc);
        return force;
    }

    void FrForce_::GetAbsForce(double &fx, double &fy, double &fz, FRAME_CONVENTION fc) const {
        auto force = GetAbsForce(fc);
        fx = force[0];
        fy = force[1];
        fz = force[2];
    }

    void FrForce_::GetLocalForce(Force &force, FRAME_CONVENTION fc) const {
        GetAbsForce(force, fc);
        m_body->ProjectAbsVectorInBodyCoords<Force>(force, fc);
    }

    Force FrForce_::GetLocalForce(FRAME_CONVENTION fc) const {
        Force force;
        GetLocalForce(force, fc);
        return force;
    }

    void FrForce_::GetLocalForce(double &fx, double &fy, double &fz, FRAME_CONVENTION fc) const {
        auto force = GetLocalForce(fc);
        fx = force[0];
        fy = force[1];
        fz = force[2];
    }

    void FrForce_::GetAbsTorqueAtCOG(Torque &torque, FRAME_CONVENTION fc) const {
        GetLocalTorqueAtCOG(torque, fc);
        m_body->ProjectBodyVectorInAbsCoords<Torque>(torque, fc);
    }

    Torque FrForce_::GetAbsTorqueAtCOG(FRAME_CONVENTION fc) const {
        Torque torque;
        GetAbsTorqueAtCOG(torque, fc);
        return torque;
    }

    void FrForce_::GetAbsTorqueAtCOG(double &mx, double &my, double &mz, FRAME_CONVENTION fc) const {
        Torque torque = GetAbsTorqueAtCOG(fc);
        mx = torque[0];
        my = torque[1];
        mz = torque[2];
    }

    void FrForce_::GetLocalTorqueAtCOG(Torque &torque, FRAME_CONVENTION fc) const {
        m_chronoForce->GetLocalTorqueNWU(torque);

        if (IsNED(fc)) {
            internal::SwapFrameConvention<Torque>(torque);
        }
    }

    Torque FrForce_::GetLocalTorqueAtCOG(FRAME_CONVENTION fc) const {
        Torque torque;
        GetLocalTorqueAtCOG(torque, fc);
        return torque;
    }

    void FrForce_::GetLocalTorqueAtCOG(double &mx, double &my, double &mz, FRAME_CONVENTION fc) const {
        Torque torque = GetLocalTorqueAtCOG(fc);
        mx = torque[0];
        my = torque[1];
        mz = torque[2];
    }

    double FrForce_::GetForceNorm() const {
        return GetAbsForce(NWU).norm();
    }

    double FrForce_::GetTorqueNormAtCOG() const {
        return GetLocalTorqueAtCOG(NWU).norm();
    }

    // =================================================================================================================
    // Protected methods implementations
    // =================================================================================================================

    void FrForce_::SetAbsForce(const Force &force, FRAME_CONVENTION fc) {
        auto forceTmp = force;
        if (IsNED(fc)) {
            internal::SwapFrameConvention<Force>(forceTmp);  // In NWU
        }

        m_chronoForce->SetAbsForceNWU(forceTmp);
    }

    void FrForce_::SetAbsForceOnLocalPoint(const Force &force, const Position &relPos, FRAME_CONVENTION fc) {
        SetAbsForce(force, fc);

        // Calculating the moment created by the force applied at point relPos
        Position GP = relPos - m_body->GetCOGLocalPosition(fc); // In body coordinates following the fc convention

<<<<<<< HEAD
        auto force_temp = m_body->ProjectAbsVectorInBodyCoords<Force>(force, fc);

        Moment body_torque = GP.cross(m_body->ProjectAbsVectorInBodyCoords<Force>(force, fc));
=======
        Torque body_torque = GP.cross(m_body->ProjectAbsVectorInBodyCoords<Force>(force, fc));
>>>>>>> 44c8ac13

        SetLocalTorqueAtCOG(body_torque, fc);
    }

    void FrForce_::SetAbsForceOnAbsPoint(const Force &force, const Position &absPos, FRAME_CONVENTION fc) {
        // Getting the local position of the point
        Position relPos = m_body->ProjectAbsVectorInBodyCoords<Position>(absPos - m_body->GetAbsPosition(fc), fc);
        SetAbsForceOnLocalPoint(force, relPos, fc);
    }

    void FrForce_::SetLocalForce(const Force &force, FRAME_CONVENTION fc) {
        SetAbsForce(m_body->ProjectBodyVectorInAbsCoords<Force>(force, fc), fc);
    }

    void FrForce_::SetLocalForceOnLocalPoint(const Force& force, const Position& relPos, FRAME_CONVENTION fc) {
        SetAbsForceOnLocalPoint(m_body->ProjectBodyVectorInAbsCoords<Force>(force, fc), relPos, fc);
    }

    void FrForce_::SetLocalForceOnAbsPoint(const Force& force, const Position& absPos, FRAME_CONVENTION fc) {
        SetAbsForceOnAbsPoint(m_body->ProjectBodyVectorInAbsCoords<Force>(force, fc), absPos, fc);
    }

    void FrForce_::SetAbsTorqueAtCOG(const Torque& torque, FRAME_CONVENTION fc) {
        SetLocalTorqueAtCOG(m_body->ProjectAbsVectorInBodyCoords<Torque>(torque, fc), fc);
    }

    void FrForce_::SetLocalTorqueAtCOG(const Torque& torque, FRAME_CONVENTION fc) {
        auto torqueTmp = torque;
        if (IsNED(fc)) {
            internal::SwapFrameConvention<Torque>(torqueTmp);  // In NWU
        }

        m_chronoForce->SetLocalTorqueNWU(torqueTmp);
    }


    void FrForce_::SetAbsForceTorqueAtCOG(const Force& force, const Torque& torque, FRAME_CONVENTION fc) {
        SetAbsForce(force, fc);
        SetAbsTorqueAtCOG(torque, fc);
    }

    void FrForce_::SetLocalForceTorqueAtCOG(const Force& force, const Torque& torque, FRAME_CONVENTION fc) {
        SetLocalForce(force, fc);
        SetLocalTorqueAtCOG(torque, fc);
    }

    void FrForce_::SetAbsForceTorqueAtLocalPoint(const Force& force, const Torque& torque, const Position& relPos, FRAME_CONVENTION fc) {
        SetAbsForceOnLocalPoint(force, relPos, fc);
        SetLocalTorqueAtCOG(GetLocalTorqueAtCOG(fc) + m_body->ProjectAbsVectorInBodyCoords<Torque>(torque, fc), fc);
    }

    void FrForce_::SetAbsForceTorqueAtAbsPoint(const Force& force, const Torque& torque, const Position& absPos, FRAME_CONVENTION fc) {
        SetAbsForceOnAbsPoint(force, absPos, fc);
        SetLocalTorqueAtCOG(GetLocalTorqueAtCOG(fc) + m_body->ProjectAbsVectorInBodyCoords<Torque>(torque, fc), fc);
    }

    void FrForce_::SetLocalForceTorqueAtLocalPoint(const Force& force, const Torque& torque, const Position& relPos, FRAME_CONVENTION fc) {
        SetLocalForceOnLocalPoint(force, relPos, fc);
        SetLocalTorqueAtCOG(GetLocalTorqueAtCOG(fc) + torque, fc);
    }

    void FrForce_::SetLocalForceTorqueAtAbsPoint(const Force& force, const Torque& torque, const Position& absPos, FRAME_CONVENTION fc) {
        SetLocalForceOnAbsPoint(force, absPos, fc);
        SetLocalTorqueAtCOG(GetLocalTorqueAtCOG(fc) + torque, fc);
    }


}  // end namespace frydom<|MERGE_RESOLUTION|>--- conflicted
+++ resolved
@@ -321,13 +321,7 @@
         // Calculating the moment created by the force applied at point relPos
         Position GP = relPos - m_body->GetCOGLocalPosition(fc); // In body coordinates following the fc convention
 
-<<<<<<< HEAD
-        auto force_temp = m_body->ProjectAbsVectorInBodyCoords<Force>(force, fc);
-
-        Moment body_torque = GP.cross(m_body->ProjectAbsVectorInBodyCoords<Force>(force, fc));
-=======
         Torque body_torque = GP.cross(m_body->ProjectAbsVectorInBodyCoords<Force>(force, fc));
->>>>>>> 44c8ac13
 
         SetLocalTorqueAtCOG(body_torque, fc);
     }
