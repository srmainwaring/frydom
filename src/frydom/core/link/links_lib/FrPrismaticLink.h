// ==========================================================================
// FRyDoM - frydom-ce.org
//
// Copyright (c) Ecole Centrale de Nantes (LHEEA lab.) and D-ICE Engineering.
// All rights reserved.
//
// Use of this source code is governed by a GPLv3 license that can be found
// in the LICENSE file of FRyDoM.
//
// ==========================================================================

#ifndef FRYDOM_FRPRISMATICLINK_H
#define FRYDOM_FRPRISMATICLINK_H


#include "FrLink.h"


namespace frydom {

<<<<<<< HEAD
=======
    // Forward declarations
    class FrLinearActuator;
    class FrLinearActuator;

>>>>>>> c114f9c5
    /**
     * \class FrPrismaticLink
     * \brief Class for defining a prismatic link.
     */
    class FrPrismaticLink : public FrLink {

    private:
        double m_stiffness = 0.; ///> Link linear stiffness
        double m_damping = 0.;   ///> Link linear damping
        double m_restLength = 0.;

        double m_linkPosition = 0.;
        double m_linkVelocity = 0.;
        double m_linkAcceleration = 0.;

    public:
        /// Constructor from two nodes and a pointer to the system.
        /// It automatically adds the link to the system
        FrPrismaticLink(std::shared_ptr<FrNode> node1, std::shared_ptr<FrNode> node2, FrOffshoreSystem* system);

        /// Get the type name of this object
        /// \return type name of this object
        std::string GetTypeName() const override { return "PrismaticLink"; }

        /// Set the spring and damper coefficients
        void SetSpringDamper(double stiffness, double damping);

        /// Set the rest length of the link
        void SetRestLength(double restLength);

        /// Get the rest length of the link
        double GetRestLength() const;

        /// Get the direction of the link in world woordinate system
        const Direction GetLinkDirectionInWorld(FRAME_CONVENTION fc) const;

        /// Get the link position with respect to the rest length
        double GetLinkPosition() const;

        /// Get the link velocity along the z axis
        double GetLinkVelocity() const;

        /// Get the link acceleration along the z axis
        double GetLinkAcceleration() const;

        /// Get the link force applying on body 2, along the z axis of the link
        double GetLinkForce() const;

        /// Get the power delivered by the force in the link, along the z axis of the link
        double GetLinkPower() const override;

        /// Update the link
        void Update(double time) override;

        /// Compute the link force. Here this is essentially a torque with a default spring damper.
        void UpdateForces(double time);

        /// Motorize the link to make it driven
        FrLinearActuator* Motorize(ACTUATOR_CONTROL control);

    private:

        /// Update the link cache
        void UpdateCache() override;

    };

    /// Helper function to make it easy to link two nodes by a prismatic link
    std::shared_ptr<FrPrismaticLink> make_prismatic_link(std::shared_ptr<FrNode> node1, std::shared_ptr<FrNode> node2, FrOffshoreSystem* system);


}  // end namespace frydom

#endif //FRYDOM_FRPRISMATICLINK_H<|MERGE_RESOLUTION|>--- conflicted
+++ resolved
@@ -18,13 +18,10 @@
 
 namespace frydom {
 
-<<<<<<< HEAD
-=======
     // Forward declarations
     class FrLinearActuator;
     class FrLinearActuator;
 
->>>>>>> c114f9c5
     /**
      * \class FrPrismaticLink
      * \brief Class for defining a prismatic link.
