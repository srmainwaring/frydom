// ==========================================================================
// FRyDoM - frydom-ce.org
//
// Copyright (c) Ecole Centrale de Nantes (LHEEA lab.) and D-ICE Engineering.
// All rights reserved.
//
// Use of this source code is governed by a GPLv3 license that can be found
// in the LICENSE file of FRyDoM.
//
// ==========================================================================


#ifndef FRYDOM_FRLINEARHYDROSTATICFORCE_H
#define FRYDOM_FRLINEARHYDROSTATICFORCE_H


#include <memory>
#include "frydom/core/force/FrForce.h"
#include "FrLinearHydrostaticStiffnessMatrix.h"
#include "frydom/hydrodynamics/seakeeping/linear/hdb/FrLinearHDBInc.h"
#include "frydom/mesh/FrHydrostaticsProperties.h"

namespace frydom {

    // Forward declarations
    class FrEquilibriumFrame;
//    class FrHydroDB;

    /// This class defines the linear hydrostatic restoring force applied to a hydrodynamic body.
    /// The force takes into account the position of the body (at COG) regards to the equilibrium frame.
    /// For rotation, cardan angle are considered.
    /// It is supposed that the equilibrium frame has the z-axis pointing upwards and its
    /// position equals the position of the COG of the body at equilibrium

    /**
     * \class FrLinearHydrostaticForce
     * \brief Class for computing linear hydrostatic loads.
     */
    class FrLinearHydrostaticForce : public FrForce {

    private:
        std::shared_ptr<FrHydroDB> m_HDB;
        FrLinearHydrostaticStiffnessMatrix m_stiffnessMatrix;      ///< Hydrostatic stiffness matrix
        //TODO: passed the raw to shared ptr, need some modif in the mapper.
        FrEquilibriumFrame* m_equilibriumFrame;    ///< Equilibrium frame of the body to which the force is applied

        /// Boolean to know if the hydrostatic matrix is obtained from the HDB5 file (true) or not (false).
        bool HydrostaticsMatrixHDB5 = true;

    public:

        /// Constructor.
        explicit FrLinearHydrostaticForce(std::shared_ptr<FrHydroDB> HDB) : m_HDB(HDB) {
        }

        /// Get the type name of this object
        /// \return type name of this object
        std::string GetTypeName() const override { return "LinearHydrostaticForce"; }

<<<<<<< HEAD
        /// Return true if the force is included in the static analysis
        bool IncludedInStaticAnalysis() const override {return true;}

        /// Get the stiffness matrix of the hydrostatic force
=======
        /// Get the hydrostatic stiffness matrix of the hydrostatic force
>>>>>>> a226acbb
        /// \return Hydrostatic stiffness matrix
        FrLinearHydrostaticStiffnessMatrix* GetStiffnessMatrix() { return &m_stiffnessMatrix; }

        /// This function sets the hydrostatic stiffness matrix.
        void SetStiffnessMatrix(FrLinearHydrostaticStiffnessMatrix HydrostaticMatrix);

        /// This function sets the hydrostatic stiffness matrix.
        void SetStiffnessMatrix(mathutils::MatrixMN<double> HydrostaticMatrix);

        /// Intialize the linear hydrostatic force model
        void Initialize() override;

        /// Methods to be applied at the end of each time steps
        void StepFinalize() override;

    private:

        /// Compute the linear hydrostatic force
        /// \param time Current time of the simulation from beginning
        void Compute(double time) override;

    };

    /// This function creates the linear hydrostatic force object for computing the linear hydrostatic loads from the HDB5 input file.
    std::shared_ptr<FrLinearHydrostaticForce>
    make_linear_hydrostatic_force(std::shared_ptr<FrHydroDB> HDB, std::shared_ptr<FrBody> body);

    /// This function creates the linear hydrostatic force object for computing the linear hydrostatic loads from FrMesh.
    std::shared_ptr<FrLinearHydrostaticForce>
    make_linear_hydrostatic_force(std::shared_ptr<FrHydroDB> HDB, std::shared_ptr<FrBody> body, std::string meshfile);

}  // end namespace frydom


#endif //FRYDOM_FRLINEARHYDROSTATICFORCE_H<|MERGE_RESOLUTION|>--- conflicted
+++ resolved
@@ -57,14 +57,10 @@
         /// \return type name of this object
         std::string GetTypeName() const override { return "LinearHydrostaticForce"; }
 
-<<<<<<< HEAD
         /// Return true if the force is included in the static analysis
         bool IncludedInStaticAnalysis() const override {return true;}
 
-        /// Get the stiffness matrix of the hydrostatic force
-=======
         /// Get the hydrostatic stiffness matrix of the hydrostatic force
->>>>>>> a226acbb
         /// \return Hydrostatic stiffness matrix
         FrLinearHydrostaticStiffnessMatrix* GetStiffnessMatrix() { return &m_stiffnessMatrix; }
 
