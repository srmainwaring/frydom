.. FRyDoM documentation master file, created by
   sphinx-quickstart on Thu Nov  2 16:31:07 2017.
   You can adapt this file completely to your liking, but it should at least
   contain the root `toctree` directive.

*****************************
FRyDoM |version| Theory Guide
*****************************

FRyDoM official website:

.. image:: frydom_logo.png
   :target: https://frydom.org


.. Contents:

FRyDoM conventions
******************

.. toctree::
    :maxdepth: 1

    src/coordinate_systems
    src/conventions

Environment theory
******************

.. toctree::
   :maxdepth: 2

   src/environment/index

Multibody dynamics
******************

.. toctree::
   :maxdepth: 2

   src/multibody_dynamics/index

Hydrodynamics
*************

.. toctree::
   :maxdepth: 2

   src/hydrodynamics/index

Line theory
***********

.. toctree::
   :maxdepth: 2

   src/line_theory/index

Mooring
*******

.. toctree::
   :maxdepth: 2

   src/mooring/index

Static analysis
***************

.. toctree::
   :maxdepth: 2

   src/static_analysis/static_analysis
<<<<<<< HEAD
=======

Numerical methods
*****************

.. toctree::
   :maxdepth: 2

   src/numerical_methods/index
>>>>>>> f3c80859

Benchmark
*********

.. toctree::
    :maxdepth: 2

    src/benchmark/index<|MERGE_RESOLUTION|>--- conflicted
+++ resolved
@@ -71,8 +71,6 @@
    :maxdepth: 2
 
    src/static_analysis/static_analysis
-<<<<<<< HEAD
-=======
 
 Numerical methods
 *****************
@@ -81,7 +79,6 @@
    :maxdepth: 2
 
    src/numerical_methods/index
->>>>>>> f3c80859
 
 Benchmark
 *********
