
message(STATUS "    ...DEMOS :")

# Name executable

set(DEMOS
        Ballistic
        Environment
        FreeSurface
        Body
        Rotation_and_Frame
        Hydrodynamic
        Morison
        Cable
        Hub_Installation
        Langlee
        FOSWEC
        MooringLines
        NonLinearHydrostatics
        Constraints
        Links
        HexagonalArticulatedBuoy
        )

set(BENCH
        SphereDecay
        SphereRegular
        SphereIrregular
        DTMB5512_captive
        Cables
        )

# Resource data loading / path definition

if(${frydom_download_demo_data})
    include(URL_DEMO_DATA.conf)
endif()

set(SphereDecay_resources_path ${CMAKE_SOURCE_DIR}/tests/data/bench/sphere/)
set(SphereIrregular_resources_path ${CMAKE_SOURCE_DIR}/tests/data/bench/sphere/)
set(SphereRegular_resources_path ${CMAKE_SOURCE_DIR}/tests/data/bench/sphere/)

set(Hydrodynamic_resources_path ${CMAKE_SOURCE_DIR}/tests/data/platform/)
set(Morison_resources_path ${CMAKE_SOURCE_DIR}/tests/data/platform/)

set(NonLinearHydrostatics_resources_path ${CMAKE_SOURCE_DIR}/tests/data/Cylinder/)
set(Hub_Installation_resources_path ${CMAKE_SOURCE_DIR}/tests/data/barge/)

set(DTMB5512_captive_resources_path ${CMAKE_SOURCE_DIR}/tests/data/bench/DTMB5512/)

# Compile target
foreach(test ${DEMOS})
    message(STATUS "        ...add demo_${test}")
    add_executable(demo_${test} demo_${test}.cpp)
    target_link_libraries(demo_${test} FRyDoM_Engine)
    target_compile_definitions(demo_${test} PUBLIC RESOURCES_PATH="${${test}_resources_path}")
endforeach()

foreach(test ${BENCH})
    message(STATUS "        ...add bench_${test}")
    add_executable(bench_${test} bench_${test}.cpp)
    target_link_libraries(bench_${test} FRyDoM_Engine)
    target_compile_definitions(bench_${test} PUBLIC RESOURCES_PATH="${${test}_resources_path}")
endforeach()

set(subdirs
        # add here the test source subdirectories
        )

foreach (subdir ${subdirs})
    add_subdirectory(${subdir})
endforeach ()
<<<<<<< HEAD

=======
>>>>>>> f8bd716f
<|MERGE_RESOLUTION|>--- conflicted
+++ resolved
@@ -70,7 +70,3 @@
 foreach (subdir ${subdirs})
     add_subdirectory(${subdir})
 endforeach ()
-<<<<<<< HEAD
-
-=======
->>>>>>> f8bd716f
