message(STATUS "    ...tests")

<<<<<<< HEAD
set(FRYDOM_TESTS
        bench_SphereDecay
        bench_SphereRegular
        demo_FreeSurface
        demo_O3_juin_2017
        demo_rotation
        demo_ship_orientation
        test_anchored_boat_current
        test_anchored_boat_current_fea_cable
        test_anchored_platform_waves
        test_catenary
        test_cpp_yaml
        test_current_force
        test_CurrentPolarCoeffs
        test_dispersion_relation
        test_dynamic_cable
        test_fea_cable_with_body
        test_IRF_computation
        test_load_HDB
        test_radiation_force
        test_recorder
        test_tug
        test_wave_drift_HDF5_loader
        test_wave_excitation_force
        test_wave_field
        test_wave_spectrum
        test_geographicLib
        test_timezonelib
        test_sphere_irregular
        test_MorisonModel
        test_CompositeMorisonModel
        test_dynamic_wave_probe
        test_waveProbe
        test_IRF_ForwardSpeed
        test_unrolling_cable
        test_unrolling_catenary_line
        test_current-wind_relative_velocity
        bench_DTMB5512_captive
        test_current_standard_force
        test_wind_standard_force
        test_visu_catenary
        test_pendulum
        test_pendulum_catenary
        test_motors
        )

set(CMAKE_CXX_FLAGS " -lIrrlicht")

include(Add_matplotlib-cpp)


message(STATUS "Test programs for FRyDoM framework...")

foreach(test ${FRYDOM_TESTS})
    message(STATUS "        ...add ${test}")

    add_executable(${test} ${test}.cpp)
    target_link_libraries(${test} FRyDoM_Engine matplotlib-cpp)

endforeach()

add_subdirectory(hub_installation)
=======
message(STATUS "Test programs for FRyDoM framework...")

add_subdirectory(dev_tests)
>>>>>>> 724dcdb7
add_subdirectory(unit_tests)
add_subdirectory(demos)<|MERGE_RESOLUTION|>--- conflicted
+++ resolved
@@ -1,72 +1,7 @@
 message(STATUS "    ...tests")
-
-<<<<<<< HEAD
-set(FRYDOM_TESTS
-        bench_SphereDecay
-        bench_SphereRegular
-        demo_FreeSurface
-        demo_O3_juin_2017
-        demo_rotation
-        demo_ship_orientation
-        test_anchored_boat_current
-        test_anchored_boat_current_fea_cable
-        test_anchored_platform_waves
-        test_catenary
-        test_cpp_yaml
-        test_current_force
-        test_CurrentPolarCoeffs
-        test_dispersion_relation
-        test_dynamic_cable
-        test_fea_cable_with_body
-        test_IRF_computation
-        test_load_HDB
-        test_radiation_force
-        test_recorder
-        test_tug
-        test_wave_drift_HDF5_loader
-        test_wave_excitation_force
-        test_wave_field
-        test_wave_spectrum
-        test_geographicLib
-        test_timezonelib
-        test_sphere_irregular
-        test_MorisonModel
-        test_CompositeMorisonModel
-        test_dynamic_wave_probe
-        test_waveProbe
-        test_IRF_ForwardSpeed
-        test_unrolling_cable
-        test_unrolling_catenary_line
-        test_current-wind_relative_velocity
-        bench_DTMB5512_captive
-        test_current_standard_force
-        test_wind_standard_force
-        test_visu_catenary
-        test_pendulum
-        test_pendulum_catenary
-        test_motors
-        )
-
-set(CMAKE_CXX_FLAGS " -lIrrlicht")
-
-include(Add_matplotlib-cpp)
-
 
 message(STATUS "Test programs for FRyDoM framework...")
 
-foreach(test ${FRYDOM_TESTS})
-    message(STATUS "        ...add ${test}")
-
-    add_executable(${test} ${test}.cpp)
-    target_link_libraries(${test} FRyDoM_Engine matplotlib-cpp)
-
-endforeach()
-
-add_subdirectory(hub_installation)
-=======
-message(STATUS "Test programs for FRyDoM framework...")
-
 add_subdirectory(dev_tests)
->>>>>>> 724dcdb7
 add_subdirectory(unit_tests)
 add_subdirectory(demos)