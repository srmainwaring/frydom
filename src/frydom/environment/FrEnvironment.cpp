--- conflicted
+++ resolved
@@ -76,18 +76,6 @@
       default:
         throw FrException("Fluid is not known...");
     }
-<<<<<<< HEAD
-
-    double FrEnvironment::GetFluidDensity(FLUID_TYPE ft) const {
-        switch (ft) {
-            case AIR:
-                return m_atmosphere->GetDensity();
-            case WATER:
-                return m_ocean->GetDensity();
-            default:
-                throw FrException("Fluid is not known...");
-        }
-=======
   }
 
   double FrEnvironment::GetFluidDensity(FLUID_TYPE ft) const {
@@ -98,7 +86,6 @@
         return m_ocean->GetDensity();
       default:
         throw FrException("Fluid is not known...");
->>>>>>> e58b6c65
     }
   }
 
